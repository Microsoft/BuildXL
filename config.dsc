// Copyright (c) Microsoft. All rights reserved.
// Licensed under the MIT license. See LICENSE file in the project root for full license information.

config({
    // No orphan projects are owned by this configuration.
    projects: [],

    // Packages that define the build extent.
    modules: [
        ...globR(d`Public/Src`, "module.config.dsc"),
        ...globR(d`Public/Sdk/UnitTests`, "module.config.dsc"),
        ...globR(d`Private/Wdg`, "module.config.dsc"),
        ...globR(d`Private/QTest`, "module.config.dsc"),
        ...globR(d`Private/InternalSdk`, "module.config.dsc"),
        ...globR(d`Private/Tools`, "module.config.dsc"),
        ...globR(d`Public/External/BuildPrediction`, "module.config.dsc"),
        ...globR(d`Public/Sdk/SelfHost`, "module.config.dsc"),
    ],

    frontEnd: {
        enabledPolicyRules: [
            "NoTransformers",
        ]
    },

    resolvers: [
        // These are the new cleaned up Sdk's
        {
            kind: "DScript",
            modules: [
                f`Public/Sdk/Public/Prelude/package.config.dsc`, // Prelude cannot be named module because it is a v1 module
                f`Public/Sdk/Public/Transformers/package.config.dsc`, // Transformers cannot be renamed yet because office relies on the filename
                ...globR(d`Public/Sdk`, "module.config.dsc"),
            ]
        },
        {
            kind: "Nuget",

            // This configuration pins people to a specific version of nuget
            // The credential provider should be set by defining the env variable NUGET_CREDENTIALPROVIDERS_PATH.  TODO: It can be alternatively pinned here,
            // but when it fails to download (e.g. from a share) the build is aborted. Consider making the failure non-blocking.
            configuration: {
                toolUrl: "https://dist.nuget.org/win-x86-commandline/v4.9.4/NuGet.exe",
                hash: "17E8C8C0CDCCA3A6D1EE49836847148C4623ACEA5E6E36E10B691DA7FDC4C39200",
            },

            repositories: importFile(f`config.microsoftInternal.dsc`).isMicrosoftInternal
                ? {
                    "BuildXL.Selfhost": "https://pkgs.dev.azure.com/cloudbuild/_packaging/BuildXL.Selfhost/nuget/v3/index.json",
                  }
                : {
                    "buildxl-selfhost" : "https://dotnet.myget.org/F/buildxl-selfhost/api/v3/index.json",
                    "nuget.org" : "http://api.nuget.org/v3/index.json",
                    "roslyn-tools" : "https://dotnet.myget.org/F/roslyn-tools/api/v3/index.json",
                    "msbuild" : "https://dotnet.myget.org/F/msbuild/api/v3/index.json"
                  },

            packages: [
                { id: "Bond.Core.CSharp", version: "8.0.0" },
                { id: "Bond.CSharp", version: "8.0.0" },
                { id: "Bond.CSharp.osx-x64", version: "8.0.0" },
                { id: "Bond.Runtime.CSharp", version: "8.0.0" },
                { id: "CLAP", version: "4.6" },

                { id: "RuntimeContracts", version: "0.1.7.1" },

                { id: "Microsoft.NETFramework.ReferenceAssemblies.net451", version: "1.0.0-alpha-5"},
                { id: "Microsoft.NETFramework.ReferenceAssemblies.net461", version: "1.0.0-alpha-5"},
                { id: "Microsoft.NETFramework.ReferenceAssemblies.net472", version: "1.0.0-alpha-5"},

                { id: "EntityFramework", version: "6.0.0" },

                { id: "System.Diagnostics.DiagnosticSource", version: "4.5.0" },
                { id: "System.Diagnostics.DiagnosticSource", version: "4.0.0-beta-23516", alias: "System.Diagnostics.DiagnosticsSource.ForEventHub"},

                // Roslyn
                { id: "Microsoft.Net.Compilers", version: "2.10.0" },
                { id: "Microsoft.NETCore.Compilers", version: "2.10.0" },
                { id: "Microsoft.CodeAnalysis.Common", version: "2.10.0" },
                { id: "Microsoft.CodeAnalysis.CSharp", version: "2.10.0" },
                { id: "Microsoft.CodeAnalysis.VisualBasic", version: "2.10.0" },
                { id: "Microsoft.CodeAnalysis.Workspaces.Common", version: "2.10.0",
                    dependentPackageIdsToSkip: ["SQLitePCLRaw.bundle_green", "System.Composition"],
                    dependentPackageIdsToIgnore: ["SQLitePCLRaw.bundle_green", "System.Composition"],
                },
                { id: "Microsoft.CodeAnalysis.CSharp.Workspaces", version: "2.10.0" },
                { id: "Microsoft.CodeAnalysis.VisualBasic.Workspaces", version: "2.10.0" },

                // Roslyn Analyzers
                { id: "Microsoft.CodeAnalysis.Analyzers", version: "2.6.3" },
                { id: "Microsoft.CodeAnalysis.FxCopAnalyzers", version: "2.6.3" },
                { id: "Microsoft.CodeQuality.Analyzers", version: "2.3.0-beta1" },
                { id: "Microsoft.NetFramework.Analyzers", version: "2.3.0-beta1" },
                { id: "Microsoft.NetCore.Analyzers", version: "2.3.0-beta1" },
                { id: "AsyncFixer", version: "1.1.5" },
                { id: "ErrorProne.NET.CoreAnalyzers", version: "0.1.2" },
                { id: "RuntimeContracts.Analyzer", version: "0.1.7.1" },
                { id: "StyleCop.Analyzers", version: "1.1.0-beta004" },
                { id: "Text.Analyzers", version: "2.3.0-beta1" },

                // MEF
                { id: "Microsoft.Composition", version: "1.0.30" },
                { id: "System.Composition.AttributedModel", version: "1.0.31" },
                { id: "System.Composition.Convention", version: "1.0.31" },
                { id: "System.Composition.Hosting", version: "1.0.31" },
                { id: "System.Composition.Runtime", version: "1.0.31" },
                { id: "System.Composition.TypedParts", version: "1.0.31" },

                { id: "Microsoft.Diagnostics.Tracing.EventSource.Redist", version: "1.1.28" },
                { id: "Microsoft.Diagnostics.Tracing.TraceEvent", version: "2.0.30" },
                { id: "Microsoft.Extensions.Globalization.CultureInfoCache", version: "1.0.0-rc1-final" },
                { id: "Microsoft.Extensions.MemoryPool", version: "1.0.0-rc1-final" },
                { id: "Microsoft.Extensions.PlatformAbstractions", version: "1.0.0-rc1-final" },

                { id: "Microsoft.Tpl.Dataflow", version: "4.5.24" },
                { id: "Microsoft.TypeScript.Compiler", version: "1.8" },
                { id: "Microsoft.WindowsAzure.ConfigurationManager", version: "1.8.0.0" },
                { id: "Newtonsoft.Json", version: "11.0.2" },
                { id: "Newtonsoft.Json", version: "10.0.3", alias: "Newtonsoft.Json.v10" },
                { id: "Newtonsoft.Json.Bson", version: "1.0.1" },
                { id: "System.Data.SQLite", version: "1.0.109.2" },
                { id: "System.Data.SQLite.Core", version: "1.0.109.2" },
                { id: "System.Data.SQLite.EF6", version: "1.0.102.0" },
                { id: "System.Data.SQLite.Linq", version: "1.0.102.0" },
                { id: "System.Reflection.Metadata", version: "1.6.0" },
                { id: "System.Threading.Tasks.Dataflow", version: "4.9.0" },
                { id: "System.Threading.Tasks.Dataflow", version: "4.5.24", alias: "DataflowForMSBuildRuntime"},

                // Nuget
                { id: "NuGet.Commandline", version: "4.7.1" },
                { id: "NuGet.Versioning", version: "4.6.0" }, // Can't use the latest becuase nuget extracts to folder with metadata which we don't support yet.

                // Cpp Sdk
                { id: "VisualCppTools.Community.VS2017Layout", version: "14.11.25506"},

                // RocksDb
                { id: "RocksDbSharp", version: "5.8.0-b20181023.3", alias: "RocksDbSharpSigned" },
<<<<<<< HEAD
                { id: "RocksDbNative", version: "6.0.1-b20190426.3" },
=======
                { id: "RocksDbNative", version: "5.14.3-b20181023.3" },
                
                { id: "JsonDiffPatch.Net", version: "2.1.0" },
>>>>>>> 27341130

                // Event hubs
                { id: "Microsoft.Azure.Amqp", version: "2.3.5" },
                { id: "Microsoft.Azure.EventHubs", version: "2.1.0",
                    dependentPackageIdsToSkip: ["System.Net.Http", "System.Reflection.TypeExtensions", "System.Runtime.Serialization.Primitives", "Newtonsoft.Json", "System.Diagnostics.DiagnosticSource"],
                    dependentPackageIdsToIgnore: ["System.Net.Http", "System.Reflection.TypeExtensions", "System.Runtime.Serialization.Primitives", "Newtonsoft.Json", "System.Diagnostics.DiagnosticSource"],
                },
                { id: "Microsoft.Azure.KeyVault.Core", version: "1.0.0" },
                { id: "Microsoft.Azure.Services.AppAuthentication", version: "1.0.3" },
                { id: "Microsoft.IdentityModel.Logging", version: "5.2.2" },
                { id: "Microsoft.IdentityModel.Tokens", version: "5.2.2", dependentPackageIdsToSkip: ["Newtonsoft.Json"] },
                { id: "System.IdentityModel.Tokens.Jwt", version: "5.2.2", dependentPackageIdsToSkip: ["Newtonsoft.Json"] },

                // Package sets
                ...importFile(f`config.nuget.vssdk.dsc`).pkgs,
                ...importFile(f`config.nuget.aspNetCore.dsc`).pkgs,
                ...importFile(f`config.microsoftInternal.dsc`).pkgs,

                { id: "WindowsAzure.Storage", version: "8.7.0", alias: "WindowsAzure.Storage" },
                { id: "Microsoft.Data.OData", version: "5.8.2" },
                { id: "Microsoft.Data.Services.Client", version: "5.8.2" },
                { id: "System.Spatial", version: "5.8.2" },
                { id: "Microsoft.Data.Edm", version: "5.8.2" },

                // xUnit
                { id: "xunit", version: "2.4.1" },
                { id: "xunit.abstractions", version: "2.0.3", tfm: ".NETStandard2.0" },
                { id: "xunit.analyzers", version: "0.10.0" },
                { id: "xunit.assert", version: "2.4.1" },
                { id: "xunit.core", version: "2.4.1" },
                { id: "xunit.extensibility.core", version: "2.4.1" },
                { id: "xunit.extensibility.execution", version: "2.4.1" },
                { id: "xunit.runner.utility", version: "2.4.1" },
                { id: "xunit.runner.console", version: "2.4.1" },
                { id: "xunit.runner.visualstudio", version: "2.4.1" },

                { id: "Microsoft.IdentityModel.Clients.ActiveDirectory", version: "3.17.2" },

                // CloudStore dependencies
                { id: "Microsoft.Bcl", version: "1.1.10" },
                { id: "Microsoft.Bcl.Async", version: "1.0.168" },
                { id: "Microsoft.Bcl.Build", version: "1.0.14" },
                { id: "StackExchange.Redis.StrongName", version: "1.2.6" },
                { id: "System.Interactive.Async", version: "3.1.1" },
                { id: "TransientFaultHandling.Core", version: "5.1.1209.1" },
                { id: "Grpc", version: "1.18.0" },
                { id: "Grpc.Core", version: "1.18.0" },
                { id: "Grpc.Tools", version: "1.18.0" },
                { id: "Google.Protobuf", version: "3.6.1" },
                { id: "Redis-64", version: "3.0.503" },

                // Testing
                { id: "System.Security.Cryptography.ProtectedData", version: "4.4.0"},
                { id: "System.Configuration.ConfigurationManager", version: "4.4.0"},
                { id: "FluentAssertions", version: "5.3.0", dependentPackageIdsToSkip: ["System.Reflection.Emit", "System.Reflection.Emit.Lightweight"] },

                { id: "DotNet.Glob", version: "2.0.3" },
                { id: "Minimatch", version: "1.1.0.0" },
                { id: "Microsoft.ApplicationInsights", version: "2.3.0" },
                { id: "Microsoft.ApplicationInsights.Agent.Intercept", version: "2.0.7" },
                { id: "Microsoft.ApplicationInsights.DependencyCollector", version: "2.3.0" },
                { id: "Microsoft.ApplicationInsights.PerfCounterCollector", version: "2.3.0" },
                { id: "Microsoft.ApplicationInsights.WindowsServer", version: "2.3.0" },
                { id: "Microsoft.ApplicationInsights.WindowsServer.TelemetryChannel", version: "2.3.0" },
                { id: "System.Memory", version: "4.5.1" },
                { id: "System.Runtime.CompilerServices.Unsafe", version: "4.5.0" },
                { id: "System.IO.Pipelines", version: "4.5.0" },
                { id: "System.Security.Cryptography.Xml", version: "4.5.0" },
                { id: "System.Text.Encodings.Web", version: "4.5.0" },
                { id: "System.Security.Permissions", version: "4.5.0" },
                { id: "System.Security.Cryptography.Pkcs", version: "4.5.0" },

                { id: "ILRepack", version: "2.0.16" },

                // VS language service
                { id: "Desktop.Analyzers", version: "1.1.0" },
                { id: "Microsoft.AnalyzerPowerPack", version: "1.0.1" },
                { id: "System.Runtime.Analyzers", version: "1.0.1" },
                { id: "System.Runtime.InteropServices.Analyzers", version: "1.0.1" },
                { id: "System.Security.Cryptography.Hashing.Algorithms.Analyzers", version: "1.1.0" },
                { id: "Nerdbank.FullDuplexStream", version: "1.0.9"},
                { id: "Validation", version: "2.3.7"},

                // .NET Core Dependencies
                { id: "Microsoft.NETCore.App", version: "2.1.1" },
                { id: "NETStandard.Library", version: "2.0.3", tfm: ".NETStandard2.0"},
                { id: "Microsoft.NETCore.Platforms", version: "2.1.0", tfm: ".NETStandard2.0" },
                { id: "Microsoft.NETCore.DotNetHostPolicy", version: "2.1.1"},
                { id: "System.Security.Claims", version: "4.3.0" },

                // .NET Core Self-Contained Deployment
                { id: "Microsoft.NETCore.DotNetHostResolver", version: "2.2.0" },
                { id: "Microsoft.NETCore.DotNetAppHost", version: "2.2.0" },
                { id: "runtime.win-x64.Microsoft.NETCore.DotNetAppHost", version: "2.2.0" },
                { id: "runtime.win-x64.Microsoft.NETCore.App", version: "2.2.0" },
                { id: "runtime.win-x64.Microsoft.NETCore.DotNetHostResolver", version: "2.2.0" },
                { id: "runtime.win-x64.Microsoft.NETCore.DotNetHostPolicy", version: "2.2.0" },

                { id: "runtime.osx-x64.Microsoft.NETCore.DotNetAppHost", version: "2.2.0" },
                { id: "runtime.osx-x64.Microsoft.NETCore.App", version: "2.2.0" },
                { id: "runtime.osx-x64.Microsoft.NETCore.DotNetHostResolver", version: "2.2.0" },
                { id: "runtime.osx-x64.Microsoft.NETCore.DotNetHostPolicy", version: "2.2.0" },

                { id: "System.Security.Principal.Windows", version: "4.5.1" },
                { id: "System.Security.AccessControl", version: "4.5.0", dependentPackageIdsToSkip: ["System.Security.Principal.Windows"] },
                { id: "System.Threading.AccessControl", version: "4.5.0" },

                // DotNetCore related
                { id: "Microsoft.CSharp", version: "4.3.0" },
                { id: "Microsoft.Win32.Primitives", version: "4.3.0" },
                { id: "Microsoft.Win32.Registry", version: "4.3.0" },
                { id: "System.AppContext", version: "4.3.0" },
                { id: "System.Buffers", version: "4.3.0" },
                { id: "System.Collections", version: "4.3.0" },
                { id: "System.Collections.Concurrent", version: "4.3.0" },
                { id: "System.Collections.NonGeneric", version: "4.3.0" },
                { id: "System.Collections.Specialized", version: "4.3.0" },
                { id: "System.ComponentModel", version: "4.3.0" },
                { id: "System.ComponentModel.Annotations", version: "4.3.0" },
                { id: "System.ComponentModel.Composition", version: "4.5.0" },
                { id: "System.ComponentModel.EventBasedAsync", version: "4.3.0" },
                { id: "System.ComponentModel.Primitives", version: "4.3.0" },
                { id: "System.ComponentModel.TypeConverter", version: "4.3.0" },
                { id: "System.Console", version: "4.3.0" },
                { id: "System.Data.Common", version: "4.3.0" },
                { id: "System.Data.SqlClient", version: "4.3.0" },
                { id: "System.Diagnostics.Contracts", version: "4.3.0" },
                { id: "System.Diagnostics.Debug", version: "4.3.0" },
                { id: "System.Diagnostics.FileVersionInfo", version: "4.3.0" },
                { id: "System.Diagnostics.Process", version: "4.3.0" },
                { id: "System.Diagnostics.StackTrace", version: "4.3.0" },
                { id: "System.Diagnostics.TextWriterTraceListener", version: "4.3.0" },
                { id: "System.Diagnostics.Tools", version: "4.3.0" },
                { id: "System.Diagnostics.TraceSource", version: "4.3.0" },
                { id: "System.Diagnostics.Tracing", version: "4.3.0" },
                { id: "System.Drawing.Primitives", version: "4.3.0" },
                { id: "System.Dynamic.Runtime", version: "4.3.0" },
                { id: "System.Globalization", version: "4.3.0" },
                { id: "System.Globalization.Calendars", version: "4.3.0" },
                { id: "System.Globalization.Extensions", version: "4.3.0" },
                { id: "System.IO", version: "4.3.0" },
                { id: "System.IO.Compression", version: "4.3.0" },
                { id: "System.IO.Compression.ZipFile", version: "4.3.0" },
                { id: "System.IO.FileSystem", version: "4.3.0" },
                { id: "System.IO.FileSystem.AccessControl", version: "4.3.0" },
                { id: "System.IO.FileSystem.DriveInfo", version: "4.3.0" },
                { id: "System.IO.FileSystem.Primitives", version: "4.3.0" },
                { id: "System.IO.FileSystem.Watcher", version: "4.3.0" },
                { id: "System.IO.IsolatedStorage", version: "4.3.0" },
                { id: "System.IO.MemoryMappedFiles", version: "4.3.0" },
                { id: "System.IO.Pipes", version: "4.3.0" },
                { id: "System.IO.Pipes.AccessControl", version: "4.3.0" },
                { id: "System.IO.UnmanagedMemoryStream", version: "4.3.0" },
                { id: "System.Linq", version: "4.3.0" },
                { id: "System.Linq.Expressions", version: "4.3.0" },
                { id: "System.Linq.Parallel", version: "4.3.0" },
                { id: "System.Linq.Queryable", version: "4.3.0" },
                { id: "System.Net.Http", version: "4.3.0" },
                { id: "System.Net.NameResolution", version: "4.3.0" },
                { id: "System.Net.NetworkInformation", version: "4.3.0" },
                { id: "System.Net.Ping", version: "4.3.0" },
                { id: "System.Net.Primitives", version: "4.3.0" },
                { id: "System.Net.Requests", version: "4.3.0" },
                { id: "System.Net.Security", version: "4.3.1" },
                { id: "System.Net.Sockets", version: "4.3.0" },
                { id: "System.Net.WebHeaderCollection", version: "4.3.0" },
                { id: "System.Net.WebSockets", version: "4.3.0" },
                { id: "System.Net.WebSockets.Client", version: "4.3.1" },
                { id: "System.Numerics.Vectors", version: "4.3.0" },
                { id: "System.ObjectModel", version: "4.3.0" },
                { id: "System.Private.DataContractSerialization", version: "4.3.0" },
                { id: "System.Reflection", version: "4.3.0" },
                { id: "System.Reflection.DispatchProxy", version: "4.3.0" },
                { id: "System.Reflection.Emit", version: "4.3.0" },
                { id: "System.Reflection.Emit.ILGeneration", version: "4.3.0" },
                { id: "System.Reflection.Emit.Lightweight", version: "4.3.0" },
                { id: "System.Reflection.Extensions", version: "4.3.0" },
                { id: "System.Reflection.Primitives", version: "4.3.0" },
                { id: "System.Reflection.TypeExtensions", version: "4.3.0" },
                { id: "System.Resources.Reader", version: "4.3.0" },
                { id: "System.Resources.ResourceManager", version: "4.3.0" },
                { id: "System.Resources.Writer", version: "4.3.0" },
                { id: "System.Runtime", version: "4.3.0" },
                { id: "System.Runtime.CompilerServices.VisualC", version: "4.3.0" },
                { id: "System.Runtime.Extensions", version: "4.3.0" },
                { id: "System.Runtime.Handles", version: "4.3.0" },
                { id: "System.Runtime.InteropServices", version: "4.3.0" },
                { id: "System.Runtime.InteropServices.RuntimeInformation", version: "4.3.0" },
                { id: "System.Runtime.InteropServices.WindowsRuntime", version: "4.3.0" },
                { id: "System.Runtime.Loader", version: "4.3.0" },
                { id: "System.Runtime.Numerics", version: "4.3.0" },
                { id: "System.Runtime.Serialization.Formatters", version: "4.3.0" },
                { id: "System.Runtime.Serialization.Json", version: "4.3.0" },
                { id: "System.Runtime.Serialization.Primitives", version: "4.3.0" },
                { id: "System.Runtime.Serialization.Xml", version: "4.3.0" },
                { id: "System.Security.Cryptography.Algorithms", version: "4.3.0" },
                { id: "System.Security.Cryptography.Cng", version: "4.3.0" },
                { id: "System.Security.Cryptography.Csp", version: "4.3.0" },
                { id: "System.Security.Cryptography.Encoding", version: "4.3.0" },
                { id: "System.Security.Cryptography.Primitives", version: "4.3.0" },
                { id: "System.Security.Cryptography.X509Certificates", version: "4.3.0" },
                { id: "System.Security.Principal", version: "4.3.0" },
                { id: "System.Security.SecureString", version: "4.3.0" },
                { id: "System.Text.Encoding", version: "4.3.0" },
                { id: "System.Text.Encoding.CodePages", version: "4.3.0" },
                { id: "System.Text.Encoding.Extensions", version: "4.3.0" },
                { id: "System.Text.RegularExpressions", version: "4.3.0" },
                { id: "System.Threading", version: "4.3.0" },
                { id: "System.Threading.Overlapped", version: "4.3.0" },
                { id: "System.Threading.Tasks", version: "4.3.0" },
                { id: "System.Threading.Tasks.Extensions", version: "4.3.0" },
                { id: "System.Threading.Tasks.Parallel", version: "4.3.0" },
                { id: "System.Threading.Thread", version: "4.3.0" },
                { id: "System.Threading.ThreadPool", version: "4.3.0" },
                { id: "System.Threading.Timer", version: "4.3.0" },
                { id: "System.ValueTuple", version: "4.3.0" },
                { id: "System.Xml.ReaderWriter", version: "4.3.0" },
                { id: "System.Xml.XDocument", version: "4.3.0" },
                { id: "System.Xml.XmlDocument", version: "4.3.0" },
                { id: "System.Xml.XmlSerializer", version: "4.3.0" },
                { id: "System.Xml.XPath", version: "4.3.0" },
                { id: "System.Xml.XPath.XDocument", version: "4.3.0" },
                { id: "System.Xml.XPath.XmlDocument", version: "4.3.0" },

                // Non-standard version ones
                { id: "Microsoft.NETCore.Targets", version: "2.0.0" },
                { id: "System.Security.Cryptography.OpenSsl", version: "4.4.0" },
                { id: "System.Collections.Immutable", version: "1.5.0" },

                { id: "runtime.native.System", version: "4.3.0" },
                { id: "runtime.win7-x64.runtime.native.System.Data.SqlClient.sni", version: "4.3.0" },
                { id: "runtime.win7-x86.runtime.native.System.Data.SqlClient.sni", version: "4.3.0" },
                { id: "runtime.native.System.Data.SqlClient.sni", version: "4.3.0" },
                { id: "runtime.native.System.Net.Http", version: "4.3.0" },
                { id: "runtime.native.System.IO.Compression", version: "4.3.0" },
                { id: "runtime.native.System.Net.Security", version: "4.3.0" },
                { id: "runtime.native.System.Security.Cryptography.Apple", version: "4.3.0" },
                { id: "runtime.osx.10.10-x64.runtime.native.System.Security.Cryptography.Apple", version: "4.3.0" },
                { id: "runtime.native.System.Security.Cryptography.OpenSsl", version: "4.3.0" },
                { id: "runtime.debian.8-x64.runtime.native.System.Security.Cryptography.OpenSsl", version: "4.3.0" },
                { id: "runtime.fedora.23-x64.runtime.native.System.Security.Cryptography.OpenSsl", version: "4.3.0" },
                { id: "runtime.fedora.24-x64.runtime.native.System.Security.Cryptography.OpenSsl", version: "4.3.0" },
                { id: "runtime.opensuse.13.2-x64.runtime.native.System.Security.Cryptography.OpenSsl", version: "4.3.0" },
                { id: "runtime.opensuse.42.1-x64.runtime.native.System.Security.Cryptography.OpenSsl", version: "4.3.0" },
                { id: "runtime.osx.10.10-x64.runtime.native.System.Security.Cryptography.OpenSsl", version: "4.3.0" },
                { id: "runtime.rhel.7-x64.runtime.native.System.Security.Cryptography.OpenSsl", version: "4.3.0" },
                { id: "runtime.ubuntu.14.04-x64.runtime.native.System.Security.Cryptography.OpenSsl", version: "4.3.0" },
                { id: "runtime.ubuntu.16.04-x64.runtime.native.System.Security.Cryptography.OpenSsl", version: "4.3.0" },
                { id: "runtime.ubuntu.16.10-x64.runtime.native.System.Security.Cryptography.OpenSsl", version: "4.3.0" },

                // VSTS managed API
                { id: "Microsoft.TeamFoundationServer.Client", version: "15.122.1-preview"},
                { id: "Microsoft.TeamFoundation.DistributedTask.WebApi", version: "15.122.1-preview", dependentPackageIdsToSkip: ["*"] },
                { id: "Microsoft.TeamFoundation.DistributedTask.Common", version: "15.112.1"},
                { id: "Microsoft.TeamFoundation.DistributedTask.Common.Contracts", version: "16.137.0-preview"},

                // MSBuild. These should be used for compile references only, as at runtime one can only practically use MSBuilds from Visual Studio / dotnet CLI
                { id: "Microsoft.Build.Runtime", version: "16.1.0-preview.42",
                    dependentPackageIdsToSkip: ["System.Threading.Tasks.Dataflow"],
                    dependentPackageIdsToIgnore: ["System.Threading.Tasks.Dataflow"],
                },
                { id: "Microsoft.Build.Tasks.Core", version: "16.1.0-preview.42",
                    dependentPackageIdsToSkip: ["System.Threading.Tasks.Dataflow"],
                    dependentPackageIdsToIgnore: ["System.Threading.Tasks.Dataflow"],
                },
                { id: "Microsoft.Build.Utilities.Core", version: "16.1.0-preview.42"},
                { id: "Microsoft.Build", version: "16.1.0-preview.42",
                    dependentPackageIdsToSkip: ["System.Threading.Tasks.Dataflow"],
                    dependentPackageIdsToIgnore: ["System.Threading.Tasks.Dataflow"],
                },

                { id: "Microsoft.Build.Framework", version: "16.1.0-preview.42"},

                // Extra dependencies to make MSBuild work
                { id: "Microsoft.VisualStudio.Setup.Configuration.Interop", version: "1.16.30"},
                { id: "System.CodeDom", version: "4.4.0"},
                { id: "Microsoft.Build.Locator", version: "1.0.31"},

                { id: "SharpZipLib", version: "1.1.0" },

                // Ninja JSON graph generation helper
                { id: "BuildXL.Tools.Ninjson", version: "0.0.6" },
                { id: "BuildXL.Tools.AppHostPatcher", version: "1.0.0" },
            ],

            doNotEnforceDependencyVersions: true,
        },

        importFile(f`config.microsoftInternal.dsc`).resolver,

        {
            kind: "Download",
            downloads: [
                // PowerShell.Core
                {
                    moduleName: "PowerShell.Core.win-x64",
                    url: "https://github.com/PowerShell/PowerShell/releases/download/v6.1.3/PowerShell-6.1.3-win-x64.zip",
                    hash: "VSO0:E8E98155383EDFE3CA6D06854638560EAB57C8225880B5308547A916DBE9A9A900",
                    archiveType: "zip",
                },
                {
                    moduleName: "PowerShell.Core.osx-x64",
                    url: "https://github.com/PowerShell/PowerShell/releases/download/v6.1.3/PowerShell-6.1.3-osx-x64.tar.gz",
                    hash: "VSO0:6D3B557962CC26CC9BB6F8A35B288CE8C68460E68B74B73C85BECAE87BB311D600",
                    archiveType: "tgz",
                },
                {
                    moduleName: "PowerShell.Core.linux-x64",
                    url: "https://github.com/PowerShell/PowerShell/releases/download/v6.1.3/PowerShell-6.1.3-linux-x64.tar.gz",
                    hash: "VSO0:159D6D8F82D59AD34D2F8A7084D05C25D6B532DE22CD9502882385F62CDD070300",
                    archiveType: "tgz",
                },

                // DotNet Core Runtime
                {
                    moduleName: "DotNet-Runtime.win-x64",
                    url: "https://download.visualstudio.microsoft.com/download/pr/b10d0a68-b720-48ae-bab8-4ac39bd1b5d3/f32b8b41dff5c1488c2b915a007fc4a6/dotnet-runtime-2.2.2-win-x64.zip",
                    hash: "VSO0:6BBAE77F9BA0231C90ABD9EA720FF886E8613CE8EF29D8B657AF201E2982829600",
                    archiveType: "zip",
                },
                {
                    moduleName: "DotNet-Runtime.osx-x64",
                    url: "https://download.visualstudio.microsoft.com/download/pr/d1f0dfb3-b6bd-42ae-895f-f149bf1d90ca/9b1fb91a9692fc31d6fc83e97caba4cd/dotnet-runtime-2.2.2-osx-x64.tar.gz",
                    hash: "VSO0:88B2B6E8CEF711E108FDE529E781F555516634CD442B3503B712D22947F0788700",
                    archiveType: "tgz",
                },
                {
                    moduleName: "DotNet-Runtime.linux-x64",
                    url: "https://download.visualstudio.microsoft.com/download/pr/97b97652-4f74-4866-b708-2e9b41064459/7c722daf1a80a89aa8c3dec9103c24fc/dotnet-runtime-2.2.2-linux-x64.tar.gz",
                    hash: "VSO0:6E5172671364C65B06C9940468A62BAF70EE27392CB2CA8B2C8BFE058CCD088300",
                    archiveType: "tgz",
                },

                // NodeJs
                {
                    moduleName: "NodeJs.win-x64",
                    url: "https://nodejs.org/download/release/v8.12.0/node-v8.12.0-win-x64.zip",
                    hash: "VSO0:95276E5CC1A0F5095181114C16734E8E0416B222F232E257E31FEBF73324BC2300",
                    archiveType: "zip",
                },
                {
                    moduleName: "NodeJs.osx-x64",
                    url: "https://nodejs.org/download/release/v8.12.0/node-v8.12.0-darwin-x64.tar.gz",
                    hash: "VSO0:2D9315899B651CA8489F47580378C5C8EAE5E0DEB4F50AF5A149BEC7B387228000",
                    archiveType: "tgz",
                },
                {
                    moduleName: "NodeJs.linux-x64",
                    url: "https://nodejs.org/download/release/v8.12.0/node-v8.12.0-linux-arm64.tar.gz",
                    hash: "VSO0:9DE138F52CCCE4B89747BFDEC5D3A0DDBB23BF80BB2A45AE0218D852845AB13C00",
                    archiveType: "tgz",
                },
            ],
        },
    ],

    qualifiers: {
        defaultQualifier: {
            configuration: "debug",
            targetFramework: Context.getCurrentHost().os === "win" ? "net472" : "netcoreapp2.2",
            targetRuntime: Context.getCurrentHost().os === "win" ? "win-x64" : "osx-x64",
        },
        namedQualifiers: {
            Debug: {
                configuration: "debug",
                targetFramework: "net472",
                targetRuntime: "win-x64",
            },
            DebugNet472: {
                configuration: "debug",
                targetFramework: "net472",
                targetRuntime: "win-x64",
            },
            DebugDotNetCore: {
                configuration: "debug",
                targetFramework: "netcoreapp2.2",
                targetRuntime: "win-x64",
            },
            DebugDotNetCoreMac: {
                configuration: "debug",
                targetFramework: "netcoreapp2.2",
                targetRuntime: "osx-x64",
            },

            // Release
            Release: {
                configuration: "release",
                targetFramework: "net472",
                targetRuntime: "win-x64",
            },
            ReleaseNet472: {
                configuration: "release",
                targetFramework: "net472",
                targetRuntime: "win-x64",
            },

            ReleaseDotNetCore: {
                configuration: "release",
                targetFramework: "netcoreapp2.2",
                targetRuntime: "win-x64",
            },
            ReleaseDotNetCoreMac: {
                configuration: "release",
                targetFramework: "netcoreapp2.2",
                targetRuntime: "osx-x64",
            },
        }
    },

    mounts: [
        ...importFile(f`macos.mounts.dsc`).mounts,
        {
            name: a`DeploymentRoot`,
            path: p`Out/Bin`,
            trackSourceFileChanges: true,
            isWritable: true,
            isReadable: true,
        },
        {
            // Special scrubbable mount with the content that can be cleaned up by running bxl.exe /scrub
            name: a`ScrubbableDeployment`,
            path: Context.getCurrentHost().os === "win" ? p`Out/Objects/TempDeployment` : p`Out/Objects.noindex/TempDeployment`,
            trackSourceFileChanges: true,
            isWritable: true,
            isReadable: true,
            isScrubbable: true,
        },
        {
            name: a`SdkRoot`,
            path: p`Public/Sdk/Public`,
            trackSourceFileChanges: true,
            isWritable: false,
            isReadable: true,
        },
        {
            name: a`Example`,
            path: p`Example`,
            trackSourceFileChanges: true,
            isWritable: false,
            isReadable: true
        },
        {
            name: a`Sandbox`,
            path: p`Public/Src/Sandbox`,
            trackSourceFileChanges: true,
            isWritable: false,
            isReadable: true
        },
        {
            name: a`ThirdParty_mono`,
            path: p`third_party/mono@abad3612068e7333956106e7be02d9ce9e346f92`,
            trackSourceFileChanges: true,
            isWritable: false,
            isReadable: true
        }
    ],

    searchPathEnumerationTools: [
        r`cl.exe`,
        r`lib.exe`,
        r`link.exe`,
        r`sn.exe`,
        r`csc.exe`,
        r`StyleCopCmd.exe`,
        r`BuildXL.LogGen.exe`,
        r`csc.exe`,
        r`ccrefgen.exe`,
        r`ccrewrite.exe`,
        r`FxCopCmd.exe`,
        r`NuGet.exe`
    ],

    ide: {
        // Let the /VS flag generate the projects in the source tree so that add/remove C# file works properly.
        canWriteToSrc: true,
        dotSettingsFile: f`Public/Sdk/SelfHost/BuildXL/BuildXL.sln.DotSettings`,
    },

    cacheableFileAccessWhitelist: Context.getCurrentHost().os !== "win" ? [] : [
        // Allow the debugger to be able to be launched from BuildXL Builds
        {
            name: "JitDebugger",
            toolPath: f`${Environment.getDirectoryValue("SystemRoot")}/system32/vsjitdebugger.exe`,
            pathRegex: `.*${Environment.getStringValue("CommonProgramFiles").replace("\\", "\\\\")}\\\\Microsoft Shared\\\\VS7Debug\\\\.*`
        },
    ]
});
<|MERGE_RESOLUTION|>--- conflicted
+++ resolved
@@ -135,13 +135,8 @@
 
                 // RocksDb
                 { id: "RocksDbSharp", version: "5.8.0-b20181023.3", alias: "RocksDbSharpSigned" },
-<<<<<<< HEAD
                 { id: "RocksDbNative", version: "6.0.1-b20190426.3" },
-=======
-                { id: "RocksDbNative", version: "5.14.3-b20181023.3" },
-                
                 { id: "JsonDiffPatch.Net", version: "2.1.0" },
->>>>>>> 27341130
 
                 // Event hubs
                 { id: "Microsoft.Azure.Amqp", version: "2.3.5" },
@@ -628,4 +623,4 @@
             pathRegex: `.*${Environment.getStringValue("CommonProgramFiles").replace("\\", "\\\\")}\\\\Microsoft Shared\\\\VS7Debug\\\\.*`
         },
     ]
-});
+});