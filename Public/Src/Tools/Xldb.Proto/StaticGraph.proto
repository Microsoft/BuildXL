--- conflicted
+++ resolved
@@ -1,167 +1,158 @@
-// Copyright (c) Microsoft. All rights reserved.
-// Licensed under the MIT license. See LICENSE file in the project root for full license information.
-
-syntax = "proto3";
-
-import "EnumsAndHelperStructs.proto";
-
-package BuildXL.Xldb.Proto;
-
-option csharp_namespace = "BuildXL.Xldb.Proto";
-
-//
-//  Generic Static Graph Info (key, etc)
-//
-
-// CachedGraphQuery is the key for the top level data structures stored in the cached graph
-message CachedGraphKey{
-    bool PipGraph = 1;  
-}
-
-// Pip Query is 2 levels deep. SemistableHash -> PipId -> PipValues
-// For the pips with SemiStableHash = 0, we will only have PipId -> Values
-message PipSemistableHashKey{
-    // Primary key, unique except for the pips that have a SemiStableHash = 0
-    int64 SemiStableHash = 1;
-}
-
-message PipIdValue{
-    uint32 PipId = 1;
-}
-
-message PipIdKey{
-    // Always unique within a build (makes the key unique), and same as the node id in graph
-    uint32 PipId = 1;
-
-    // We include the PipType in the key to know which type of pip is stored in the value
-    // and how to appropriately parse it (since Protobuf has no inheritance)
-    PipType PipType = 2;
-}
-
-enum ProducerConsumerType{
-    /// Since this is used in a key, we need an invalid enum for 0
-    ProducerConsumerType_Invalid = 0;
-    ProducerConsumerType_Producer = 1;
-    ProducerConsumerType_Consumer = 2;
-}
-
-message FileProducerConsumerKey{
-    ProducerConsumerType Type = 1;
-
-    string FileArtifact = 2;
-
-    int32 RewriteCount = 3;
-}
-
-message FileProducerValue{
-    uint32 PipId = 1;
-}
-
-message FileConsumerValue{
-    repeated uint32 PipIds = 1;
-}
-
-message DirectoryProducerConsumerKey{
-    ProducerConsumerType Type = 1;
-
-    string DirectoryArtifact = 2;
-}
-
-message DirectoryProducerValue{
-    uint32 PipId = 1;
-}
-
-message DirectoryConsumerValue{
-    repeated uint32 PipIds = 1;
-}
-
-
-
-//
-//  Map Messages -> Protobuf does not allow for float, double, bytes, or message types to be 
-//  used as keys for maps, so the alternative is to make a "primitive" map type message as follows:
-//  
-//  message primitiveMap{ key; value; }
-//  message wraper { repeated primitiveMap; }
-//
-
-<<<<<<< HEAD
-message FileArtifactMap{
-    FileArtifact Artifact = 1;
-
-    uint32 PipId = 2;
-}
-
-=======
->>>>>>> 5042f710
-message DirectoryArtifactMap{
-    DirectoryArtifact Artifact = 1;
-
-    uint32 PipId = 2;
-}
-
-message PipIdSet{
-    repeated uint32 PipIds = 1;
-}
-
-message NodeValuesKey{
-    int32 FullSymbol = 1;
-
-    int32 QualifierId = 2;
-
-    AbsolutePath Path = 3;
-}
-
-message NodeValuesMap{
-    NodeValuesKey Key = 1;
-
-    uint32 Value = 2;
-}
-
-message PipGraphStaticFingerprints{
-    map<uint32, ContentFingerprint> PipStaticFingerprints = 1;
-}
-
-//
-//  Graph Data
-//
-
-message PipGraph{
-    // Unique identifier for a graph, established at creation time. This ID is durable under serialization and deserialization.
-    string GraphId = 1;
-
-    // Gets the fingerprint used for looking up performance data.
-    // This is calculated by taking the first N process semistable hashes after sorting.
-    // This provides a stable fingerprint because it is unlikely that modifications to this pip graph
-    // will change those semistable hashes. Further, it is unlikely that pip graphs of different codebases
-    // will share these values.
-    ContentFingerprint SemistableFingerprint = 2;
-
-    // Gets the range of node IDs valid in the current graph.
-    NodeRange NodeRange = 3;
-
-    // The maximum index of serialized absolute paths.
-    int32 MaxAbsolutePathIndex = 4;
-
-    // Gets all seal directories and their producers
-    repeated DirectoryArtifactMap AllSealDirectoriesAndProducers = 5;
-
-    // Gets the number of known files for the build
-    int32 FileCount = 6;
-
-    // Gets the number of declared content (file or sealed directories or service pips) for the build
-    int32 ContentCount = 7;
-
-    // Gets the number of declared content (file or sealed directories) for the build
-    int32 ArtifactContentCount = 8;
-
-    // Mapping from module id to module nodes.
-    map<string, NodeId> Modules = 9;
-
-    // String id corresponding to the BuildXL.Ipc.Interfaces.IIpcMoniker.Id property of the moniker used by the
-    // BuildXL API server. Empty string indicates that no BuildXL API operation has been requested.
-    string ApiServerMoniker = 10;
-
-    // All PipId values issued so far.
-    repeated uint32 StableKeys = 11;
+// Copyright (c) Microsoft. All rights reserved.
+// Licensed under the MIT license. See LICENSE file in the project root for full license information.
+
+syntax = "proto3";
+
+import "EnumsAndHelperStructs.proto";
+
+package BuildXL.Xldb.Proto;
+
+option csharp_namespace = "BuildXL.Xldb.Proto";
+
+//
+//  Generic Static Graph Info (key, etc)
+//
+
+// CachedGraphQuery is the key for the top level data structures stored in the cached graph
+message CachedGraphKey{
+    bool PipGraph = 1;  
+}
+
+// Pip Query is 2 levels deep. SemistableHash -> PipId -> PipValues
+// For the pips with SemiStableHash = 0, we will only have PipId -> Values
+message PipSemistableHashKey{
+    // Primary key, unique except for the pips that have a SemiStableHash = 0
+    int64 SemiStableHash = 1;
+}
+
+message PipIdValue{
+    uint32 PipId = 1;
+}
+
+message PipIdKey{
+    // Always unique within a build (makes the key unique), and same as the node id in graph
+    uint32 PipId = 1;
+
+    // We include the PipType in the key to know which type of pip is stored in the value
+    // and how to appropriately parse it (since Protobuf has no inheritance)
+    PipType PipType = 2;
+}
+
+enum ProducerConsumerType{
+    /// Since this is used in a key, we need an invalid enum for 0
+    ProducerConsumerType_Invalid = 0;
+    ProducerConsumerType_Producer = 1;
+    ProducerConsumerType_Consumer = 2;
+}
+
+message FileProducerConsumerKey{
+    ProducerConsumerType Type = 1;
+
+    string FileArtifact = 2;
+
+    int32 RewriteCount = 3;
+}
+
+message FileProducerValue{
+    uint32 PipId = 1;
+}
+
+message FileConsumerValue{
+    repeated uint32 PipIds = 1;
+}
+
+message DirectoryProducerConsumerKey{
+    ProducerConsumerType Type = 1;
+
+    string DirectoryArtifact = 2;
+}
+
+message DirectoryProducerValue{
+    uint32 PipId = 1;
+}
+
+message DirectoryConsumerValue{
+    repeated uint32 PipIds = 1;
+}
+
+
+
+//
+//  Map Messages -> Protobuf does not allow for float, double, bytes, or message types to be 
+//  used as keys for maps, so the alternative is to make a "primitive" map type message as follows:
+//  
+//  message primitiveMap{ key; value; }
+//  message wraper { repeated primitiveMap; }
+//
+
+message DirectoryArtifactMap{
+    DirectoryArtifact Artifact = 1;
+
+    uint32 PipId = 2;
+}
+
+message PipIdSet{
+    repeated uint32 PipIds = 1;
+}
+
+message NodeValuesKey{
+    int32 FullSymbol = 1;
+
+    int32 QualifierId = 2;
+
+    AbsolutePath Path = 3;
+}
+
+message NodeValuesMap{
+    NodeValuesKey Key = 1;
+
+    uint32 Value = 2;
+}
+
+message PipGraphStaticFingerprints{
+    map<uint32, ContentFingerprint> PipStaticFingerprints = 1;
+}
+
+//
+//  Graph Data
+//
+
+message PipGraph{
+    // Unique identifier for a graph, established at creation time. This ID is durable under serialization and deserialization.
+    string GraphId = 1;
+
+    // Gets the fingerprint used for looking up performance data.
+    // This is calculated by taking the first N process semistable hashes after sorting.
+    // This provides a stable fingerprint because it is unlikely that modifications to this pip graph
+    // will change those semistable hashes. Further, it is unlikely that pip graphs of different codebases
+    // will share these values.
+    ContentFingerprint SemistableFingerprint = 2;
+
+    // Gets the range of node IDs valid in the current graph.
+    NodeRange NodeRange = 3;
+
+    // The maximum index of serialized absolute paths.
+    int32 MaxAbsolutePathIndex = 4;
+
+    // Gets all seal directories and their producers
+    repeated DirectoryArtifactMap AllSealDirectoriesAndProducers = 5;
+
+    // Gets the number of known files for the build
+    int32 FileCount = 6;
+
+    // Gets the number of declared content (file or sealed directories or service pips) for the build
+    int32 ContentCount = 7;
+
+    // Gets the number of declared content (file or sealed directories) for the build
+    int32 ArtifactContentCount = 8;
+
+    // Mapping from module id to module nodes.
+    map<string, NodeId> Modules = 9;
+
+    // String id corresponding to the BuildXL.Ipc.Interfaces.IIpcMoniker.Id property of the moniker used by the
+    // BuildXL API server. Empty string indicates that no BuildXL API operation has been requested.
+    string ApiServerMoniker = 10;
+
+    // All PipId values issued so far.
+    repeated uint32 StableKeys = 11;
 }