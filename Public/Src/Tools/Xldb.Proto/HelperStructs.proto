--- conflicted
+++ resolved
@@ -1,832 +1,808 @@
-// Copyright (c) Microsoft. All rights reserved.
-// Licensed under the MIT license. See LICENSE file in the project root for full license information.
-
-syntax = "proto3";
-
-import "tools/google/protobuf/timestamp.proto";
-import "tools/google/protobuf/duration.proto";
-
-// Import Enums
-import "Enums/CreationDisposition.proto";
-import "Enums/DesiredAccess.proto";
-import "Enums/DoubleWritePolicy.proto";
-import "Enums/FileAccessStatus.proto";
-import "Enums/FlagsAndAttributes.proto";
-import "Enums/FileAccessStatusMethod.proto";
-import "Enums/FileExistence.proto";
-import "Enums/HashType.proto";
-import "Enums/ObservedInputType.proto";
-import "Enums/Options.proto";
-import "Enums/PathExistence.proto";
-import "Enums/PreserveOutputsMode.proto";
-import "Enums/ReportedFileOperation.proto";
-import "Enums/RequestedAccess.proto";
-import "Enums/SandboxKind.proto";
-import "Enums/SealDirectoryKind.proto";
-import "Enums/ServicePipKind.proto";
-import "Enums/ShareMode.proto";
-import "Enums/WriteFileEncoding.proto";
-
-package BuildXL.Xldb.Proto;
-
-option csharp_namespace = "BuildXL.Xldb.Proto";
-
-// Absolute path message
-message AbsolutePath{
-    // The fully rooted and expanded Absolute Path
-    string Value = 1;
-}
-
-// ContentHash message
-message ContentHash{
-    // Byte array that represents the ContentHash
-    bytes Value = 1;
-
-    // The Hash Type
-    HashType HashType = 2;
-<<<<<<< HEAD
-
-    // Number of bytes used for the hash
-    int32 ByteLength = 3;
-
-    // THe number of characters used for the hash string form
-    int32 StringLength = 4;
-=======
->>>>>>> e7a4a630
-}
-
-// File Artifact message
-message FileArtifact{
-    // Path to the file
-    AbsolutePath path = 1;
-    
-    // Rewrite count of the file
-    int32 RewriteCount = 2;
-}
-
-// Length and Existence message
-message LengthAndExistence{
-    // Whether the length value has been set
-    bool HasKnownLength = 1;
-
-    // THe legth of the value. 0 if no known length
-    int64 Length = 2;
-
-<<<<<<< HEAD
-    // The stored existence value. If no value is stored, returns null.i
-=======
-    // The stored existence value. If no value is stored, returns null
->>>>>>> e7a4a630
-    PathExistence Existence = 3;
-}
-
-// File Content Info message
-message FileContentInfo{
-    // Represents length for actual files
-    LengthAndExistence LengthAndExistence = 1;
-
-    // Hash of the file
-    ContentHash Hash = 2;
-}
-
-// PipExecutionPerformance message
-message PipExecutionPerformance{
-    // Indicates the manner in which a pip executed
-    int32 PipExecutionLevel = 1;
-
-    // Start time in UTC
-    google.protobuf.Timestamp ExecutionStart = 2;
-
-    // Stop time in UTC
-    google.protobuf.Timestamp ExecutionStop = 3;
-}
-
-// ProcessPipExecutionPerformance message
-message ProcessPipExecutionPerformance{
-    // Time spent executing the entry-point process (possibly zero, such as if this execution was cached)
-    google.protobuf.Duration ProcessExecutionTime = 1;
-
-    // Counters for read operations
-    IOTypeCounters ReadCounters = 2;
-
-    // Counters for write operations
-    IOTypeCounters WriteCounters = 3;
-
-    // Counters for other operations (not classified as either read or write)
-    IOTypeCounters OtherCounters = 4;
-
-    // User-mode execution time. Note that this counter increases as threads in the process tree execute (it is not equivalent to wall clock time)
-    google.protobuf.Duration UserTime = 5;
-
-    // Kernel-mode execution time. Note that this counter increases as threads in the process tree execute (it is not equivalent to wall clock time)
-    google.protobuf.Duration KernelTime = 6;
-
-    // Peak memory usage (in bytes) considering all processes (highest point-in-time sum of the memory usage of the process tree)
-    uint64 PeakMemoryUsage = 7;
-    
-    // Number of processes that executed as part of the pip (the entry-point process may start children)
-    uint32 NumberOfProcesses = 8;
-
-    // Counters for the classification of file monitoring violations encountered during process execution
-    FileMonitoringViolationCounters FileMonitoringViolationCounters = 9;
-<<<<<<< HEAD
-
-    // Fingerprint identity as used for cache lookup
-    Fingerprint Fingerprint = 10;
-
-=======
-
-    // Fingerprint identity as used for cache lookup
-    Fingerprint Fingerprint = 10;
-
->>>>>>> e7a4a630
-    // Unique ID of the cache descriptor (if one was stored or retrieved from cache)
-    uint64 CacheDescriptorId = 11;
-}
-
-// FileMonitoringViolationCounters message for the classification of file monitoring violations encountered during process execution
-message FileMonitoringViolationCounters{
-    // Count of accesses such that the access was whitelisted, but was not in the cache-friendly part of the whitelist. The pip should not be cached
-    int32 NumFileAccessesWhitelistedButNotCacheable = 1;
-
-    // Count of accesses such that the access was whitelisted, via the cache-friendly part of the whitelist. The pip may be cached
-    int32 NumFileAccessesWhitelistedAndCacheable = 2;
-
-    // Count of accesses such that the access was not whitelisted at all, and should be reported as a violation
-    int32 NumFileAccessViolationsNotWhitelisted = 3;
-}
-
-// Fingerprint message. A binary fingerprint with 33 bytes storage.
-message Fingerprint{
-    // The byte length.
-    int32 Length = 1;
-
-    // Value of fingerprint packed into a byte array
-    bytes Bytes = 2;
-}
-
-// IOTypeCounter message
-message IOTypeCounters{
-    // Number of operations performed (independent of size)
-    uint64 OperationCount = 1;
-
-    // Total bytes transferred (regardless of the number of operations used to transfer them)
-    uint64 TransferCount = 2;
-}
-
-// ReportedProcess message. A (nested) process instance reported via Detours
-message ReportedProcess{
-    // The path of the executable file of the process
-    string Path = 1;
-
-    // The (not necessarily unique) process id
-    uint32 ProcessId = 2;
-
-    // The command line arguments of the process
-    string ProcessArgs = 3;
-
-    // Counters for read operations
-    IOTypeCounters ReadCounters = 4;
-
-    // Counters for write operations
-    IOTypeCounters WriteCounters = 5;
-
-    // Counters for other operations (not classified as either read or write)
-    IOTypeCounters OtherCounters = 6;
-
-    // The time this reported process object was created
-    google.protobuf.Timestamp CreationTime = 7;
-
-    // The time this reported process object was created
-    google.protobuf.Timestamp ExitTime = 8;
-
-    // Represents the amount of time the process spent in kernel mode code
-    google.protobuf.Duration KernelTime = 9;
-
-    // Represent the amount of time the process spent in user mode code
-    google.protobuf.Duration UserTime = 10;
-
-    // The process exit code. 0xBAAAAAAD means DllProcessDetach was not called on DetoursServices.dll, so the value is not initialized
-    uint32 ExitCode = 11;
-
-    // The process Id of the current process's parent
-    uint32 ParentProcessId = 12;
-}
-
-// ReportedFileAccess message. Information about attempted File Access
-message ReportedFileAccess{
-    // An action to take on a file or device that exists or does not exist
-    CreationDisposition CreationDisposition = 1;
-
-    // The requested access to the file or device
-    DesiredAccess DesiredAccess = 2;
-
-    // Last-error code
-    uint32 Error = 3;
-
-    // USN number. Note that 0 is the default USN number (e.g. when no journal is present),
-    // and the 0xFFFFFFFFFFFFFFFF value indicates the absence of a USN number.
-    uint64 Usn = 4;
-
-    // The file or device attributes and flags
-    FlagsAndAttributes FlagsAndAttributes = 5;
-
-    // Full path that was accessed. If this path is equivalent to ManifestPath, it is null.
-    /// If it is not equivalent to ManifestPath, then this path is outside of the path table altogether
-    /// (manifest absolute path is invalid) or refers to a descendant (i.e., the manifest path id was used in a scope rule).
-    string Path = 6;
-
-    // Path as given in the file access manifest. This path may have been echoed as part of an exact match Path is then null)
-    // or as part of a scope Path is a descendant).
-    string ManifestPath = 7;
-
-    // The process which caused the reported file access
-    ReportedProcess Process = 8;
-
-    // The requested sharing mode of the file or device
-    ShareMode ShareMode = 9;
-
-    // Whether the file access was allowed or denied
-    FileAccessStatus Status = 10;
-
-    // What method was used for determining the FileAccessStatus
-    FileAccessStatusMethod Method = 11;
-
-    // Level of access requested by this file operation (e.g. CreateFile can request read, write or both).
-    RequestedAccess RequestedAccess = 12;
-
-    // The operation that caused the reported file access
-    ReportedFileOperation Operation = 13;
-
-    // If true, the file access was marked for explicit reporting FileAccessPolicy.ReportAccess,
-    // possibly in a containing scope.
-    bool ExplicitlyReported = 14;
-
-    // Enumerate pattern regex
-    string EnumeratePattern = 15;
-}
-
-// ProcessDetouringStatusData message. A (nested) detouring status of a process instance reported via Detours
-message ProcessDetouringStatusData{
-    // Process Id
-    uint64 ProcessID = 1;
-
-    // Report Status
-    uint32 ReportStatus = 2;
-
-    // Process name
-    string ProcessName = 3;
-
-    // Application being started.
-    string StartApplicationName = 4;
-
-    // Command line for the process being started.
-    string StartCommandLine = 5;
-
-    // Whether detours to be injected in the process.
-    bool NeedsInjection = 6;
-
-    // Job Id
-    uint64 Job = 7;
-
-    // Whether detours is disabled.
-    bool DisableDetours = 8;
-
-    // Process creation flags.
-    uint32 CreationFlags = 9;
-
-    // Whether the process was detoured.
-    bool Detoured = 10;
-
-    // Error code that Detoured Process sets.
-    uint32 Error = 11;
-
-    // Status returned from the the detoured CreateProcess function.
-    uint32 CreateProcessStatusReturn = 12;
-}
-
-// WeakContentFingerprint message
-// A recursively-computed fingerprint for a pip that is based on the content of its inputs.
-// This is a 'weak' fingerprint which includes statically-known inputs but not dynamically observed inputs.
-message WeakContentFingerprint{
-    // Fingerprint Hash
-    Fingerprint Hash = 1;
-}
-
-// StrongContentFingerprint message. A fingerprint fully qualifying an execution.
-message StrongContentFingerprint{
-    // Fingerprint Hash
-    Fingerprint Hash = 1;
-}
-
-// ObservedPathEntry message. Represents a path in an ObservedPathSet and associated data.
-message ObservedPathEntry{
-    // The path itself
-    AbsolutePath Path = 1;
-
-    // The regex pattern toenumerate
-    string EnumeratePatternRegex = 2;
-
-    // If it is a search path
-    bool IsSearchPath = 3;
-
-    // If it is a directory path
-    bool IsDirectoryPath = 4;
-
-    // If it is a directory enumeration
-    bool DirectoryEnumeration = 5;
-
-    // If it is a directory enumeration witha  custom pattern
-    bool DirectoryEnumerationWithCustomPattern = 6;
-
-    // If it is a directory enumeration with AllowAll regex pattern ("^.*$")
-    bool DirectoryEnumerationWithAllPattern = 7;
-    
-    // If it is a file probe
-    bool IsFileProbe = 8;
-}
-
-// UnsafeSandboxConfiguration message. 
-message UnsafeSandboxConfiguration{
-    // Mode of the preserved outputs
-    PreserveOutputsMode PreserveOutputs = 1;
-
-    // If the file access was monitored
-    bool MonitorFileAccesses = 2;
-
-    // If the file rename was ignored
-    bool IgnoreZwRenameFileInformation = 3;
-
-    // If the other file info was ignored
-    bool IgnoreZwOtherFileInformation = 4;
-
-    // If the reparse points was ignored for non created files
-    bool IgnoreNonCreateFileReparsePoints = 5;
-
-    // If the file information by handle was ignored
-    bool IgnoreSetFileInformationByHandle = 6;
-
-    // If the reparse points were ignored
-    bool IgnoreReparsePoints = 7;
-
-    // If the preloaded dlls were ignored
-    bool IgnorePreloadedDlls = 8;
-
-    // If existing directory probes were used as enumerations
-    bool ExistingDirectoryProbesAsEnumerations = 9;
-
-    // If engine should monitor nt created files
-    bool MonitorNtCreateFile = 10;
-
-    // If engine should monitor zw created open query files
-    bool MonitorZwCreateOpenQueryFile = 11;
-
-    // The sandbox kind
-    SandboxKind SandboxKind = 12;
-
-    // If the unexpected file accesses are errors
-    bool UnexpectedFileAccessesAreErrors = 13;
-
-    // If getting the final path name by handle was ignored
-    bool IgnoreGetFinalPathNameByHandle = 14;
-
-    // If dynamic writes on absent probes was ignored
-    bool IgnoreDynamicWritesOnAbsentProbes = 15;
-
-    // The Double Write Policy
-    DoubleWritePolicy DoubleWritePolicy = 16;
-
-    // If the undeclared accesses under shared opaques was ignored
-    bool IgnoreUndeclaredAccessesUnderSharedOpaques = 17;
-}
-
-// UnsafeOptions message. Become part of strong fingerprint
-message UnsafeOptions{
-    // Preserve output salt as hash
-    ContentHash PreserveOutputsSalt = 1;
-
-    // Unsafe configuration
-    UnsafeSandboxConfiguration UnsafeConfiguration = 2;
-}
-
-// ObservedInput message.
-// An ObservedInput represents a dynamically discovered dependency on some aspect of the filesystem.
-// The supported types of dependencies are enumerated as ObservedInputType (such as ObservedInputType.AbsentPathProbe).
-// Versus an BuildXL.Processes.ObservedFileAccess, this dependency identifies the particular content accessed (e.g. file hash) rather than
-// the particular low-level filesystem operations used to access it.
-// One may service ObservedInputs from a list of accessed paths using an ObservedInputProcessor, which
-// applies access rules such that (if successful) the returned dependencies are actually valid for the traced process.
-message ObservedInput{
-    // The type of the observed Input
-    ObservedInputType Type = 1;
-
-    // The hash of the contents
-    ContentHash Hash = 2;
-
-    // The path entry for observed input
-    ObservedPathEntry PathEntry = 3;
-
-    // Path to the input
-    AbsolutePath Path = 4;
-
-    // If it is a search path
-    bool IsSearchPath = 5;
-
-    // If it is a directory path
-    bool IsDirectoryPath = 6;
-
-    // If it is a directory enumeration
-    bool DirectoryEnumeration = 7;
-}
-
-// ObservedPathSet message
-// Set of paths projected from ObservedInputs. In two-phase fingerprinting, the set of paths from a prior run of a tool
-// (ignoring content) is used to derive a BuildXL.Engine.Cache.Fingerprints.StrongContentFingerprint. The path-sets are expected to be heavily duplicated
-// across executions, i.e., a few path-sets generate many distinct strong fingerprints (due to differences in e.g. C++ header content).
-//
-// Since access-order of files is heavily non-deterministic, path-sets are canonicalized by sorting. This also facilitates excellent
-// and cheap prefix-compression (many adjacent paths tend to share a long prefix).
-message ObservedPathSet{
-    // Represented paths. 
-    repeated ObservedPathEntry Paths = 1;
-
-    // Observed accesses file names
-    repeated string ObservedAccessedFileNames = 2;
-
-    // Unsafe options used to run the pip
-    UnsafeOptions UnsafeOptions = 3;
-}
-
-// ProcessStrongFingerprintComputationData message. Data associated with strong fingerprint computation
-message ProcessStrongFingerprintComputationData{
-    // Observed path set
-    ObservedPathSet PathSet = 1;
-
-    // The computed hash of the path set
-    ContentHash PathSetHash = 2;
-
-    // The observed path entries
-    repeated ObservedPathEntry PathEntries = 3;
-
-    // Unsafe options used during pip execution.
-    UnsafeOptions UnsafeOptions = 4;
-
-    // Observed accesses file names
-    repeated string ObservedAccessedFileNames = 5;
-
-    // The strong fingerprint computed for the path set from the prior build
-    repeated StrongContentFingerprint PriorStrongFingerprints = 6;
-
-    // Gets whether the strong fingerprint computation succeeded (note there might still be a cache miss)
-    bool Succeeded = 7;
-
-    // Gets whether the strong fingerprint matched the expected strong fingerprint
-    bool IsStrongFingerprintHit = 8;
-
-    // The computed strong fingerprint
-    StrongContentFingerprint ComputedStrongFingerprint = 9;
-
-    // The observed inputs
-    repeated ObservedInput ObservedInputs = 10;
-}
-
-// DirectoryFingerprint message for the membership of a directory.
-message DirectoryFingerprint{
-    // Hash of the membership (filenames, or of metadata entries) within a directory
-    ContentHash Hash = 1;
-}
-
-// DirectoryArtifact message. 
-// Represents an opaque directory. Pips that depend on this directory can enumerate it and read its contents.
-message DirectoryArtifact{
-    // The AbsolutePath associated with this artifact.
-    AbsolutePath Path = 1;
-
-    // The unique id for partially sealed directories
-    uint32 PartialSealID = 2;
-
-    // Whether this directory represents a shared opaque directory
-    bool IsSharedOpaque = 3;
-}
-
-// FileOrDirectoryArtifact message. Can be a file OR a directory artifact (union type)
-message FileOrDirectoryArtifact{
-    // The file artifact
-    FileArtifact FileArtifact = 1;
-
-    // The directory artifact
-    DirectoryArtifact DirectoryArtifact = 2;
-
-    // If it is a file
-    bool IsFile = 3;
-
-    // If it is a directory
-    bool IsDirectory = 4;
-}
-
-// Pip message. Primitive Indivisible Processing, representing the smallest schedulable unit of work.
-message Pip{
-    // Identifier of this pip that is stable across BuildXL runs with an identical schedule
-    int64 SemiStableHash = 1;
-
-    // Unique Pip Id assigned when Pip is added to table
-    uint32 PipId = 2;
-
-    // Incoming edges (PipIds) to this pip in the PipGraph
-    repeated uint32 IncomingEdges = 3;
-
-    // Outgoing edges (PipIds) from this pip in the PipGraph
-    repeated uint32 OutgoingEdges = 4;
-}
-
-// PipProvenance message. The provenance data are important for tracing and error logging.
-message PipProvenance{
-    // A string supplied by the tool definition that describes the particular details of this pip.
-    string Usage = 1;
-
-    // The module id
-    string ModuleId = 2;
-
-    // The module name
-    string ModuleName = 3;
-
-    // Identifier of this pip that is stable across BuildXL runs with an identical schedule
-    int64 SemiStableHash = 4;
-}
-
-// ProcessPip message
-message ProcessPip{
-    // Graph information like incoming/outgoing edges and semistable hash
-    Pip GraphInfo = 1;
-
-    // Process options.
-    Options ProcessOptions = 2;
-
-    // If non nul, load standard input from this file
-    FileArtifact StandardInputFile = 3;
-
-    // If non null, use this data as the standard input
-    string StandardInputData = 4;
-
-    // If non null, a standard input is present
-    StandardInput StandardInput = 5;
-
-    // If non null, points to the response
-    FileArtifact ResponseFile = 6;
-
-    // If non null, has the contents that should be written to ResponseFile before the process is executed
-    string ResponseFileData = 7;
-
-    // The tool to execute.
-    FileArtifact Executable = 8;
-
-    // The description of the tool associated with the pip
-    string ToolDescription = 9;
-
-    // The working directory of the process.
-    AbsolutePath WorkingDirectory = 10;
-
-    // The Arguments to the process.
-    string Arguments = 11;
-
-    // The environment variables.
-    repeated EnvironmentVariable EnvironmentVariable = 12;
-
-    // File dependencies. Each member of the array is distinct.
-    repeated FileArtifact Dependencies = 13;
-
-    // Directory dependencies. Each member of the array is distinct.
-    repeated DirectoryArtifact DirectoryDependencies = 14;
-
-    // External file dependencies
-    repeated AbsolutePath UntrackedPaths = 15;
-
-    // External file dependencies
-    repeated AbsolutePath UntrackedScopes = 16;
-
-    // File outputs. Each member of the array is distinct.
-    repeated FileArtifactWithAttributes FileOutputs = 17;
-
-    // Directory outputs. Each member of the array is distinct.
-    repeated DirectoryArtifact DirectoryOutputs = 18;
-
-    // The temp directory, if access is allowed.
-    AbsolutePath TempDirectory = 19;
-
-    // Additional temp directories, but none of them are set to TEMP or TMP.
-    repeated AbsolutePath AdditionalTempDirectories = 20;
-
-    // Indicates whether this is a shutdown process for a service.
-    ServiceInfo ServiceInfo = 21;
-
-    // File/directory output paths that are preserved if AllowPreserveOutputs is enabled. 
-    repeated AbsolutePath PreserveOutputWhitelist = 22;
-
-    // Tags of the pip
-    repeated string Tags = 23;
-
-    // Pip Provenance
-    PipProvenance Provenance = 24;
-}
-
-// WriteFile pip message
-message WriteFile{
-     // Graph information like incoming/outgoing edges and semistable hash
-    Pip GraphInfo = 1;
-
-    // Destination path.
-    FileArtifact Destination = 2;
-
-    // Contents of the file to be created.
-    string Contents = 3;
-
-    // The encoding of the file to be created.
-    WriteFileEncoding Encoding = 4;
-
-    // Tags of the pip
-    repeated string Tags = 5;
-
-    // Pip Provenance
-    PipProvenance Provenance = 6;
-}
-
-// CopyFile pip message
-message CopyFile{
-     // Graph information like incoming/outgoing edges and semistable hash
-    Pip GraphInfo = 1;
-
-    // Path to copy from.
-    FileArtifact Source = 2;
-
-    // Path to copy to.
-    FileArtifact Destination = 3;
-
-    // Indicates if the outputs of this process must be left writable
-    bool OutputsMustRemainWritable = 4;
-
-    // Tags of the pip
-    repeated string Tags = 5;
-
-    // Pip Provenance
-    PipProvenance Provenance = 6;
-}
-
-// SealDirectory pip message. This pip is a scheduler-internal pip representing the completion of a directory.
-// Once this pip's inputs are satisfied, the underlying directory (or the specified partial view) is immutable.
-message SealDirectory{
-     // Graph information like incoming/outgoing edges and semistable hash
-    Pip GraphInfo = 1;
-
-    // The kind of sealed directory
-    SealDirectoryKind Kind = 2;
-
-    // The patterns for source sealed directories
-    repeated string Patterns = 3;
-
-    // Upon completion, Directory contains these contents. If the seal is not Partial, then the directory contains exactly these contents.
-    repeated FileArtifact Contents = 4;
-
-    /// A seal directory can be composed of other seal directories. This is not the case for a regular seal directory, and therefore this collection is always empty.
-    repeated DirectoryArtifact ComposedDirectories = 5;
-
-    // Always false for a regular seal directory
-    bool IsComposite = 6;
-
-    // Scrub the unsealed contents for fully seal directory. Always false when SealDirectoryKind is not Full.
-    bool Scrub = 7;
-
-    // The directory represented. This directory is immutable upon this pip's completion.
-    DirectoryArtifact Directory = 8;
-
-    // Checks if the seal directory pip is a seal source directory.
-    bool IsSealSourceDirectory = 9;
-
-    // Tags of the pip
-    repeated string Tags = 10;
-
-    // Pip Provenance
-    PipProvenance Provenance = 11;
-}
-
-// IpcPip message. Specification of a Process invocation via an IPC message
-message IpcPip{
-     // Graph information like incoming/outgoing edges and semistable hash
-    Pip GraphInfo = 1;
-
-    // All the necessary information needed to execute this pip in-proc via the IPC mechanisms provided by the BuildXL.Ipc assembly.
-    IpcClientInfo IpcInfo = 2;
-
-    // The arguments to the IPC call.
-    string MessageBody = 3;
-
-    // Service pip dependencies.
-    repeated uint32 ServicePipDependencies = 4;
-
-    // Input file artifact dependencies.
-    repeated FileArtifact FileDependencies = 5;
-
-    // Input directory artifact dependencies.
-    repeated DirectoryArtifact DirectoryDependencies = 6;
-
-    // Artifacts (files and/or directories) not to materialize eagerly.
-    repeated FileOrDirectoryArtifact LazilyMaterializedDependencies = 7;
-
-    // Whether this pip is used as a finalization of a service pip
-    bool IsServiceFinalization = 8;
-
-    // Whether this pip must be executed on master in a distributed build
-    bool MustRunOnMaster = 9;
-
-    // Tags of the pip
-    repeated string Tags = 10;
-
-    // Pip Provenance
-    PipProvenance Provenance = 11;
-}
-
-// StandardInput message. Representation of standard input, that can be either a file or data.
-message StandardInput{
-    // File as the standard input.
-    FileArtifact File = 1;
-
-    // Data as the standard input.
-    string Data = 2;
-
-    // If this input is a file
-    bool IsFile = 3;
-
-    // If this input is data instead
-    bool IsData = 4;
-}
-
-// EnvironmentVariable message
-message EnvironmentVariable{
-    // Name of the variable
-    string Name = 1;
-
-    // Value of the variable
-    string Value = 2;
-
-    // Whether this is a pass-through environment variabl
-    bool IsPassThrough = 3;
-}
-
-// FileArtifactWithAttributes message. Represents a file artifact with additional FileExistence attributes
-message FileArtifactWithAttributes{
-
-    // Path of the file
-    AbsolutePath Path = 1;
-
-    // Rewrite count of the file. 0 means source, 1 means output. > 1 = rewritten file
-    int32 RewriteCount = 2;
-
-    // File existence of the current file (what kind of file it is and why it exists)
-    FileExistence FileExistence = 3;
-}
-
-// ServiceInfo message. All service-related properties of a pip
-message ServiceInfo{
-    // Whether and how this pip is related to service pips
-    ServicePipKind Kind = 1;
-
-    // Service pip dependencies.
-    repeated uint32 ServicePipDependencies = 2;
-
-    // A process to execute in order to gracefully kill this process
-    uint32 ShutdownPipId = 3;
-
-    // Finalization Pip Ids
-    repeated uint32 FinalizationPipIds = 4;
-
-    // If this service was used to start or shutdown
-    bool IsStartOrShutdownKind = 5;
-}
-
-// LocationData message. The token class tracks the location information during parsing.
-message LocationData{
-    // Line number of the token
-    int32 Line = 1;
-
-    // Path of the token
-    AbsolutePath Path = 2;
-
-    // Column number of the token
-    int32 Position = 3;
-}
-
-// IpcClientInfo message. Information necessary for creating an IPC client
-message IpcClientInfo{
-<<<<<<< HEAD
-    // // Id of the moniker to use to obtain a connection string for IIpcProvider.GetClient
-=======
-    // Id of the moniker to use to obtain a connection string for IIpcProvider.GetClient
->>>>>>> e7a4a630
-    string IpcMonikerId = 1;
-}
-
-// ContentFingerprint message
-// A recursively-computed fingerprint for a pip that is based on the content of its inputs.
-message ContentFingerprint{
-    // Hash of the fingerprint
-    Fingerprint Hash = 1;
+// Copyright (c) Microsoft. All rights reserved.
+// Licensed under the MIT license. See LICENSE file in the project root for full license information.
+
+syntax = "proto3";
+
+import "tools/google/protobuf/timestamp.proto";
+import "tools/google/protobuf/duration.proto";
+
+// Import Enums
+import "Enums/CreationDisposition.proto";
+import "Enums/DesiredAccess.proto";
+import "Enums/DoubleWritePolicy.proto";
+import "Enums/FileAccessStatus.proto";
+import "Enums/FlagsAndAttributes.proto";
+import "Enums/FileAccessStatusMethod.proto";
+import "Enums/FileExistence.proto";
+import "Enums/HashType.proto";
+import "Enums/ObservedInputType.proto";
+import "Enums/Options.proto";
+import "Enums/PathExistence.proto";
+import "Enums/PreserveOutputsMode.proto";
+import "Enums/ReportedFileOperation.proto";
+import "Enums/RequestedAccess.proto";
+import "Enums/SandboxKind.proto";
+import "Enums/SealDirectoryKind.proto";
+import "Enums/ServicePipKind.proto";
+import "Enums/ShareMode.proto";
+import "Enums/WriteFileEncoding.proto";
+
+package BuildXL.Xldb.Proto;
+
+option csharp_namespace = "BuildXL.Xldb.Proto";
+
+// Absolute path message
+message AbsolutePath{
+    // The fully rooted and expanded Absolute Path
+    string Value = 1;
+}
+
+// ContentHash message
+message ContentHash{
+    // Byte array that represents the ContentHash
+    bytes Value = 1;
+
+    // The Hash Type
+    HashType HashType = 2;
+}
+
+// File Artifact message
+message FileArtifact{
+    // Path to the file
+    AbsolutePath path = 1;
+    
+    // Rewrite count of the file
+    int32 RewriteCount = 2;
+}
+
+// Length and Existence message
+message LengthAndExistence{
+    // Whether the length value has been set
+    bool HasKnownLength = 1;
+
+    // THe legth of the value. 0 if no known length
+    int64 Length = 2;
+
+    // The stored existence value. If no value is stored, returns null
+    PathExistence Existence = 3;
+}
+
+// File Content Info message
+message FileContentInfo{
+    // Represents length for actual files
+    LengthAndExistence LengthAndExistence = 1;
+
+    // Hash of the file
+    ContentHash Hash = 2;
+}
+
+// PipExecutionPerformance message
+message PipExecutionPerformance{
+    // Indicates the manner in which a pip executed
+    int32 PipExecutionLevel = 1;
+
+    // Start time in UTC
+    google.protobuf.Timestamp ExecutionStart = 2;
+
+    // Stop time in UTC
+    google.protobuf.Timestamp ExecutionStop = 3;
+}
+
+// ProcessPipExecutionPerformance message
+message ProcessPipExecutionPerformance{
+    // Time spent executing the entry-point process (possibly zero, such as if this execution was cached)
+    google.protobuf.Duration ProcessExecutionTime = 1;
+
+    // Counters for read operations
+    IOTypeCounters ReadCounters = 2;
+
+    // Counters for write operations
+    IOTypeCounters WriteCounters = 3;
+
+    // Counters for other operations (not classified as either read or write)
+    IOTypeCounters OtherCounters = 4;
+
+    // User-mode execution time. Note that this counter increases as threads in the process tree execute (it is not equivalent to wall clock time)
+    google.protobuf.Duration UserTime = 5;
+
+    // Kernel-mode execution time. Note that this counter increases as threads in the process tree execute (it is not equivalent to wall clock time)
+    google.protobuf.Duration KernelTime = 6;
+
+    // Peak memory usage (in bytes) considering all processes (highest point-in-time sum of the memory usage of the process tree)
+    uint64 PeakMemoryUsage = 7;
+    
+    // Number of processes that executed as part of the pip (the entry-point process may start children)
+    uint32 NumberOfProcesses = 8;
+
+    // Counters for the classification of file monitoring violations encountered during process execution
+    FileMonitoringViolationCounters FileMonitoringViolationCounters = 9;
+
+    // Fingerprint identity as used for cache lookup
+    Fingerprint Fingerprint = 10;
+
+    // Unique ID of the cache descriptor (if one was stored or retrieved from cache)
+    uint64 CacheDescriptorId = 11;
+}
+
+// FileMonitoringViolationCounters message for the classification of file monitoring violations encountered during process execution
+message FileMonitoringViolationCounters{
+    // Count of accesses such that the access was whitelisted, but was not in the cache-friendly part of the whitelist. The pip should not be cached
+    int32 NumFileAccessesWhitelistedButNotCacheable = 1;
+
+    // Count of accesses such that the access was whitelisted, via the cache-friendly part of the whitelist. The pip may be cached
+    int32 NumFileAccessesWhitelistedAndCacheable = 2;
+
+    // Count of accesses such that the access was not whitelisted at all, and should be reported as a violation
+    int32 NumFileAccessViolationsNotWhitelisted = 3;
+}
+
+// Fingerprint message. A binary fingerprint with 33 bytes storage.
+message Fingerprint{
+    // The byte length.
+    int32 Length = 1;
+
+    // Value of fingerprint packed into a byte array
+    bytes Bytes = 2;
+}
+
+// IOTypeCounter message
+message IOTypeCounters{
+    // Number of operations performed (independent of size)
+    uint64 OperationCount = 1;
+
+    // Total bytes transferred (regardless of the number of operations used to transfer them)
+    uint64 TransferCount = 2;
+}
+
+// ReportedProcess message. A (nested) process instance reported via Detours
+message ReportedProcess{
+    // The path of the executable file of the process
+    string Path = 1;
+
+    // The (not necessarily unique) process id
+    uint32 ProcessId = 2;
+
+    // The command line arguments of the process
+    string ProcessArgs = 3;
+
+    // Counters for read operations
+    IOTypeCounters ReadCounters = 4;
+
+    // Counters for write operations
+    IOTypeCounters WriteCounters = 5;
+
+    // Counters for other operations (not classified as either read or write)
+    IOTypeCounters OtherCounters = 6;
+
+    // The time this reported process object was created
+    google.protobuf.Timestamp CreationTime = 7;
+
+    // The time this reported process object was created
+    google.protobuf.Timestamp ExitTime = 8;
+
+    // Represents the amount of time the process spent in kernel mode code
+    google.protobuf.Duration KernelTime = 9;
+
+    // Represent the amount of time the process spent in user mode code
+    google.protobuf.Duration UserTime = 10;
+
+    // The process exit code. 0xBAAAAAAD means DllProcessDetach was not called on DetoursServices.dll, so the value is not initialized
+    uint32 ExitCode = 11;
+
+    // The process Id of the current process's parent
+    uint32 ParentProcessId = 12;
+}
+
+// ReportedFileAccess message. Information about attempted File Access
+message ReportedFileAccess{
+    // An action to take on a file or device that exists or does not exist
+    CreationDisposition CreationDisposition = 1;
+
+    // The requested access to the file or device
+    DesiredAccess DesiredAccess = 2;
+
+    // Last-error code
+    uint32 Error = 3;
+
+    // USN number. Note that 0 is the default USN number (e.g. when no journal is present),
+    // and the 0xFFFFFFFFFFFFFFFF value indicates the absence of a USN number.
+    uint64 Usn = 4;
+
+    // The file or device attributes and flags
+    FlagsAndAttributes FlagsAndAttributes = 5;
+
+    // Full path that was accessed. If this path is equivalent to ManifestPath, it is null.
+    /// If it is not equivalent to ManifestPath, then this path is outside of the path table altogether
+    /// (manifest absolute path is invalid) or refers to a descendant (i.e., the manifest path id was used in a scope rule).
+    string Path = 6;
+
+    // Path as given in the file access manifest. This path may have been echoed as part of an exact match Path is then null)
+    // or as part of a scope Path is a descendant).
+    string ManifestPath = 7;
+
+    // The process which caused the reported file access
+    ReportedProcess Process = 8;
+
+    // The requested sharing mode of the file or device
+    ShareMode ShareMode = 9;
+
+    // Whether the file access was allowed or denied
+    FileAccessStatus Status = 10;
+
+    // What method was used for determining the FileAccessStatus
+    FileAccessStatusMethod Method = 11;
+
+    // Level of access requested by this file operation (e.g. CreateFile can request read, write or both).
+    RequestedAccess RequestedAccess = 12;
+
+    // The operation that caused the reported file access
+    ReportedFileOperation Operation = 13;
+
+    // If true, the file access was marked for explicit reporting FileAccessPolicy.ReportAccess,
+    // possibly in a containing scope.
+    bool ExplicitlyReported = 14;
+
+    // Enumerate pattern regex
+    string EnumeratePattern = 15;
+}
+
+// ProcessDetouringStatusData message. A (nested) detouring status of a process instance reported via Detours
+message ProcessDetouringStatusData{
+    // Process Id
+    uint64 ProcessID = 1;
+
+    // Report Status
+    uint32 ReportStatus = 2;
+
+    // Process name
+    string ProcessName = 3;
+
+    // Application being started.
+    string StartApplicationName = 4;
+
+    // Command line for the process being started.
+    string StartCommandLine = 5;
+
+    // Whether detours to be injected in the process.
+    bool NeedsInjection = 6;
+
+    // Job Id
+    uint64 Job = 7;
+
+    // Whether detours is disabled.
+    bool DisableDetours = 8;
+
+    // Process creation flags.
+    uint32 CreationFlags = 9;
+
+    // Whether the process was detoured.
+    bool Detoured = 10;
+
+    // Error code that Detoured Process sets.
+    uint32 Error = 11;
+
+    // Status returned from the the detoured CreateProcess function.
+    uint32 CreateProcessStatusReturn = 12;
+}
+
+// WeakContentFingerprint message
+// A recursively-computed fingerprint for a pip that is based on the content of its inputs.
+// This is a 'weak' fingerprint which includes statically-known inputs but not dynamically observed inputs.
+message WeakContentFingerprint{
+    // Fingerprint Hash
+    Fingerprint Hash = 1;
+}
+
+// StrongContentFingerprint message. A fingerprint fully qualifying an execution.
+message StrongContentFingerprint{
+    // Fingerprint Hash
+    Fingerprint Hash = 1;
+}
+
+// ObservedPathEntry message. Represents a path in an ObservedPathSet and associated data.
+message ObservedPathEntry{
+    // The path itself
+    AbsolutePath Path = 1;
+
+    // The regex pattern toenumerate
+    string EnumeratePatternRegex = 2;
+
+    // If it is a search path
+    bool IsSearchPath = 3;
+
+    // If it is a directory path
+    bool IsDirectoryPath = 4;
+
+    // If it is a directory enumeration
+    bool DirectoryEnumeration = 5;
+
+    // If it is a directory enumeration witha  custom pattern
+    bool DirectoryEnumerationWithCustomPattern = 6;
+
+    // If it is a directory enumeration with AllowAll regex pattern ("^.*$")
+    bool DirectoryEnumerationWithAllPattern = 7;
+    
+    // If it is a file probe
+    bool IsFileProbe = 8;
+}
+
+// UnsafeSandboxConfiguration message. 
+message UnsafeSandboxConfiguration{
+    // Mode of the preserved outputs
+    PreserveOutputsMode PreserveOutputs = 1;
+
+    // If the file access was monitored
+    bool MonitorFileAccesses = 2;
+
+    // If the file rename was ignored
+    bool IgnoreZwRenameFileInformation = 3;
+
+    // If the other file info was ignored
+    bool IgnoreZwOtherFileInformation = 4;
+
+    // If the reparse points was ignored for non created files
+    bool IgnoreNonCreateFileReparsePoints = 5;
+
+    // If the file information by handle was ignored
+    bool IgnoreSetFileInformationByHandle = 6;
+
+    // If the reparse points were ignored
+    bool IgnoreReparsePoints = 7;
+
+    // If the preloaded dlls were ignored
+    bool IgnorePreloadedDlls = 8;
+
+    // If existing directory probes were used as enumerations
+    bool ExistingDirectoryProbesAsEnumerations = 9;
+
+    // If engine should monitor nt created files
+    bool MonitorNtCreateFile = 10;
+
+    // If engine should monitor zw created open query files
+    bool MonitorZwCreateOpenQueryFile = 11;
+
+    // The sandbox kind
+    SandboxKind SandboxKind = 12;
+
+    // If the unexpected file accesses are errors
+    bool UnexpectedFileAccessesAreErrors = 13;
+
+    // If getting the final path name by handle was ignored
+    bool IgnoreGetFinalPathNameByHandle = 14;
+
+    // If dynamic writes on absent probes was ignored
+    bool IgnoreDynamicWritesOnAbsentProbes = 15;
+
+    // The Double Write Policy
+    DoubleWritePolicy DoubleWritePolicy = 16;
+
+    // If the undeclared accesses under shared opaques was ignored
+    bool IgnoreUndeclaredAccessesUnderSharedOpaques = 17;
+}
+
+// UnsafeOptions message. Become part of strong fingerprint
+message UnsafeOptions{
+    // Preserve output salt as hash
+    ContentHash PreserveOutputsSalt = 1;
+
+    // Unsafe configuration
+    UnsafeSandboxConfiguration UnsafeConfiguration = 2;
+}
+
+// ObservedInput message.
+// An ObservedInput represents a dynamically discovered dependency on some aspect of the filesystem.
+// The supported types of dependencies are enumerated as ObservedInputType (such as ObservedInputType.AbsentPathProbe).
+// Versus an BuildXL.Processes.ObservedFileAccess, this dependency identifies the particular content accessed (e.g. file hash) rather than
+// the particular low-level filesystem operations used to access it.
+// One may service ObservedInputs from a list of accessed paths using an ObservedInputProcessor, which
+// applies access rules such that (if successful) the returned dependencies are actually valid for the traced process.
+message ObservedInput{
+    // The type of the observed Input
+    ObservedInputType Type = 1;
+
+    // The hash of the contents
+    ContentHash Hash = 2;
+
+    // The path entry for observed input
+    ObservedPathEntry PathEntry = 3;
+
+    // Path to the input
+    AbsolutePath Path = 4;
+
+    // If it is a search path
+    bool IsSearchPath = 5;
+
+    // If it is a directory path
+    bool IsDirectoryPath = 6;
+
+    // If it is a directory enumeration
+    bool DirectoryEnumeration = 7;
+}
+
+// ObservedPathSet message
+// Set of paths projected from ObservedInputs. In two-phase fingerprinting, the set of paths from a prior run of a tool
+// (ignoring content) is used to derive a BuildXL.Engine.Cache.Fingerprints.StrongContentFingerprint. The path-sets are expected to be heavily duplicated
+// across executions, i.e., a few path-sets generate many distinct strong fingerprints (due to differences in e.g. C++ header content).
+//
+// Since access-order of files is heavily non-deterministic, path-sets are canonicalized by sorting. This also facilitates excellent
+// and cheap prefix-compression (many adjacent paths tend to share a long prefix).
+message ObservedPathSet{
+    // Represented paths. 
+    repeated ObservedPathEntry Paths = 1;
+
+    // Observed accesses file names
+    repeated string ObservedAccessedFileNames = 2;
+
+    // Unsafe options used to run the pip
+    UnsafeOptions UnsafeOptions = 3;
+}
+
+// ProcessStrongFingerprintComputationData message. Data associated with strong fingerprint computation
+message ProcessStrongFingerprintComputationData{
+    // Observed path set
+    ObservedPathSet PathSet = 1;
+
+    // The computed hash of the path set
+    ContentHash PathSetHash = 2;
+
+    // The observed path entries
+    repeated ObservedPathEntry PathEntries = 3;
+
+    // Unsafe options used during pip execution.
+    UnsafeOptions UnsafeOptions = 4;
+
+    // Observed accesses file names
+    repeated string ObservedAccessedFileNames = 5;
+
+    // The strong fingerprint computed for the path set from the prior build
+    repeated StrongContentFingerprint PriorStrongFingerprints = 6;
+
+    // Gets whether the strong fingerprint computation succeeded (note there might still be a cache miss)
+    bool Succeeded = 7;
+
+    // Gets whether the strong fingerprint matched the expected strong fingerprint
+    bool IsStrongFingerprintHit = 8;
+
+    // The computed strong fingerprint
+    StrongContentFingerprint ComputedStrongFingerprint = 9;
+
+    // The observed inputs
+    repeated ObservedInput ObservedInputs = 10;
+}
+
+// DirectoryFingerprint message for the membership of a directory.
+message DirectoryFingerprint{
+    // Hash of the membership (filenames, or of metadata entries) within a directory
+    ContentHash Hash = 1;
+}
+
+// DirectoryArtifact message. 
+// Represents an opaque directory. Pips that depend on this directory can enumerate it and read its contents.
+message DirectoryArtifact{
+    // The AbsolutePath associated with this artifact.
+    AbsolutePath Path = 1;
+
+    // The unique id for partially sealed directories
+    uint32 PartialSealID = 2;
+
+    // Whether this directory represents a shared opaque directory
+    bool IsSharedOpaque = 3;
+}
+
+// FileOrDirectoryArtifact message. Can be a file OR a directory artifact (union type)
+message FileOrDirectoryArtifact{
+    // The file artifact
+    FileArtifact FileArtifact = 1;
+
+    // The directory artifact
+    DirectoryArtifact DirectoryArtifact = 2;
+
+    // If it is a file
+    bool IsFile = 3;
+
+    // If it is a directory
+    bool IsDirectory = 4;
+}
+
+// Pip message. Primitive Indivisible Processing, representing the smallest schedulable unit of work.
+message Pip{
+    // Identifier of this pip that is stable across BuildXL runs with an identical schedule
+    int64 SemiStableHash = 1;
+
+    // Unique Pip Id assigned when Pip is added to table
+    uint32 PipId = 2;
+
+    // Incoming edges (PipIds) to this pip in the PipGraph
+    repeated uint32 IncomingEdges = 3;
+
+    // Outgoing edges (PipIds) from this pip in the PipGraph
+    repeated uint32 OutgoingEdges = 4;
+}
+
+// PipProvenance message. The provenance data are important for tracing and error logging.
+message PipProvenance{
+    // A string supplied by the tool definition that describes the particular details of this pip.
+    string Usage = 1;
+
+    // The module id
+    string ModuleId = 2;
+
+    // The module name
+    string ModuleName = 3;
+
+    // Identifier of this pip that is stable across BuildXL runs with an identical schedule
+    int64 SemiStableHash = 4;
+}
+
+// ProcessPip message
+message ProcessPip{
+    // Graph information like incoming/outgoing edges and semistable hash
+    Pip GraphInfo = 1;
+
+    // Process options.
+    Options ProcessOptions = 2;
+
+    // If non nul, load standard input from this file
+    FileArtifact StandardInputFile = 3;
+
+    // If non null, use this data as the standard input
+    string StandardInputData = 4;
+
+    // If non null, a standard input is present
+    StandardInput StandardInput = 5;
+
+    // If non null, points to the response
+    FileArtifact ResponseFile = 6;
+
+    // If non null, has the contents that should be written to ResponseFile before the process is executed
+    string ResponseFileData = 7;
+
+    // The tool to execute.
+    FileArtifact Executable = 8;
+
+    // The description of the tool associated with the pip
+    string ToolDescription = 9;
+
+    // The working directory of the process.
+    AbsolutePath WorkingDirectory = 10;
+
+    // The Arguments to the process.
+    string Arguments = 11;
+
+    // The environment variables.
+    repeated EnvironmentVariable EnvironmentVariable = 12;
+
+    // File dependencies. Each member of the array is distinct.
+    repeated FileArtifact Dependencies = 13;
+
+    // Directory dependencies. Each member of the array is distinct.
+    repeated DirectoryArtifact DirectoryDependencies = 14;
+
+    // External file dependencies
+    repeated AbsolutePath UntrackedPaths = 15;
+
+    // External file dependencies
+    repeated AbsolutePath UntrackedScopes = 16;
+
+    // File outputs. Each member of the array is distinct.
+    repeated FileArtifactWithAttributes FileOutputs = 17;
+
+    // Directory outputs. Each member of the array is distinct.
+    repeated DirectoryArtifact DirectoryOutputs = 18;
+
+    // The temp directory, if access is allowed.
+    AbsolutePath TempDirectory = 19;
+
+    // Additional temp directories, but none of them are set to TEMP or TMP.
+    repeated AbsolutePath AdditionalTempDirectories = 20;
+
+    // Indicates whether this is a shutdown process for a service.
+    ServiceInfo ServiceInfo = 21;
+
+    // File/directory output paths that are preserved if AllowPreserveOutputs is enabled. 
+    repeated AbsolutePath PreserveOutputWhitelist = 22;
+
+    // Tags of the pip
+    repeated string Tags = 23;
+
+    // Pip Provenance
+    PipProvenance Provenance = 24;
+}
+
+// WriteFile pip message
+message WriteFile{
+     // Graph information like incoming/outgoing edges and semistable hash
+    Pip GraphInfo = 1;
+
+    // Destination path.
+    FileArtifact Destination = 2;
+
+    // Contents of the file to be created.
+    string Contents = 3;
+
+    // The encoding of the file to be created.
+    WriteFileEncoding Encoding = 4;
+
+    // Tags of the pip
+    repeated string Tags = 5;
+
+    // Pip Provenance
+    PipProvenance Provenance = 6;
+}
+
+// CopyFile pip message
+message CopyFile{
+     // Graph information like incoming/outgoing edges and semistable hash
+    Pip GraphInfo = 1;
+
+    // Path to copy from.
+    FileArtifact Source = 2;
+
+    // Path to copy to.
+    FileArtifact Destination = 3;
+
+    // Indicates if the outputs of this process must be left writable
+    bool OutputsMustRemainWritable = 4;
+
+    // Tags of the pip
+    repeated string Tags = 5;
+
+    // Pip Provenance
+    PipProvenance Provenance = 6;
+}
+
+// SealDirectory pip message. This pip is a scheduler-internal pip representing the completion of a directory.
+// Once this pip's inputs are satisfied, the underlying directory (or the specified partial view) is immutable.
+message SealDirectory{
+     // Graph information like incoming/outgoing edges and semistable hash
+    Pip GraphInfo = 1;
+
+    // The kind of sealed directory
+    SealDirectoryKind Kind = 2;
+
+    // The patterns for source sealed directories
+    repeated string Patterns = 3;
+
+    // Upon completion, Directory contains these contents. If the seal is not Partial, then the directory contains exactly these contents.
+    repeated FileArtifact Contents = 4;
+
+    /// A seal directory can be composed of other seal directories. This is not the case for a regular seal directory, and therefore this collection is always empty.
+    repeated DirectoryArtifact ComposedDirectories = 5;
+
+    // Always false for a regular seal directory
+    bool IsComposite = 6;
+
+    // Scrub the unsealed contents for fully seal directory. Always false when SealDirectoryKind is not Full.
+    bool Scrub = 7;
+
+    // The directory represented. This directory is immutable upon this pip's completion.
+    DirectoryArtifact Directory = 8;
+
+    // Checks if the seal directory pip is a seal source directory.
+    bool IsSealSourceDirectory = 9;
+
+    // Tags of the pip
+    repeated string Tags = 10;
+
+    // Pip Provenance
+    PipProvenance Provenance = 11;
+}
+
+// IpcPip message. Specification of a Process invocation via an IPC message
+message IpcPip{
+     // Graph information like incoming/outgoing edges and semistable hash
+    Pip GraphInfo = 1;
+
+    // All the necessary information needed to execute this pip in-proc via the IPC mechanisms provided by the BuildXL.Ipc assembly.
+    IpcClientInfo IpcInfo = 2;
+
+    // The arguments to the IPC call.
+    string MessageBody = 3;
+
+    // Service pip dependencies.
+    repeated uint32 ServicePipDependencies = 4;
+
+    // Input file artifact dependencies.
+    repeated FileArtifact FileDependencies = 5;
+
+    // Input directory artifact dependencies.
+    repeated DirectoryArtifact DirectoryDependencies = 6;
+
+    // Artifacts (files and/or directories) not to materialize eagerly.
+    repeated FileOrDirectoryArtifact LazilyMaterializedDependencies = 7;
+
+    // Whether this pip is used as a finalization of a service pip
+    bool IsServiceFinalization = 8;
+
+    // Whether this pip must be executed on master in a distributed build
+    bool MustRunOnMaster = 9;
+
+    // Tags of the pip
+    repeated string Tags = 10;
+
+    // Pip Provenance
+    PipProvenance Provenance = 11;
+}
+
+// StandardInput message. Representation of standard input, that can be either a file or data.
+message StandardInput{
+    // File as the standard input.
+    FileArtifact File = 1;
+
+    // Data as the standard input.
+    string Data = 2;
+
+    // If this input is a file
+    bool IsFile = 3;
+
+    // If this input is data instead
+    bool IsData = 4;
+}
+
+// EnvironmentVariable message
+message EnvironmentVariable{
+    // Name of the variable
+    string Name = 1;
+
+    // Value of the variable
+    string Value = 2;
+
+    // Whether this is a pass-through environment variabl
+    bool IsPassThrough = 3;
+}
+
+// FileArtifactWithAttributes message. Represents a file artifact with additional FileExistence attributes
+message FileArtifactWithAttributes{
+
+    // Path of the file
+    AbsolutePath Path = 1;
+
+    // Rewrite count of the file. 0 means source, 1 means output. > 1 = rewritten file
+    int32 RewriteCount = 2;
+
+    // File existence of the current file (what kind of file it is and why it exists)
+    FileExistence FileExistence = 3;
+}
+
+// ServiceInfo message. All service-related properties of a pip
+message ServiceInfo{
+    // Whether and how this pip is related to service pips
+    ServicePipKind Kind = 1;
+
+    // Service pip dependencies.
+    repeated uint32 ServicePipDependencies = 2;
+
+    // A process to execute in order to gracefully kill this process
+    uint32 ShutdownPipId = 3;
+
+    // Finalization Pip Ids
+    repeated uint32 FinalizationPipIds = 4;
+
+    // If this service was used to start or shutdown
+    bool IsStartOrShutdownKind = 5;
+}
+
+// LocationData message. The token class tracks the location information during parsing.
+message LocationData{
+    // Line number of the token
+    int32 Line = 1;
+
+    // Path of the token
+    AbsolutePath Path = 2;
+
+    // Column number of the token
+    int32 Position = 3;
+}
+
+// IpcClientInfo message. Information necessary for creating an IPC client
+message IpcClientInfo{
+    // Id of the moniker to use to obtain a connection string for IIpcProvider.GetClient
+    string IpcMonikerId = 1;
+}
+
+// ContentFingerprint message
+// A recursively-computed fingerprint for a pip that is based on the content of its inputs.
+message ContentFingerprint{
+    // Hash of the fingerprint
+    Fingerprint Hash = 1;
 }