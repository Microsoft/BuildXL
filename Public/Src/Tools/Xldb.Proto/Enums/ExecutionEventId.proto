// Copyright (c) Microsoft. All rights reserved.
// Licensed under the MIT license. See LICENSE file in the project root for full license information.

syntax = "proto3";
package BuildXL.Xldb.Proto;

option csharp_namespace = "BuildXL.Xldb.Proto";

enum ExecutionEventId{
    ExecutionEventId_UNSPECIFIED = 0;

    FileArtifactContentDecided = 1;
    WorkerList = 2;
    ExecutionEventId_PipExecutionPerformance = 3;
    DirectoryMembershipHashed = 4;

    // Deprecated in favor of ProcessFingerprintComputation (enum 11)
    ObservedInputs = 5;

    ProcessExecutionMonitoringReported = 6;
    ExecutionEventId_BuildSessionConfiguration = 7;
    DependencyViolationReported = 8;
    PipExecutionStepPerformanceReported = 9;
    ResourceUsageReported = 10;
    ProcessFingerprintComputation = 11;
    PipCacheMiss = 12;
    PipExecutionDirectoryOutputs = 13;
    BxlInvocation = 14;
<<<<<<< HEAD

    // Alias to BxlInvocation. Used for unit tests internally
    DominoInvocation = 14;

    CacheMaterializationError = 15;
=======
>>>>>>> 692b52d1
}<|MERGE_RESOLUTION|>--- conflicted
+++ resolved
@@ -1,37 +1,30 @@
-// Copyright (c) Microsoft. All rights reserved.
-// Licensed under the MIT license. See LICENSE file in the project root for full license information.
-
-syntax = "proto3";
-package BuildXL.Xldb.Proto;
-
-option csharp_namespace = "BuildXL.Xldb.Proto";
-
-enum ExecutionEventId{
-    ExecutionEventId_UNSPECIFIED = 0;
-
-    FileArtifactContentDecided = 1;
-    WorkerList = 2;
-    ExecutionEventId_PipExecutionPerformance = 3;
-    DirectoryMembershipHashed = 4;
-
-    // Deprecated in favor of ProcessFingerprintComputation (enum 11)
-    ObservedInputs = 5;
-
-    ProcessExecutionMonitoringReported = 6;
-    ExecutionEventId_BuildSessionConfiguration = 7;
-    DependencyViolationReported = 8;
-    PipExecutionStepPerformanceReported = 9;
-    ResourceUsageReported = 10;
-    ProcessFingerprintComputation = 11;
-    PipCacheMiss = 12;
-    PipExecutionDirectoryOutputs = 13;
-    BxlInvocation = 14;
-<<<<<<< HEAD
-
-    // Alias to BxlInvocation. Used for unit tests internally
-    DominoInvocation = 14;
-
-    CacheMaterializationError = 15;
-=======
->>>>>>> 692b52d1
+// Copyright (c) Microsoft. All rights reserved.
+// Licensed under the MIT license. See LICENSE file in the project root for full license information.
+
+syntax = "proto3";
+package BuildXL.Xldb.Proto;
+
+option csharp_namespace = "BuildXL.Xldb.Proto";
+
+enum ExecutionEventId{
+    ExecutionEventId_UNSPECIFIED = 0;
+
+    FileArtifactContentDecided = 1;
+    WorkerList = 2;
+    ExecutionEventId_PipExecutionPerformance = 3;
+    DirectoryMembershipHashed = 4;
+
+    // Deprecated in favor of ProcessFingerprintComputation (enum 11)
+    ObservedInputs = 5;
+
+    ProcessExecutionMonitoringReported = 6;
+    ExecutionEventId_BuildSessionConfiguration = 7;
+    DependencyViolationReported = 8;
+    PipExecutionStepPerformanceReported = 9;
+    ResourceUsageReported = 10;
+    ProcessFingerprintComputation = 11;
+    PipCacheMiss = 12;
+    PipExecutionDirectoryOutputs = 13;
+    BxlInvocation = 14;
+    CacheMaterializationError = 15;
 }