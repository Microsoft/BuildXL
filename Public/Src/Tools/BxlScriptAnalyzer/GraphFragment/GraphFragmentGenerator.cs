﻿// Copyright (c) Microsoft. All rights reserved.
// Licensed under the MIT license. See LICENSE file in the project root for full license information.

using System;
using System.Collections.Generic;
using System.IO;
using System.Linq;
using BuildXL.Pips.Operations;
using BuildXL.ToolSupport;
using BuildXL.Utilities;
using BuildXL.Utilities.Configuration;
using TypeScript.Net.Types;

namespace BuildXL.FrontEnd.Script.Analyzer.Analyzers
{
    /// <summary>
    /// Analyzer for generating graph fragment.
    /// </summary>
    public class GraphFragmentGenerator : Analyzer
    {
        private string m_outputFile;
        private string m_description;
        private readonly OptionName m_outputFileOption = new OptionName("OutputFile", "o");
        private readonly OptionName m_descriptionOption = new OptionName("Description", "d");
        private readonly OptionName m_outputDirectoryForEvaluationOption = new OptionName("OutputDirectoryForEvaluation");

        private AbsolutePath m_absoluteOutputPath;

        /// <inheritdoc />
        public override AnalyzerKind Kind => AnalyzerKind.GraphFragment;

        /// <inheritdoc />
        public override EnginePhases RequiredPhases => EnginePhases.Schedule;

        /// <inheritdoc />
        public override bool HandleOption(CommandLineUtilities.Option opt)
        {
            if (m_outputFileOption.Match(opt.Name))
            {
                m_outputFile = CommandLineUtilities.ParsePathOption(opt);
                return true;
            }

            if (m_descriptionOption.Match(opt.Name))
            {
                m_description = opt.Value;
                return true;
            }

            return base.HandleOption(opt);
        }

        /// <inheritdoc />
        public override void WriteHelp(HelpWriter writer)
        {
            writer.WriteOption(m_outputFileOption.LongName, "The path where the graph fragment should be generated", shortName: m_outputFileOption.ShortName);
            base.WriteHelp(writer);
        }

        /// <inheritdoc />
        public override bool Initialize()
        {
            if (string.IsNullOrEmpty(m_outputFile))
            {
                Logger.GraphFragmentMissingOutputFile(LoggingContext, m_outputFileOption.LongName);
                return false;
            }

            if (!Path.IsPathRooted(m_outputFile))
            {
                m_outputFile = Path.GetFullPath(m_outputFile);
            }

            if (!AbsolutePath.TryCreate(PathTable, m_outputFile, out m_absoluteOutputPath))
            {
                Logger.GraphFragmentInvalidOutputFile(LoggingContext, m_outputFile, m_outputFileOption.LongName);
                return false;
            }

            return base.Initialize();
        }

        /// <inheritdoc />
        public override bool AnalyzeSourceFile(BuildXL.FrontEnd.Workspaces.Core.Workspace workspace, AbsolutePath path, ISourceFile sourceFile) => true;

        /// <inheritdoc />
        public override bool FinalizeAnalysis()
        {
            if (PipGraph == null)
            {
                Logger.GraphFragmentMissingGraph(LoggingContext);
                return false;
            }

            var serializer = new PipGraphFragmentSerializer(Context, new PipGraphFragmentContext());

            try
            {
<<<<<<< HEAD
                var pips = PipGraph.RetrieveScheduledPips().ToList();
                var finalPipList = TopSort(pips);
                finalPipList = StableSortPips(pips, finalPipList);
                serializer.Serialize(m_absoluteOutputPath, finalPipList, pips.Count, m_description);
=======
                serializer.Serialize(m_absoluteOutputPath, PipGraph.RetrieveScheduledPips().ToList(), m_description);
                Logger.GraphFragmentSerializationStats(LoggingContext, serializer.FragmentDescription, serializer.Stats.ToString());
>>>>>>> 2d8c1585
            }
            catch (Exception e) when (e is BuildXLException || e is IOException)
            {
                Logger.GraphFragmentExceptionOnSerializingFragment(LoggingContext, m_absoluteOutputPath.ToString(Context.PathTable), e.ToString());
                return false;
            }

            return base.FinalizeAnalysis();
        }

        /// <summary>
        /// The pips should be in a similar order to how they were originally inserted into the graph
        /// </summary>
        private static List<List<Pip>> StableSortPips(List<Pip> pips, List<List<Pip>> finalPipList)
        {
            Dictionary<Pip, int> order = new Dictionary<Pip, int>();
            for (int i = 0; i < pips.Count; i++)
            {
                order[pips[i]] = i;
            }

            finalPipList = finalPipList.Select(pipGroup => pipGroup.OrderBy(pip => order[pip]).ToList()).ToList();
            return finalPipList;
        }

        private List<List<Pip>> TopSort(List<Pip> pips)
        {
            Dictionary<Pip, int> childrenLeftToVisit = new Dictionary<Pip, int>();
            List<List<Pip>> finalPipList = new List<List<Pip>>();

            finalPipList.Add(new List<Pip>());
            int totalAdded = 0;
            foreach (var pip in pips)
            {
                childrenLeftToVisit[pip] = 0;
            }
            foreach (var pip in pips)
            {
                foreach (var dependent in (PipGraph.RetrievePipImmediateDependents(pip) ?? Enumerable.Empty<Pip>()))
                {
                    childrenLeftToVisit[dependent]++;
                }
            }

            foreach (var pip in pips)
            {
                if (childrenLeftToVisit[pip] == 0)
                {
                    totalAdded++;
                    finalPipList[0].Add(pip);
                }
            }

            int currentLevel = 0;
            while (totalAdded < pips.Count)
            {
                finalPipList.Add(new List<Pip>());
                foreach (var pip in finalPipList[currentLevel])
                {
                    foreach (var dependent in PipGraph.RetrievePipImmediateDependents(pip) ?? Enumerable.Empty<Pip>())
                    {
                        if (--childrenLeftToVisit[dependent] == 0)
                        {
                            totalAdded++;
                            finalPipList[currentLevel + 1].Add(dependent);
                        }
                    }
                }

                currentLevel++;
            }

            return finalPipList;
        }

        private struct OptionName
        {
            public readonly string LongName;
            public readonly string ShortName;

            public OptionName(string name)
            {
                LongName = name;
                ShortName = name;
            }

            public OptionName(string longName, string shortName)
            {
                LongName = longName;
                ShortName = shortName;
            }

            public bool Match(string option) =>
                string.Equals(option, LongName, StringComparison.OrdinalIgnoreCase)
                || string.Equals(option, ShortName, StringComparison.OrdinalIgnoreCase);
        }
    }
}
<|MERGE_RESOLUTION|>--- conflicted
+++ resolved
@@ -1,205 +1,201 @@
-﻿// Copyright (c) Microsoft. All rights reserved.
-// Licensed under the MIT license. See LICENSE file in the project root for full license information.
-
-using System;
-using System.Collections.Generic;
-using System.IO;
-using System.Linq;
-using BuildXL.Pips.Operations;
-using BuildXL.ToolSupport;
-using BuildXL.Utilities;
-using BuildXL.Utilities.Configuration;
-using TypeScript.Net.Types;
-
-namespace BuildXL.FrontEnd.Script.Analyzer.Analyzers
-{
-    /// <summary>
-    /// Analyzer for generating graph fragment.
-    /// </summary>
-    public class GraphFragmentGenerator : Analyzer
-    {
-        private string m_outputFile;
-        private string m_description;
-        private readonly OptionName m_outputFileOption = new OptionName("OutputFile", "o");
-        private readonly OptionName m_descriptionOption = new OptionName("Description", "d");
-        private readonly OptionName m_outputDirectoryForEvaluationOption = new OptionName("OutputDirectoryForEvaluation");
-
-        private AbsolutePath m_absoluteOutputPath;
-
-        /// <inheritdoc />
-        public override AnalyzerKind Kind => AnalyzerKind.GraphFragment;
-
-        /// <inheritdoc />
-        public override EnginePhases RequiredPhases => EnginePhases.Schedule;
-
-        /// <inheritdoc />
-        public override bool HandleOption(CommandLineUtilities.Option opt)
-        {
-            if (m_outputFileOption.Match(opt.Name))
-            {
-                m_outputFile = CommandLineUtilities.ParsePathOption(opt);
-                return true;
-            }
-
-            if (m_descriptionOption.Match(opt.Name))
-            {
-                m_description = opt.Value;
-                return true;
-            }
-
-            return base.HandleOption(opt);
-        }
-
-        /// <inheritdoc />
-        public override void WriteHelp(HelpWriter writer)
-        {
-            writer.WriteOption(m_outputFileOption.LongName, "The path where the graph fragment should be generated", shortName: m_outputFileOption.ShortName);
-            base.WriteHelp(writer);
-        }
-
-        /// <inheritdoc />
-        public override bool Initialize()
-        {
-            if (string.IsNullOrEmpty(m_outputFile))
-            {
-                Logger.GraphFragmentMissingOutputFile(LoggingContext, m_outputFileOption.LongName);
-                return false;
-            }
-
-            if (!Path.IsPathRooted(m_outputFile))
-            {
-                m_outputFile = Path.GetFullPath(m_outputFile);
-            }
-
-            if (!AbsolutePath.TryCreate(PathTable, m_outputFile, out m_absoluteOutputPath))
-            {
-                Logger.GraphFragmentInvalidOutputFile(LoggingContext, m_outputFile, m_outputFileOption.LongName);
-                return false;
-            }
-
-            return base.Initialize();
-        }
-
-        /// <inheritdoc />
-        public override bool AnalyzeSourceFile(BuildXL.FrontEnd.Workspaces.Core.Workspace workspace, AbsolutePath path, ISourceFile sourceFile) => true;
-
-        /// <inheritdoc />
-        public override bool FinalizeAnalysis()
-        {
-            if (PipGraph == null)
-            {
-                Logger.GraphFragmentMissingGraph(LoggingContext);
-                return false;
-            }
-
-            var serializer = new PipGraphFragmentSerializer(Context, new PipGraphFragmentContext());
-
-            try
-            {
-<<<<<<< HEAD
-                var pips = PipGraph.RetrieveScheduledPips().ToList();
-                var finalPipList = TopSort(pips);
-                finalPipList = StableSortPips(pips, finalPipList);
-                serializer.Serialize(m_absoluteOutputPath, finalPipList, pips.Count, m_description);
-=======
-                serializer.Serialize(m_absoluteOutputPath, PipGraph.RetrieveScheduledPips().ToList(), m_description);
-                Logger.GraphFragmentSerializationStats(LoggingContext, serializer.FragmentDescription, serializer.Stats.ToString());
->>>>>>> 2d8c1585
-            }
-            catch (Exception e) when (e is BuildXLException || e is IOException)
-            {
-                Logger.GraphFragmentExceptionOnSerializingFragment(LoggingContext, m_absoluteOutputPath.ToString(Context.PathTable), e.ToString());
-                return false;
-            }
-
-            return base.FinalizeAnalysis();
-        }
-
-        /// <summary>
-        /// The pips should be in a similar order to how they were originally inserted into the graph
-        /// </summary>
-        private static List<List<Pip>> StableSortPips(List<Pip> pips, List<List<Pip>> finalPipList)
-        {
-            Dictionary<Pip, int> order = new Dictionary<Pip, int>();
-            for (int i = 0; i < pips.Count; i++)
-            {
-                order[pips[i]] = i;
-            }
-
-            finalPipList = finalPipList.Select(pipGroup => pipGroup.OrderBy(pip => order[pip]).ToList()).ToList();
-            return finalPipList;
-        }
-
-        private List<List<Pip>> TopSort(List<Pip> pips)
-        {
-            Dictionary<Pip, int> childrenLeftToVisit = new Dictionary<Pip, int>();
-            List<List<Pip>> finalPipList = new List<List<Pip>>();
-
-            finalPipList.Add(new List<Pip>());
-            int totalAdded = 0;
-            foreach (var pip in pips)
-            {
-                childrenLeftToVisit[pip] = 0;
-            }
-            foreach (var pip in pips)
-            {
-                foreach (var dependent in (PipGraph.RetrievePipImmediateDependents(pip) ?? Enumerable.Empty<Pip>()))
-                {
-                    childrenLeftToVisit[dependent]++;
-                }
-            }
-
-            foreach (var pip in pips)
-            {
-                if (childrenLeftToVisit[pip] == 0)
-                {
-                    totalAdded++;
-                    finalPipList[0].Add(pip);
-                }
-            }
-
-            int currentLevel = 0;
-            while (totalAdded < pips.Count)
-            {
-                finalPipList.Add(new List<Pip>());
-                foreach (var pip in finalPipList[currentLevel])
-                {
-                    foreach (var dependent in PipGraph.RetrievePipImmediateDependents(pip) ?? Enumerable.Empty<Pip>())
-                    {
-                        if (--childrenLeftToVisit[dependent] == 0)
-                        {
-                            totalAdded++;
-                            finalPipList[currentLevel + 1].Add(dependent);
-                        }
-                    }
-                }
-
-                currentLevel++;
-            }
-
-            return finalPipList;
-        }
-
-        private struct OptionName
-        {
-            public readonly string LongName;
-            public readonly string ShortName;
-
-            public OptionName(string name)
-            {
-                LongName = name;
-                ShortName = name;
-            }
-
-            public OptionName(string longName, string shortName)
-            {
-                LongName = longName;
-                ShortName = shortName;
-            }
-
-            public bool Match(string option) =>
-                string.Equals(option, LongName, StringComparison.OrdinalIgnoreCase)
-                || string.Equals(option, ShortName, StringComparison.OrdinalIgnoreCase);
-        }
-    }
-}
+﻿// Copyright (c) Microsoft. All rights reserved.
+// Licensed under the MIT license. See LICENSE file in the project root for full license information.
+
+using System;
+using System.Collections.Generic;
+using System.IO;
+using System.Linq;
+using BuildXL.Pips.Operations;
+using BuildXL.ToolSupport;
+using BuildXL.Utilities;
+using BuildXL.Utilities.Configuration;
+using TypeScript.Net.Types;
+
+namespace BuildXL.FrontEnd.Script.Analyzer.Analyzers
+{
+    /// <summary>
+    /// Analyzer for generating graph fragment.
+    /// </summary>
+    public class GraphFragmentGenerator : Analyzer
+    {
+        private string m_outputFile;
+        private string m_description;
+        private readonly OptionName m_outputFileOption = new OptionName("OutputFile", "o");
+        private readonly OptionName m_descriptionOption = new OptionName("Description", "d");
+        private readonly OptionName m_outputDirectoryForEvaluationOption = new OptionName("OutputDirectoryForEvaluation");
+
+        private AbsolutePath m_absoluteOutputPath;
+
+        /// <inheritdoc />
+        public override AnalyzerKind Kind => AnalyzerKind.GraphFragment;
+
+        /// <inheritdoc />
+        public override EnginePhases RequiredPhases => EnginePhases.Schedule;
+
+        /// <inheritdoc />
+        public override bool HandleOption(CommandLineUtilities.Option opt)
+        {
+            if (m_outputFileOption.Match(opt.Name))
+            {
+                m_outputFile = CommandLineUtilities.ParsePathOption(opt);
+                return true;
+            }
+
+            if (m_descriptionOption.Match(opt.Name))
+            {
+                m_description = opt.Value;
+                return true;
+            }
+
+            return base.HandleOption(opt);
+        }
+
+        /// <inheritdoc />
+        public override void WriteHelp(HelpWriter writer)
+        {
+            writer.WriteOption(m_outputFileOption.LongName, "The path where the graph fragment should be generated", shortName: m_outputFileOption.ShortName);
+            base.WriteHelp(writer);
+        }
+
+        /// <inheritdoc />
+        public override bool Initialize()
+        {
+            if (string.IsNullOrEmpty(m_outputFile))
+            {
+                Logger.GraphFragmentMissingOutputFile(LoggingContext, m_outputFileOption.LongName);
+                return false;
+            }
+
+            if (!Path.IsPathRooted(m_outputFile))
+            {
+                m_outputFile = Path.GetFullPath(m_outputFile);
+            }
+
+            if (!AbsolutePath.TryCreate(PathTable, m_outputFile, out m_absoluteOutputPath))
+            {
+                Logger.GraphFragmentInvalidOutputFile(LoggingContext, m_outputFile, m_outputFileOption.LongName);
+                return false;
+            }
+
+            return base.Initialize();
+        }
+
+        /// <inheritdoc />
+        public override bool AnalyzeSourceFile(BuildXL.FrontEnd.Workspaces.Core.Workspace workspace, AbsolutePath path, ISourceFile sourceFile) => true;
+
+        /// <inheritdoc />
+        public override bool FinalizeAnalysis()
+        {
+            if (PipGraph == null)
+            {
+                Logger.GraphFragmentMissingGraph(LoggingContext);
+                return false;
+            }
+
+            var serializer = new PipGraphFragmentSerializer(Context, new PipGraphFragmentContext());
+
+            try
+            {
+                var pips = PipGraph.RetrieveScheduledPips().ToList();
+                var finalPipList = TopSort(pips);
+                finalPipList = StableSortPips(pips, finalPipList);
+                serializer.Serialize(m_absoluteOutputPath, finalPipList, pips.Count, m_description);
+                Logger.GraphFragmentSerializationStats(LoggingContext, serializer.FragmentDescription, serializer.Stats.ToString());
+            }
+            catch (Exception e) when (e is BuildXLException || e is IOException)
+            {
+                Logger.GraphFragmentExceptionOnSerializingFragment(LoggingContext, m_absoluteOutputPath.ToString(Context.PathTable), e.ToString());
+                return false;
+            }
+
+            return base.FinalizeAnalysis();
+        }
+
+        /// <summary>
+        /// The pips should be in a similar order to how they were originally inserted into the graph
+        /// </summary>
+        private static List<List<Pip>> StableSortPips(List<Pip> pips, List<List<Pip>> finalPipList)
+        {
+            Dictionary<Pip, int> order = new Dictionary<Pip, int>();
+            for (int i = 0; i < pips.Count; i++)
+            {
+                order[pips[i]] = i;
+            }
+
+            finalPipList = finalPipList.Select(pipGroup => pipGroup.OrderBy(pip => order[pip]).ToList()).ToList();
+            return finalPipList;
+        }
+
+        private List<List<Pip>> TopSort(List<Pip> pips)
+        {
+            Dictionary<Pip, int> childrenLeftToVisit = new Dictionary<Pip, int>();
+            List<List<Pip>> finalPipList = new List<List<Pip>>();
+
+            finalPipList.Add(new List<Pip>());
+            int totalAdded = 0;
+            foreach (var pip in pips)
+            {
+                childrenLeftToVisit[pip] = 0;
+            }
+            foreach (var pip in pips)
+            {
+                foreach (var dependent in (PipGraph.RetrievePipImmediateDependents(pip) ?? Enumerable.Empty<Pip>()))
+                {
+                    childrenLeftToVisit[dependent]++;
+                }
+            }
+
+            foreach (var pip in pips)
+            {
+                if (childrenLeftToVisit[pip] == 0)
+                {
+                    totalAdded++;
+                    finalPipList[0].Add(pip);
+                }
+            }
+
+            int currentLevel = 0;
+            while (totalAdded < pips.Count)
+            {
+                finalPipList.Add(new List<Pip>());
+                foreach (var pip in finalPipList[currentLevel])
+                {
+                    foreach (var dependent in PipGraph.RetrievePipImmediateDependents(pip) ?? Enumerable.Empty<Pip>())
+                    {
+                        if (--childrenLeftToVisit[dependent] == 0)
+                        {
+                            totalAdded++;
+                            finalPipList[currentLevel + 1].Add(dependent);
+                        }
+                    }
+                }
+
+                currentLevel++;
+            }
+
+            return finalPipList;
+        }
+
+        private struct OptionName
+        {
+            public readonly string LongName;
+            public readonly string ShortName;
+
+            public OptionName(string name)
+            {
+                LongName = name;
+                ShortName = name;
+            }
+
+            public OptionName(string longName, string shortName)
+            {
+                LongName = longName;
+                ShortName = shortName;
+            }
+
+            public bool Match(string option) =>
+                string.Equals(option, LongName, StringComparison.OrdinalIgnoreCase)
+                || string.Equals(option, ShortName, StringComparison.OrdinalIgnoreCase);
+        }
+    }
+}