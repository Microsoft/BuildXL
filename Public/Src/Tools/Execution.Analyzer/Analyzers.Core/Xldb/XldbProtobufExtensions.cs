--- conflicted
+++ resolved
@@ -1,843 +1,838 @@
-﻿// Copyright (c) Microsoft. All rights reserved.
-// Licensed under the MIT license. See LICENSE file in the project root for full license information.
-
-using System.Linq;
-using BuildXL.Engine;
-using BuildXL.Processes;
-using BuildXL.Scheduler.Graph;
-using BuildXL.Scheduler.Tracing;
-using BuildXL.Utilities;
-using BuildXL.Xldb.Proto;
-using static BuildXL.Utilities.HierarchicalNameTable;
-using AbsolutePath = BuildXL.Utilities.AbsolutePath;
-using CopyFile = BuildXL.Pips.Operations.CopyFile;
-using DirectoryArtifact = BuildXL.Utilities.DirectoryArtifact;
-using Edge = BuildXL.Scheduler.Graph.Edge;
-using FileArtifact = BuildXL.Utilities.FileArtifact;
-using FileOrDirectoryArtifact = BuildXL.Utilities.FileOrDirectoryArtifact;
-using Fingerprint = BuildXL.Cache.MemoizationStore.Interfaces.Sessions.Fingerprint;
-using IpcPip = BuildXL.Pips.Operations.IpcPip;
-using NodeId = BuildXL.Scheduler.Graph.NodeId;
-using NodeRange = BuildXL.Scheduler.Graph.NodeRange;
-using ObservedPathEntry = BuildXL.Scheduler.Fingerprints.ObservedPathEntry;
-using ObservedPathSet = BuildXL.Scheduler.Fingerprints.ObservedPathSet;
-using Pip = BuildXL.Pips.Operations.Pip;
-using PipGraph = BuildXL.Scheduler.Graph.PipGraph;
-using PipProvenance = BuildXL.Pips.Operations.PipProvenance;
-using PipTable = BuildXL.Pips.PipTable;
-using PipType = BuildXL.Pips.Operations.PipType;
-using Process = BuildXL.Pips.Operations.Process;
-using ProcessPipExecutionPerformance = BuildXL.Pips.ProcessPipExecutionPerformance;
-using ReportedFileAccess = BuildXL.Processes.ReportedFileAccess;
-using ReportedProcess = BuildXL.Processes.ReportedProcess;
-using SealDirectory = BuildXL.Pips.Operations.SealDirectory;
-using UnsafeOptions = BuildXL.Scheduler.Fingerprints.UnsafeOptions;
-using WriteFile = BuildXL.Pips.Operations.WriteFile;
-
-/// Many enums have been shifted or incremented and this is to avoid protobuf's design to not serialize 
-/// int/enum values that are equal to 0. Thus we make "0" as an invalid value for each ProtoBuf enum.
-namespace BuildXL.Execution.Analyzer
-{
-    /// <summary>
-    /// Extension methods for Xldb ProtoBuf conversions.
-    /// </summary>
-    public static class XldbProtobufExtensions
-    {
-        /// <nodoc />
-        public static FileArtifactContentDecidedEvent ToFileArtifactContentDecidedEvent(this FileArtifactContentDecidedEventData data, uint workerID, PathTable pathTable, NameExpander nameExpander)
-        {
-            return new FileArtifactContentDecidedEvent()
-            {
-                WorkerID = workerID,
-                FileArtifact = data.FileArtifact.ToFileArtifact(pathTable, nameExpander),
-                FileContentInfo = new FileContentInfo
-                {
-                    LengthAndExistence = data.FileContentInfo.SerializedLengthAndExistence,
-                    Hash = new ContentHash() { Value = data.FileContentInfo.Hash.ToString() }
-                },
-                OutputOrigin = (PipOutputOrigin)(data.OutputOrigin + 1)
-            };
-        }
-
-        /// <nodoc />
-        public static WorkerListEvent ToWorkerListEvent(this WorkerListEventData data, uint workerID)
-        {
-            var workerListEvent = new WorkerListEvent
-            {
-                WorkerID = workerID
-            };
-
-            workerListEvent.Workers.AddRange(data.Workers);
-            return workerListEvent;
-        }
-
-        /// <nodoc />
-        public static PipExecutionPerformanceEvent ToPipExecutionPerformanceEvent(this PipExecutionPerformanceEventData data)
-        {
-            var pipExecPerfEvent = new PipExecutionPerformanceEvent();
-            var pipExecPerformance = new PipExecutionPerformance();
-            pipExecPerformance.PipExecutionLevel = (int)data.ExecutionPerformance.ExecutionLevel;
-            pipExecPerformance.ExecutionStart = Google.Protobuf.WellKnownTypes.Timestamp.FromDateTime(data.ExecutionPerformance.ExecutionStart);
-            pipExecPerformance.ExecutionStop = Google.Protobuf.WellKnownTypes.Timestamp.FromDateTime(data.ExecutionPerformance.ExecutionStop);
-
-            var processPipExecPerformance = new Xldb.Proto.ProcessPipExecutionPerformance();
-            var performance = data.ExecutionPerformance as ProcessPipExecutionPerformance;
-            if (performance != null)
-            {
-                processPipExecPerformance.ProcessExecutionTime = Google.Protobuf.WellKnownTypes.Duration.FromTimeSpan(performance.ProcessExecutionTime);
-                processPipExecPerformance.ReadCounters = new IOTypeCounters()
-                {
-                    OperationCount = performance.IO.ReadCounters.OperationCount,
-                    TransferCOunt = performance.IO.ReadCounters.TransferCount
-                };
-
-                processPipExecPerformance.WriteCounters = new IOTypeCounters()
-                {
-                    OperationCount = performance.IO.WriteCounters.OperationCount,
-                    TransferCOunt = performance.IO.WriteCounters.TransferCount
-                };
-
-                processPipExecPerformance.OtherCounters = new IOTypeCounters()
-                {
-                    OperationCount = performance.IO.OtherCounters.OperationCount,
-                    TransferCOunt = performance.IO.OtherCounters.TransferCount
-                };
-
-                processPipExecPerformance.UserTime = Google.Protobuf.WellKnownTypes.Duration.FromTimeSpan(performance.UserTime);
-                processPipExecPerformance.KernelTime = Google.Protobuf.WellKnownTypes.Duration.FromTimeSpan(performance.KernelTime);
-                processPipExecPerformance.PeakMemoryUsage = performance.PeakMemoryUsage;
-                processPipExecPerformance.PeakMemoryUsageMb = performance.PeakMemoryUsageMb;
-                processPipExecPerformance.NumberOfProcesses = performance.NumberOfProcesses;
-
-                processPipExecPerformance.FileMonitoringViolationCounters = new FileMonitoringViolationCounters()
-                {
-                    NumFileAccessesWhitelistedAndCacheable = performance.FileMonitoringViolations.NumFileAccessesWhitelistedAndCacheable,
-                    NumFileAccessesWhitelistedButNotCacheable = performance.FileMonitoringViolations.NumFileAccessesWhitelistedButNotCacheable,
-                    NumFileAccessViolationsNotWhitelisted = performance.FileMonitoringViolations.NumFileAccessViolationsNotWhitelisted
-                };
-
-                processPipExecPerformance.Fingerprint = performance.Fingerprint.ToFingerprint();
-
-                if (performance.CacheDescriptorId.HasValue)
-                {
-                    processPipExecPerformance.CacheDescriptorId = performance.CacheDescriptorId.Value;
-                }
-            }
-
-            pipExecPerfEvent.WorkerID = data.ExecutionPerformance.WorkerId;
-            pipExecPerfEvent.PipID = data.PipId.Value;
-            pipExecPerfEvent.PipExecutionPerformance = pipExecPerformance;
-            pipExecPerfEvent.ProcessPipExecutionPerformance = processPipExecPerformance;
-            return pipExecPerfEvent;
-        }
-
-        /// <nodoc />
-        public static DirectoryMembershipHashedEvent ToDirectoryMembershipHashedEvent(this DirectoryMembershipHashedEventData data, uint workerID, PathTable pathTable, NameExpander nameExpander)
-        {
-            var directoryMembershipEvent = new DirectoryMembershipHashedEvent()
-            {
-                WorkerID = workerID,
-                DirectoryFingerprint = new DirectoryFingerprint()
-                {
-                    Hash = new ContentHash() { Value = data.DirectoryFingerprint.Hash.ToString() }
-                },
-                Directory = data.Directory.ToAbsolutePath(pathTable, nameExpander),
-                IsStatic = data.IsSearchPath,
-                IsSearchPath = data.IsSearchPath,
-                PipID = data.PipId.Value,
-                EnumeratePatternRegex = data.EnumeratePatternRegex ?? ""
-            };
-
-            directoryMembershipEvent.Members.AddRange(data.Members.Select(member => member.ToAbsolutePath(pathTable, nameExpander)));
-
-            return directoryMembershipEvent;
-        }
-
-        /// <nodoc />
-        public static ProcessExecutionMonitoringReportedEvent ToProcessExecutionMonitoringReportedEvent(this ProcessExecutionMonitoringReportedEventData data, uint workerID, PathTable pathTable, NameExpander nameExpander)
-        {
-            var processExecutionMonitoringReportedEvent = new ProcessExecutionMonitoringReportedEvent
-            {
-                WorkerID = workerID,
-                PipID = data.PipId.Value
-            };
-
-            processExecutionMonitoringReportedEvent.ReportedProcesses.AddRange(
-                data.ReportedProcesses.Select(rp => rp.ToReportedProcess()));
-            processExecutionMonitoringReportedEvent.ReportedFileAccesses.AddRange(
-                data.ReportedFileAccesses.Select(reportedFileAccess => reportedFileAccess.ToReportedFileAccess(pathTable, nameExpander)));
-            processExecutionMonitoringReportedEvent.WhitelistedReportedFileAccesses.AddRange(
-                data.WhitelistedReportedFileAccesses.Select(
-                    whiteListReportedFileAccess => whiteListReportedFileAccess.ToReportedFileAccess(pathTable, nameExpander)));
-
-            foreach (var processDetouringStatus in data.ProcessDetouringStatuses)
-            {
-                processExecutionMonitoringReportedEvent.ProcessDetouringStatuses.Add(new Xldb.Proto.ProcessDetouringStatusData()
-                {
-                    ProcessID = processDetouringStatus.ProcessId,
-                    ReportStatus = processDetouringStatus.ReportStatus,
-                    ProcessName = processDetouringStatus.ProcessName,
-                    StartApplicationName = processDetouringStatus.StartApplicationName,
-                    StartCommandLine = processDetouringStatus.StartCommandLine,
-                    NeedsInjection = processDetouringStatus.NeedsInjection,
-                    Job = processDetouringStatus.Job,
-                    DisableDetours = processDetouringStatus.DisableDetours,
-                    CreationFlags = processDetouringStatus.CreationFlags,
-                    Detoured = processDetouringStatus.Detoured,
-                    Error = processDetouringStatus.Error
-                });
-            }
-
-            return processExecutionMonitoringReportedEvent;
-        }
-
-        /// <nodoc />
-        public static ProcessFingerprintComputationEvent ToProcessFingerprintComputationEvent(this ProcessFingerprintComputationEventData data, uint workerID, PathTable pathTable, NameExpander nameExpander)
-        {
-            var processFingerprintComputationEvent = new ProcessFingerprintComputationEvent
-            {
-                WorkerID = workerID,
-                Kind = (Xldb.Proto.FingerprintComputationKind)(data.Kind + 1),
-                PipID = data.PipId.Value,
-                WeakFingerprint = new WeakContentFingerPrint()
-                {
-                    Hash = data.WeakFingerprint.Hash.ToFingerprint()
-                },
-            };
-
-            foreach (var strongFingerprintComputation in data.StrongFingerprintComputations)
-            {
-                var processStrongFingerprintComputationData = new Xldb.Proto.ProcessStrongFingerprintComputationData()
-                {
-                    PathSet = strongFingerprintComputation.PathSet.ToObservedPathSet(pathTable, nameExpander),
-                    PathSetHash = new ContentHash()
-                    {
-                        Value = strongFingerprintComputation.PathSetHash.ToString()
-                    },
-                    UnsafeOptions = strongFingerprintComputation.UnsafeOptions.ToUnsafeOptions(),
-                    Succeeded = strongFingerprintComputation.Succeeded,
-                    IsStrongFingerprintHit = strongFingerprintComputation.IsStrongFingerprintHit,
-                    ComputedStrongFingerprint = new StrongContentFingerPrint()
-                    {
-                        Hash = strongFingerprintComputation.ComputedStrongFingerprint.Hash.ToFingerprint()
-                    }
-                };
-
-                processStrongFingerprintComputationData.PathEntries.AddRange(
-                    strongFingerprintComputation.PathEntries.Select(
-                        pathEntry => pathEntry.ToObservedPathEntry(pathTable, nameExpander)));
-                processStrongFingerprintComputationData.ObservedAccessedFileNames.AddRange(
-                    strongFingerprintComputation.ObservedAccessedFileNames.Select(
-                        observedAccessedFileName => observedAccessedFileName.ToString(pathTable)));
-                processStrongFingerprintComputationData.PriorStrongFingerprints.AddRange(
-                    strongFingerprintComputation.PriorStrongFingerprints.Select(
-                        priorStrongFingerprint => new StrongContentFingerPrint() { Hash = priorStrongFingerprint.Hash.ToFingerprint() }));
-
-                foreach (var observedInput in strongFingerprintComputation.ObservedInputs)
-                {
-                    processStrongFingerprintComputationData.ObservedInputs.Add(new ObservedInput()
-                    {
-                        Type = (ObservedInputType)(observedInput.Type + 1),
-                        Hash = new ContentHash()
-                        {
-                            Value = observedInput.Hash.ToString()
-                        },
-                        PathEntry = observedInput.PathEntry.ToObservedPathEntry(pathTable, nameExpander),
-                        Path = observedInput.Path.ToAbsolutePath(pathTable, nameExpander),
-                        IsSearchPath = observedInput.IsSearchPath,
-                        IsDirectoryPath = observedInput.IsDirectoryPath,
-                        DirectoryEnumeration = observedInput.DirectoryEnumeration
-                    });
-                }
-
-                processFingerprintComputationEvent.StrongFingerprintComputations.Add(processStrongFingerprintComputationData);
-            }
-
-            return processFingerprintComputationEvent;
-        }
-
-        /// <nodoc />
-        public static ExtraEventDataReported ToExtraEventDataReported(this ExtraEventData data, uint workerID)
-        {
-            return new ExtraEventDataReported
-            {
-                WorkerID = workerID,
-                DisableDetours = data.DisableDetours,
-                IgnoreReparsePoints = data.IgnoreReparsePoints,
-                IgnorePreloadedDlls = data.IgnorePreloadedDlls,
-                ExistingDirectoryProbesAsEnumerations = data.ExistingDirectoryProbesAsEnumerations,
-                NtFileCreateMonitored = data.NtFileCreateMonitored,
-                ZwFileCreateOpenMonitored = data.ZwFileCreateOpenMonitored,
-                IgnoreZwRenameFileInformation = data.IgnoreZwRenameFileInformation,
-                IgnoreZwOtherFileInformation = data.IgnoreZwOtherFileInformation,
-                IgnoreNonCreateFileReparsePoints = data.IgnoreNonCreateFileReparsePoints,
-                IgnoreSetFileInformationByHandle = data.IgnoreSetFileInformationByHandle,
-                IgnoreGetFinalPathNameByHandle = data.IgnoreGetFinalPathNameByHandle,
-                FingerprintVersion = (int)data.FingerprintVersion,
-                FingerprintSalt = data.FingerprintSalt,
-                SearchPathToolsHash = new ContentHash() { Value = data.SearchPathToolsHash.ToString() },
-                UnexpectedFileAccessesAreErrors = data.UnexpectedFileAccessesAreErrors,
-                MonitorFileAccesses = data.MonitorFileAccesses,
-                MaskUntrackedAccesses = data.MaskUntrackedAccesses,
-                NormalizeReadTimestamps = data.NormalizeReadTimestamps,
-                PipWarningsPromotedToErrors = data.PipWarningsPromotedToErrors,
-                ValidateDistribution = data.ValidateDistribution,
-                RequiredKextVersionNumber = data.RequiredKextVersionNumber
-            };
-        }
-
-        /// <nodoc />
-        public static DependencyViolationReportedEvent ToDependencyViolationReportedEvent(this DependencyViolationEventData data, uint workerID, PathTable pathTable, NameExpander nameExpander)
-        {
-            return new DependencyViolationReportedEvent()
-            {
-                WorkerID = workerID,
-                ViolatorPipID = data.ViolatorPipId.Value,
-                RelatedPipID = data.RelatedPipId.Value,
-                ViolationType = (FileMonitoringViolationAnalyzer_DependencyViolationType)(data.ViolationType + 1),
-                AccessLevel = (FileMonitoringViolationAnalyzer_AccessLevel)(data.AccessLevel + 1),
-                Path = data.Path.ToAbsolutePath(pathTable, nameExpander)
-            };
-        }
-
-        /// <nodoc />
-        public static PipExecutionStepPerformanceReportedEvent ToPipExecutionStepPerformanceReportedEvent(this PipExecutionStepPerformanceEventData data, uint workerID)
-        {
-            var pipExecStepPerformanceEvent = new PipExecutionStepPerformanceReportedEvent
-            {
-                WorkerID = workerID,
-                PipID = data.PipId.Value,
-                StartTime = Google.Protobuf.WellKnownTypes.Timestamp.FromDateTime(data.StartTime),
-                Duration = Google.Protobuf.WellKnownTypes.Duration.FromTimeSpan(data.Duration),
-                Step = (PipExecutionStep)(data.Step + 1),
-                Dispatcher = (WorkDispatcher_DispatcherKind)(data.Dispatcher + 1)
-            };
-
-            return pipExecStepPerformanceEvent;
-        }
-
-        /// <nodoc />
-        public static PipCacheMissEvent ToPipCacheMissEvent(this PipCacheMissEventData data, uint workerID)
-        {
-            return new PipCacheMissEvent()
-            {
-                WorkerID = workerID,
-                PipID = data.PipId.Value,
-                CacheMissType = (PipCacheMissType)data.CacheMissType
-            };
-        }
-
-        /// <nodoc />
-        public static StatusReportedEvent ToResourceUsageReportedEvent(this StatusEventData data, uint workerID)
-        {
-            var statusReportedEvent = new StatusReportedEvent()
-            {
-                WorkerID = workerID,
-                Time = Google.Protobuf.WellKnownTypes.Timestamp.FromDateTime(data.Time),
-                CpuPercent = data.CpuPercent,
-                RamPercent = data.RamPercent,
-                MachineRamUtilizationMB = data.MachineRamUtilizationMB,
-                CommitPercent = data.CommitPercent,
-                CommitTotalMB = data.CommitTotalMB,
-                ProcessCpuPercent = data.ProcessCpuPercent,
-                ProcessWorkingSetMB = data.ProcessWorkingSetMB,
-                CpuWaiting = data.CpuWaiting,
-                CpuRunning = data.CpuRunning,
-                IoCurrentMax = data.IoCurrentMax,
-                IoWaiting = data.IoWaiting,
-                IoRunning = data.IoRunning,
-                LookupWaiting = data.LookupWaiting,
-                LookupRunning = data.LookupRunning,
-                ExternalProcesses = data.ExternalProcesses,
-                LimitingResource = (ExecutionSampler_LimitingResource)(data.LimitingResource + 1),
-                UnresponsivenessFactor = data.UnresponsivenessFactor,
-                ProcessPipsPending = data.ProcessPipsPending,
-                ProcessPipsAllocatedSlots = data.ProcessPipsAllocatedSlots
-            };
-
-            statusReportedEvent.DiskPercents.AddRange(data.DiskPercents);
-            statusReportedEvent.DiskQueueDepths.AddRange(data.DiskQueueDepths);
-            statusReportedEvent.PipsSucceededAllTypes.AddRange(data.PipsSucceededAllTypes);
-
-            return statusReportedEvent;
-        }
-
-        /// <nodoc />
-        public static BXLInvocationEvent ToBXLInvocationEvent(this DominoInvocationEventData data, uint workerID, PathTable pathTable, NameExpander nameExpander)
-        {
-            var loggingConfig = data.Configuration.Logging;
-
-            var bxlInvEvent = new BXLInvocationEvent
-            {
-                WorkerID = workerID,
-                SubstSource = loggingConfig.SubstSource.ToAbsolutePath(pathTable, nameExpander),
-                SubstTarget = loggingConfig.SubstTarget.ToAbsolutePath(pathTable, nameExpander),
-                IsSubstSourceValid = loggingConfig.SubstSource.IsValid,
-                IsSubstTargetValid = loggingConfig.SubstTarget.IsValid
-            };
-
-            return bxlInvEvent;
-        }
-
-        /// <nodoc />
-        public static Xldb.Proto.ReportedFileAccess ToReportedFileAccess(this ReportedFileAccess reportedFileAccess, PathTable pathTable, NameExpander nameExpander)
-        {
-            return new Xldb.Proto.ReportedFileAccess()
-            {
-                // No need to + 1 here since the Bxl version of the enum never conained a 0 value, so adding Unspecified=0 did not change the bxl->protobuf enum mapping
-                CreationDisposition = (Xldb.Proto.CreationDisposition)reportedFileAccess.CreationDisposition,
-                // No need to + 1 here since the Bxl version of the enum never conained a 0 value, so adding Unspecified=0 did not change the bxl->protobuf enum mapping
-                // However, GENERIC_READ is of value 2^31 in bxl code, but -2^31 in protobuf enum due to 2^31 - 1 being the maximum value of an enum in protobuf. Thus special ternary assignment here.
-                DesiredAccess = reportedFileAccess.DesiredAccess == Processes.DesiredAccess.GENERIC_READ ? Xldb.Proto.DesiredAccess.GenericRead : (Xldb.Proto.DesiredAccess)reportedFileAccess.DesiredAccess,
-                Error = reportedFileAccess.Error,
-                Usn = reportedFileAccess.Usn.Value,
-                // No need to + 1 here since the Bxl version of the enum never conained a 0 value, so adding Unspecified=0 did not change the bxl->protobuf enum mapping
-                // However, WRITE_THROUGH is of value 2^31 in bxl code, but -2^31 in protobuf enum due to 2^31 - 1 being the maximum value of an enum in protobuf. Thus special ternary assignment here.
-                FlagsAndAttributes = reportedFileAccess.FlagsAndAttributes == Processes.FlagsAndAttributes.FILE_FLAG_WRITE_THROUGH ? Xldb.Proto.FlagsAndAttributes.FileFlagWriteThrough : (Xldb.Proto.FlagsAndAttributes)reportedFileAccess.FlagsAndAttributes,
-                Path = reportedFileAccess.Path,
-                ManifestPath = reportedFileAccess.ManifestPath.ToString(pathTable, PathFormat.Windows, nameExpander),
-                Process = reportedFileAccess.Process.ToReportedProcess(),
-                ShareMode = reportedFileAccess.ShareMode == Processes.ShareMode.FILE_SHARE_NONE ? Xldb.Proto.ShareMode.FileShareNone : (Xldb.Proto.ShareMode)((int)reportedFileAccess.ShareMode << 1),
-                Status = (Xldb.Proto.FileAccessStatus)(reportedFileAccess.Status + 1),
-                Method = (Xldb.Proto.FileAccessStatusMethod)(reportedFileAccess.Method + 1),
-                RequestedAccess = reportedFileAccess.RequestedAccess == Processes.RequestedAccess.None ? Xldb.Proto.RequestedAccess.None : (Xldb.Proto.RequestedAccess)((int)reportedFileAccess.RequestedAccess << 1),
-                Operation = (Xldb.Proto.ReportedFileOperation)(reportedFileAccess.Operation + 1),
-                ExplicitlyReported = reportedFileAccess.ExplicitlyReported,
-                EnumeratePattern = reportedFileAccess.EnumeratePattern
-            };
-        }
-
-        /// <nodoc />
-        public static Xldb.Proto.ObservedPathSet ToObservedPathSet(this ObservedPathSet pathSet, PathTable pathTable, NameExpander nameExpander)
-        {
-            var observedPathSet = new Xldb.Proto.ObservedPathSet();
-            observedPathSet.Paths.AddRange(pathSet.Paths.Select(pathEntry => pathEntry.ToObservedPathEntry(pathTable, nameExpander)));
-            observedPathSet.ObservedAccessedFileNames.AddRange(
-                pathSet.ObservedAccessedFileNames.Select(
-                    observedAccessedFileName => observedAccessedFileName.ToString(pathTable)));
-            observedPathSet.UnsafeOptions = pathSet.UnsafeOptions.ToUnsafeOptions();
-
-            return observedPathSet;
-        }
-
-        /// <nodoc />
-        public static Xldb.Proto.UnsafeOptions ToUnsafeOptions(this UnsafeOptions unsafeOption)
-        {
-            var unsafeOpt = new Xldb.Proto.UnsafeOptions()
-            {
-                PreserveOutputsSalt = new ContentHash()
-                {
-                    Value = unsafeOption.PreserveOutputsSalt.ToString()
-                },
-                UnsafeConfiguration = new UnsafeSandboxConfiguration()
-                {
-                    PreserveOutputs = (PreserveOutputsMode)(unsafeOption.UnsafeConfiguration.PreserveOutputs + 1),
-                    MonitorFileAccesses = unsafeOption.UnsafeConfiguration.MonitorFileAccesses,
-                    IgnoreZwRenameFileInformation = unsafeOption.UnsafeConfiguration.IgnoreZwRenameFileInformation,
-                    IgnoreZwOtherFileInformation = unsafeOption.UnsafeConfiguration.IgnoreZwOtherFileInformation,
-                    IgnoreNonCreateFileReparsePoints = unsafeOption.UnsafeConfiguration.IgnoreNonCreateFileReparsePoints,
-                    IgnoreSetFileInformationByHandle = unsafeOption.UnsafeConfiguration.IgnoreSetFileInformationByHandle,
-                    IgnoreReparsePoints = unsafeOption.UnsafeConfiguration.IgnoreReparsePoints,
-                    IgnorePreloadedDlls = unsafeOption.UnsafeConfiguration.IgnorePreloadedDlls,
-                    ExistingDirectoryProbesAsEnumerations = unsafeOption.UnsafeConfiguration.ExistingDirectoryProbesAsEnumerations,
-                    MonitorNtCreateFile = unsafeOption.UnsafeConfiguration.MonitorNtCreateFile,
-                    MonitorZwCreateOpenQueryFile = unsafeOption.UnsafeConfiguration.MonitorZwCreateOpenQueryFile,
-                    SandboxKind = (SandboxKind)(unsafeOption.UnsafeConfiguration.SandboxKind + 1),
-                    UnexpectedFileAccessesAreErrors = unsafeOption.UnsafeConfiguration.UnexpectedFileAccessesAreErrors,
-                    IgnoreGetFinalPathNameByHandle = unsafeOption.UnsafeConfiguration.IgnoreGetFinalPathNameByHandle,
-                    IgnoreDynamicWritesOnAbsentProbes = unsafeOption.UnsafeConfiguration.IgnoreDynamicWritesOnAbsentProbes,
-                    IgnoreUndeclaredAccessesUnderSharedOpaques = unsafeOption.UnsafeConfiguration.IgnoreUndeclaredAccessesUnderSharedOpaques,
-                }
-            };
-
-            if (unsafeOption.UnsafeConfiguration.DoubleWritePolicy != null)
-            {
-                unsafeOpt.UnsafeConfiguration.DoubleWritePolicy = (DoubleWritePolicy)(unsafeOption.UnsafeConfiguration.DoubleWritePolicy + 1);
-            }
-
-            return unsafeOpt;
-        }
-
-        public static string ToString(this StringId stringId, PathTable pathTable)
-        {
-            return stringId.IsValid ? stringId.ToString(pathTable.StringTable) : "";
-        }
-
-        /// <nodoc />
-        public static Xldb.Proto.AbsolutePath ToAbsolutePath(this AbsolutePath path, PathTable pathTable, NameExpander nameExpander)
-        {
-            return new Xldb.Proto.AbsolutePath()
-            {
-                Value = path.ToString(pathTable, PathFormat.Windows, nameExpander)
-            };
-        }
-
-        /// <nodoc />
-        public static Xldb.Proto.FileArtifact ToFileArtifact(this FileArtifact fileArtifact, PathTable pathTable, NameExpander nameExpander)
-        {
-            return !fileArtifact.IsValid ? null : new Xldb.Proto.FileArtifact
-            {
-                Path = fileArtifact.Path.ToAbsolutePath(pathTable, nameExpander),
-                RewriteCount = fileArtifact.RewriteCount,
-            };
-        }
-
-        /// <nodoc />
-        public static Xldb.Proto.ReportedProcess ToReportedProcess(this ReportedProcess reportedProcess)
-        {
-            return new Xldb.Proto.ReportedProcess()
-            {
-                Path = reportedProcess.Path,
-                ProcessId = reportedProcess.ProcessId,
-                ProcessArgs = reportedProcess.ProcessArgs,
-                ReadCounters = new IOTypeCounters
-                {
-                    OperationCount = reportedProcess.IOCounters.ReadCounters.OperationCount,
-                    TransferCOunt = reportedProcess.IOCounters.ReadCounters.TransferCount
-                },
-                WriteCounters = new IOTypeCounters
-                {
-                    OperationCount = reportedProcess.IOCounters.WriteCounters.OperationCount,
-                    TransferCOunt = reportedProcess.IOCounters.WriteCounters.TransferCount
-                },
-                OtherCounters = new IOTypeCounters
-                {
-                    OperationCount = reportedProcess.IOCounters.OtherCounters.OperationCount,
-                    TransferCOunt = reportedProcess.IOCounters.OtherCounters.TransferCount
-                },
-                CreationTime = Google.Protobuf.WellKnownTypes.Timestamp.FromDateTime(reportedProcess.CreationTime),
-                ExitTime = Google.Protobuf.WellKnownTypes.Timestamp.FromDateTime(reportedProcess.ExitTime),
-                KernelTime = Google.Protobuf.WellKnownTypes.Duration.FromTimeSpan(reportedProcess.KernelTime),
-                UserTime = Google.Protobuf.WellKnownTypes.Duration.FromTimeSpan(reportedProcess.UserTime),
-                ExitCode = reportedProcess.ExitCode,
-                ParentProcessId = reportedProcess.ParentProcessId
-            };
-        }
-
-        /// <nodoc />
-        public static Xldb.Proto.ObservedPathEntry ToObservedPathEntry(this ObservedPathEntry pathEntry, PathTable pathTable, NameExpander nameExpander)
-        {
-            return new Xldb.Proto.ObservedPathEntry()
-            {
-                Path = pathEntry.Path.ToAbsolutePath(pathTable, nameExpander),
-                EnumeratePatternRegex = pathEntry.EnumeratePatternRegex ?? ""
-            };
-        }
-
-        /// <nodoc />
-        public static Xldb.Proto.Fingerprint ToFingerprint(this Fingerprint fingerprint)
-        {
-            return new Xldb.Proto.Fingerprint()
-            {
-                Length = fingerprint.Length,
-                Bytes = Google.Protobuf.ByteString.CopyFrom(fingerprint.ToByteArray())
-            };
-        }
-
-        /// <nodoc />
-        public static Xldb.Proto.DirectoryArtifact ToDirectoryArtifact(this DirectoryArtifact artifact, PathTable pathTable, NameExpander nameExpander)
-        {
-            return !artifact.IsValid ? null : new Xldb.Proto.DirectoryArtifact()
-            {
-                Path = artifact.Path.ToAbsolutePath(pathTable, nameExpander),
-                PartialSealID = artifact.PartialSealId,
-                IsSharedOpaque = artifact.IsSharedOpaque
-            };
-        }
-
-        /// <nodoc />
-        public static Xldb.Proto.PipProvenance ToPipProvenance(this PipProvenance provenance, PathTable pathTable)
-        {
-            return provenance == null ? null : new Xldb.Proto.PipProvenance()
-            {
-                Usage = provenance.Usage.IsValid ? provenance.Usage.ToString(pathTable) : "",
-                ModuleId = provenance.ModuleId.Value.ToString(pathTable),
-                ModuleName = provenance.ModuleName.ToString(pathTable),
-                SemiStableHash = provenance.SemiStableHash
-            };
-        }
-
-        /// <nodoc />
-        public static Xldb.Proto.FileOrDirectoryArtifact ToFileOrDirectoryArtifact(this FileOrDirectoryArtifact artifact, PathTable pathTable, NameExpander nameExpander)
-        {
-            if (!artifact.IsValid)
-            {
-                return null;
-            }
-
-            var xldbFileOrDirectoryArtifact = new Xldb.Proto.FileOrDirectoryArtifact();
-            if (artifact.IsDirectory)
-            {
-                xldbFileOrDirectoryArtifact.IsDirectory = true;
-                xldbFileOrDirectoryArtifact.DirectoryArtifact = artifact.DirectoryArtifact.ToDirectoryArtifact(pathTable, nameExpander);
-            }
-            else
-            {
-                xldbFileOrDirectoryArtifact.IsFile = true;
-                xldbFileOrDirectoryArtifact.FileArtifact = artifact.FileArtifact.ToFileArtifact(pathTable, nameExpander);
-            }
-
-            return xldbFileOrDirectoryArtifact;
-        }
-
-        /// <nodoc />
-        public static Xldb.Proto.Pip ToPip(this Pip pip, CachedGraph cachedGraph)
-        {
-            var xldbPip = new Xldb.Proto.Pip()
-            {
-                SemiStableHash = pip.SemiStableHash,
-                PipId = pip.PipId.Value,
-            };
-
-            foreach (var incomingEdge in cachedGraph.DataflowGraph.GetIncomingEdges(pip.PipId.ToNodeId()))
-            {
-                var pipType = cachedGraph.PipTable.HydratePip(incomingEdge.OtherNode.ToPipId(), Pips.PipQueryContext.Explorer).PipType;
-
-                if (pipType != PipType.Value && pipType != PipType.HashSourceFile && pipType != PipType.SpecFile && pipType != PipType.Module)
-                {
-                    xldbPip.IncomingEdges.Add(incomingEdge.ToEdge());
-                }
-            }
-
-            foreach (var outgoingEdge in cachedGraph.DataflowGraph.GetOutgoingEdges(pip.PipId.ToNodeId()))
-            {
-                var pipType = cachedGraph.PipTable.HydratePip(outgoingEdge.OtherNode.ToPipId(), Pips.PipQueryContext.Explorer).PipType;
-
-                if (pipType != PipType.Value && pipType != PipType.HashSourceFile && pipType != PipType.SpecFile && pipType != PipType.Module)
-                {
-                    xldbPip.OutgoingEdges.Add(outgoingEdge.ToEdge());
-                }
-            }
-
-            return xldbPip;
-        }
-
-        /// <nodoc />
-        public static Xldb.Proto.SealDirectory ToSealDirectory(this SealDirectory pip, PathTable pathTable, Xldb.Proto.Pip parentPip, NameExpander nameExpander)
-        {
-            var xldbSealDirectory = new Xldb.Proto.SealDirectory
-            {
-                GraphInfo = parentPip,
-                Kind = (SealDirectoryKind)(pip.Kind + 1),
-                IsComposite = pip.IsComposite,
-                Scrub = pip.Scrub,
-                Directory = pip.Directory.ToDirectoryArtifact(pathTable, nameExpander),
-                IsSealSourceDirectory = pip.IsSealSourceDirectory,
-                Provenance = pip.Provenance.ToPipProvenance(pathTable),
-            };
-
-            xldbSealDirectory.Patterns.AddRange(pip.Patterns.Select(key => key.ToString(pathTable)));
-            xldbSealDirectory.Contents.AddRange(pip.Contents.Select(file => file.ToFileArtifact(pathTable, nameExpander)));
-            xldbSealDirectory.ComposedDirectories.AddRange(pip.ComposedDirectories.Select(dir => dir.ToDirectoryArtifact(pathTable, nameExpander)));
-
-            if (pip.Tags.IsValid)
-            {
-                xldbSealDirectory.Tags.AddRange(pip.Tags.Select(key => key.ToString(pathTable)));
-            }
-
-            return xldbSealDirectory;
-        }
-
-        /// <nodoc />
-        public static Xldb.Proto.CopyFile ToCopyFile(this CopyFile pip, PathTable pathTable, Xldb.Proto.Pip parentPip, NameExpander nameExpander)
-        {
-            var xldbCopyFile = new Xldb.Proto.CopyFile
-            {
-                GraphInfo = parentPip,
-                Source = pip.Source.ToFileArtifact(pathTable, nameExpander),
-                Destination = pip.Destination.ToFileArtifact(pathTable, nameExpander),
-                OutputsMustRemainWritable = pip.OutputsMustRemainWritable,
-                Provenance = pip.Provenance.ToPipProvenance(pathTable),
-            };
-
-            if (pip.Tags.IsValid)
-            {
-                xldbCopyFile.Tags.AddRange(pip.Tags.Select(key => key.ToString(pathTable)));
-            }
-
-            return xldbCopyFile;
-        }
-
-        /// <nodoc />
-        public static Xldb.Proto.WriteFile ToWriteFile(this WriteFile pip, PathTable pathTable, Xldb.Proto.Pip parentPip, NameExpander nameExpander)
-        {
-            var xldbWriteFile = new Xldb.Proto.WriteFile
-            {
-                GraphInfo = parentPip,
-                Destination = pip.Destination.ToFileArtifact(pathTable, nameExpander),
-                Contents = pip.Contents.IsValid ? pip.Contents.ToString(pathTable) : "",
-                Encoding = (WriteFileEncoding)(pip.Encoding + 1),
-                Provenance = pip.Provenance.ToPipProvenance(pathTable),
-            };
-
-            if (pip.Tags.IsValid)
-            {
-                xldbWriteFile.Tags.AddRange(pip.Tags.Select(key => key.ToString(pathTable)));
-            }
-
-            return xldbWriteFile;
-        }
-
-        /// <nodoc />
-        public static ProcessPip ToProcessPip(this Process pip, PathTable pathTable, Xldb.Proto.Pip parentPip, NameExpander nameExpander)
-        {
-            var xldbProcessPip = new ProcessPip
-            {
-                GraphInfo = parentPip,
-<<<<<<< HEAD
-                ProcessOptions = pip.ProcessOptions == Process.Options.None ? Options.None : (Options) ((int)pip.ProcessOptions << 1),
-                StandardInputFile = pip.StandardInputFile.ToFileArtifact(pathTable, nameExpander),
-=======
-                ProcessOptions = pip.ProcessOptions == Process.Options.None ? Options.None : (Options)((int)pip.ProcessOptions << 1),
-                StandardInputFile = pip.StandardInputFile.ToFileArtifact(pathTable),
->>>>>>> 9f7b9177
-                StandardInputData = pip.StandardInputData.IsValid ? pip.StandardInputData.ToString(pathTable) : "",
-                StandardInput = !pip.StandardInput.IsValid ? null : new StandardInput()
-                {
-                    File = pip.StandardInput.File.ToFileArtifact(pathTable, nameExpander),
-                    Data = pip.StandardInput.Data.ToString(pathTable),
-                },
-                ResponseFile = pip.ResponseFile.ToFileArtifact(pathTable, nameExpander),
-                ResponseFileData = pip.ResponseFileData.IsValid ? pip.ResponseFileData.ToString(pathTable) : "",
-                Executable = pip.Executable.ToFileArtifact(pathTable, nameExpander),
-                ToolDescription = pip.ToolDescription.ToString(pathTable),
-                WorkingDirectory = pip.WorkingDirectory.ToAbsolutePath(pathTable, nameExpander),
-                Arguments = pip.Arguments.IsValid ? pip.Arguments.ToString(pathTable) : "",
-                TempDirectory = pip.TempDirectory.ToAbsolutePath(pathTable, nameExpander),
-                Provenance = pip.Provenance.ToPipProvenance(pathTable),
-            };
-
-            if (pip.ServiceInfo.IsValid)
-            {
-                var serviceInfo = new ServiceInfo
-                {
-                    Kind = (ServicePipKind)(pip.ServiceInfo.Kind + 1),
-                    ShutdownPipId = pip.ServiceInfo.ShutdownPipId.Value,
-                    IsStartOrShutdownKind = pip.ServiceInfo.IsStartOrShutdownKind
-                };
-
-                serviceInfo.ServicePipDependencies.AddRange(pip.ServiceInfo.ServicePipDependencies.Select(key => key.Value));
-                serviceInfo.FinalizationPipIds.AddRange(pip.ServiceInfo.FinalizationPipIds.Select(key => key.Value));
-                xldbProcessPip.ServiceInfo = serviceInfo;
-            }
-
-            xldbProcessPip.EnvironmentVariable.AddRange(pip.EnvironmentVariables.Select(
-                envVar => new EnvironmentVariable()
-                {
-                    Name = envVar.Name.ToString(pathTable),
-                    Value = envVar.Value.IsValid ? envVar.Value.ToString(pathTable) : "",
-                    IsPassThrough = envVar.IsPassThrough
-                }));
-            xldbProcessPip.Dependencies.AddRange(pip.Dependencies.Select(file => file.ToFileArtifact(pathTable, nameExpander)));
-            xldbProcessPip.DirectoryDependencies.AddRange(pip.DirectoryDependencies.Select(dir => dir.ToDirectoryArtifact(pathTable, nameExpander)));
-            xldbProcessPip.UntrackedPaths.AddRange(pip.UntrackedPaths.Select(path => path.ToAbsolutePath(pathTable, nameExpander)));
-            xldbProcessPip.UntrackedScopes.AddRange(pip.UntrackedScopes.Select(path => path.ToAbsolutePath(pathTable, nameExpander)));
-            xldbProcessPip.FileOutputs.AddRange(pip.FileOutputs.Select(output => !output.IsValid ? null : new Xldb.Proto.FileArtifactWithAttributes()
-            {
-                Path = output.Path.ToAbsolutePath(pathTable, nameExpander),
-                RewriteCount = output.RewriteCount,
-                FileExistence = (Xldb.Proto.FileExistence)(output.FileExistence + 1)
-            }));
-            xldbProcessPip.DirectoryOutputs.AddRange(pip.DirectoryOutputs.Select(dir => dir.ToDirectoryArtifact(pathTable, nameExpander)));
-            xldbProcessPip.AdditionalTempDirectories.AddRange(pip.AdditionalTempDirectories.Select(dir => dir.ToAbsolutePath(pathTable, nameExpander)));
-            xldbProcessPip.PreserveOutputWhitelist.AddRange(pip.PreserveOutputWhitelist.Select(path => path.ToAbsolutePath(pathTable, nameExpander)));
-
-            if (pip.Tags.IsValid)
-            {
-                xldbProcessPip.Tags.AddRange(pip.Tags.Select(key => key.ToString(pathTable)));
-            }
-
-            return xldbProcessPip;
-        }
-
-        /// <nodoc />
-        public static Xldb.Proto.IpcPip ToIpcPip(this IpcPip pip, PathTable pathTable, Xldb.Proto.Pip parentPip, NameExpander nameExpander)
-        {
-            var xldbIpcPip = new Xldb.Proto.IpcPip()
-            {
-                GraphInfo = parentPip,
-                IpcInfo = new IpcClientInfo()
-                {
-                    IpcMonikerId = pip.IpcInfo.IpcMonikerId.ToString(pathTable),
-                },
-                MessageBody = pip.MessageBody.IsValid ? pip.MessageBody.ToString(pathTable) : "",
-                IsServiceFinalization = pip.IsServiceFinalization,
-                Provenance = pip.Provenance.ToPipProvenance(pathTable),
-            };
-
-            if (pip.Tags.IsValid)
-            {
-                xldbIpcPip.Tags.AddRange(pip.Tags.Select(key => key.ToString(pathTable)));
-            }
-
-            xldbIpcPip.ServicePipDependencies.AddRange(pip.ServicePipDependencies.Select(pipId => pipId.Value));
-            xldbIpcPip.FileDependencies.AddRange(pip.FileDependencies.Select(file => file.ToFileArtifact(pathTable, nameExpander)));
-            xldbIpcPip.DirectoryDependencies.AddRange(pip.DirectoryDependencies.Select(directory => directory.ToDirectoryArtifact(pathTable, nameExpander)));
-            xldbIpcPip.LazilyMaterializedDependencies.AddRange(pip.LazilyMaterializedDependencies.Select(dep => dep.ToFileOrDirectoryArtifact(pathTable, nameExpander)));
-
-            return xldbIpcPip;
-        }
-
-        /// <nodoc />
-        public static Xldb.Proto.NodeId ToNodeId(this NodeId nodeId)
-        {
-            return !nodeId.IsValid ? null : new Xldb.Proto.NodeId()
-            {
-                Value = nodeId.Value
-            };
-        }
-
-        /// <nodoc />
-        public static Xldb.Proto.Edge ToEdge(this Edge edge)
-        {
-            return new Xldb.Proto.Edge()
-            {
-                OtherNode = edge.OtherNode.ToNodeId(),
-                IsLight = edge.IsLight,
-                Value = edge.Value
-            };
-        }
-
-        /// <nodoc />
-        public static Xldb.Proto.NodeRange ToNodeRange(this NodeRange nodeRange)
-        {
-            return new Xldb.Proto.NodeRange()
-            {
-                IsEmpty = nodeRange.IsEmpty,
-                Size = nodeRange.Size,
-                FromInclusive = nodeRange.FromInclusive.ToNodeId(),
-                ToInclusive = nodeRange.ToInclusive.ToNodeId()
-            };
-        }
-
-        /// <nodoc />
-        public static Xldb.Proto.PipGraph ToPipGraph(this PipGraph pipGraph, PathTable pathTable, PipTable pipTable, NameExpander nameExpander)
-        {
-            var xldbPipGraph = new Xldb.Proto.PipGraph()
-            {
-                GraphId = pipGraph.GraphId.ToString(),
-                SemistableFingerprint = new ContentFingerprint() { Hash = pipGraph.SemistableFingerprint.Hash.ToFingerprint() },
-                NodeRange = pipGraph.NodeRange.ToNodeRange(),
-                MaxAbsolutePathIndex = pipGraph.MaxAbsolutePathIndex,
-                FileCount = pipGraph.FileCount,
-                ContentCount = pipGraph.ContentCount,
-                ArtifactContentCount = pipGraph.ArtifactContentCount,
-                ApiServerMoniker = pipGraph.ApiServerMoniker.ToString(pathTable)
-            };
-
-            xldbPipGraph.AllSealDirectoriesAndProducers.AddRange(pipGraph.AllSealDirectoriesAndProducers.Select(kvp => new DirectoryArtifactMap()
-            {
-                Artifact = kvp.Key.ToDirectoryArtifact(pathTable, nameExpander),
-                PipId = kvp.Value.Value
-            }));
-            xldbPipGraph.StableKeys.AddRange(pipTable.StableKeys.Select(stableKey => stableKey.Value));
-
-            foreach (var kvp in pipGraph.Modules)
-            {
-                xldbPipGraph.Modules.Add(kvp.Key.Value.ToString(pathTable), kvp.Value.ToNodeId());
-            }
-
-            return xldbPipGraph;
-        }
-    }
-}
+﻿// Copyright (c) Microsoft. All rights reserved.
+// Licensed under the MIT license. See LICENSE file in the project root for full license information.
+
+using System.Linq;
+using BuildXL.Engine;
+using BuildXL.Processes;
+using BuildXL.Scheduler.Graph;
+using BuildXL.Scheduler.Tracing;
+using BuildXL.Utilities;
+using BuildXL.Xldb.Proto;
+using static BuildXL.Utilities.HierarchicalNameTable;
+using AbsolutePath = BuildXL.Utilities.AbsolutePath;
+using CopyFile = BuildXL.Pips.Operations.CopyFile;
+using DirectoryArtifact = BuildXL.Utilities.DirectoryArtifact;
+using Edge = BuildXL.Scheduler.Graph.Edge;
+using FileArtifact = BuildXL.Utilities.FileArtifact;
+using FileOrDirectoryArtifact = BuildXL.Utilities.FileOrDirectoryArtifact;
+using Fingerprint = BuildXL.Cache.MemoizationStore.Interfaces.Sessions.Fingerprint;
+using IpcPip = BuildXL.Pips.Operations.IpcPip;
+using NodeId = BuildXL.Scheduler.Graph.NodeId;
+using NodeRange = BuildXL.Scheduler.Graph.NodeRange;
+using ObservedPathEntry = BuildXL.Scheduler.Fingerprints.ObservedPathEntry;
+using ObservedPathSet = BuildXL.Scheduler.Fingerprints.ObservedPathSet;
+using Pip = BuildXL.Pips.Operations.Pip;
+using PipGraph = BuildXL.Scheduler.Graph.PipGraph;
+using PipProvenance = BuildXL.Pips.Operations.PipProvenance;
+using PipTable = BuildXL.Pips.PipTable;
+using PipType = BuildXL.Pips.Operations.PipType;
+using Process = BuildXL.Pips.Operations.Process;
+using ProcessPipExecutionPerformance = BuildXL.Pips.ProcessPipExecutionPerformance;
+using ReportedFileAccess = BuildXL.Processes.ReportedFileAccess;
+using ReportedProcess = BuildXL.Processes.ReportedProcess;
+using SealDirectory = BuildXL.Pips.Operations.SealDirectory;
+using UnsafeOptions = BuildXL.Scheduler.Fingerprints.UnsafeOptions;
+using WriteFile = BuildXL.Pips.Operations.WriteFile;
+
+/// Many enums have been shifted or incremented and this is to avoid protobuf's design to not serialize 
+/// int/enum values that are equal to 0. Thus we make "0" as an invalid value for each ProtoBuf enum.
+namespace BuildXL.Execution.Analyzer
+{
+    /// <summary>
+    /// Extension methods for Xldb ProtoBuf conversions.
+    /// </summary>
+    public static class XldbProtobufExtensions
+    {
+        /// <nodoc />
+        public static FileArtifactContentDecidedEvent ToFileArtifactContentDecidedEvent(this FileArtifactContentDecidedEventData data, uint workerID, PathTable pathTable, NameExpander nameExpander)
+        {
+            return new FileArtifactContentDecidedEvent()
+            {
+                WorkerID = workerID,
+                FileArtifact = data.FileArtifact.ToFileArtifact(pathTable, nameExpander),
+                FileContentInfo = new FileContentInfo
+                {
+                    LengthAndExistence = data.FileContentInfo.SerializedLengthAndExistence,
+                    Hash = new ContentHash() { Value = data.FileContentInfo.Hash.ToString() }
+                },
+                OutputOrigin = (PipOutputOrigin)(data.OutputOrigin + 1)
+            };
+        }
+
+        /// <nodoc />
+        public static WorkerListEvent ToWorkerListEvent(this WorkerListEventData data, uint workerID)
+        {
+            var workerListEvent = new WorkerListEvent
+            {
+                WorkerID = workerID
+            };
+
+            workerListEvent.Workers.AddRange(data.Workers);
+            return workerListEvent;
+        }
+
+        /// <nodoc />
+        public static PipExecutionPerformanceEvent ToPipExecutionPerformanceEvent(this PipExecutionPerformanceEventData data)
+        {
+            var pipExecPerfEvent = new PipExecutionPerformanceEvent();
+            var pipExecPerformance = new PipExecutionPerformance();
+            pipExecPerformance.PipExecutionLevel = (int)data.ExecutionPerformance.ExecutionLevel;
+            pipExecPerformance.ExecutionStart = Google.Protobuf.WellKnownTypes.Timestamp.FromDateTime(data.ExecutionPerformance.ExecutionStart);
+            pipExecPerformance.ExecutionStop = Google.Protobuf.WellKnownTypes.Timestamp.FromDateTime(data.ExecutionPerformance.ExecutionStop);
+
+            var processPipExecPerformance = new Xldb.Proto.ProcessPipExecutionPerformance();
+            var performance = data.ExecutionPerformance as ProcessPipExecutionPerformance;
+            if (performance != null)
+            {
+                processPipExecPerformance.ProcessExecutionTime = Google.Protobuf.WellKnownTypes.Duration.FromTimeSpan(performance.ProcessExecutionTime);
+                processPipExecPerformance.ReadCounters = new IOTypeCounters()
+                {
+                    OperationCount = performance.IO.ReadCounters.OperationCount,
+                    TransferCOunt = performance.IO.ReadCounters.TransferCount
+                };
+
+                processPipExecPerformance.WriteCounters = new IOTypeCounters()
+                {
+                    OperationCount = performance.IO.WriteCounters.OperationCount,
+                    TransferCOunt = performance.IO.WriteCounters.TransferCount
+                };
+
+                processPipExecPerformance.OtherCounters = new IOTypeCounters()
+                {
+                    OperationCount = performance.IO.OtherCounters.OperationCount,
+                    TransferCOunt = performance.IO.OtherCounters.TransferCount
+                };
+
+                processPipExecPerformance.UserTime = Google.Protobuf.WellKnownTypes.Duration.FromTimeSpan(performance.UserTime);
+                processPipExecPerformance.KernelTime = Google.Protobuf.WellKnownTypes.Duration.FromTimeSpan(performance.KernelTime);
+                processPipExecPerformance.PeakMemoryUsage = performance.PeakMemoryUsage;
+                processPipExecPerformance.PeakMemoryUsageMb = performance.PeakMemoryUsageMb;
+                processPipExecPerformance.NumberOfProcesses = performance.NumberOfProcesses;
+
+                processPipExecPerformance.FileMonitoringViolationCounters = new FileMonitoringViolationCounters()
+                {
+                    NumFileAccessesWhitelistedAndCacheable = performance.FileMonitoringViolations.NumFileAccessesWhitelistedAndCacheable,
+                    NumFileAccessesWhitelistedButNotCacheable = performance.FileMonitoringViolations.NumFileAccessesWhitelistedButNotCacheable,
+                    NumFileAccessViolationsNotWhitelisted = performance.FileMonitoringViolations.NumFileAccessViolationsNotWhitelisted
+                };
+
+                processPipExecPerformance.Fingerprint = performance.Fingerprint.ToFingerprint();
+
+                if (performance.CacheDescriptorId.HasValue)
+                {
+                    processPipExecPerformance.CacheDescriptorId = performance.CacheDescriptorId.Value;
+                }
+            }
+
+            pipExecPerfEvent.WorkerID = data.ExecutionPerformance.WorkerId;
+            pipExecPerfEvent.PipID = data.PipId.Value;
+            pipExecPerfEvent.PipExecutionPerformance = pipExecPerformance;
+            pipExecPerfEvent.ProcessPipExecutionPerformance = processPipExecPerformance;
+            return pipExecPerfEvent;
+        }
+
+        /// <nodoc />
+        public static DirectoryMembershipHashedEvent ToDirectoryMembershipHashedEvent(this DirectoryMembershipHashedEventData data, uint workerID, PathTable pathTable, NameExpander nameExpander)
+        {
+            var directoryMembershipEvent = new DirectoryMembershipHashedEvent()
+            {
+                WorkerID = workerID,
+                DirectoryFingerprint = new DirectoryFingerprint()
+                {
+                    Hash = new ContentHash() { Value = data.DirectoryFingerprint.Hash.ToString() }
+                },
+                Directory = data.Directory.ToAbsolutePath(pathTable, nameExpander),
+                IsStatic = data.IsSearchPath,
+                IsSearchPath = data.IsSearchPath,
+                PipID = data.PipId.Value,
+                EnumeratePatternRegex = data.EnumeratePatternRegex ?? ""
+            };
+
+            directoryMembershipEvent.Members.AddRange(data.Members.Select(member => member.ToAbsolutePath(pathTable, nameExpander)));
+
+            return directoryMembershipEvent;
+        }
+
+        /// <nodoc />
+        public static ProcessExecutionMonitoringReportedEvent ToProcessExecutionMonitoringReportedEvent(this ProcessExecutionMonitoringReportedEventData data, uint workerID, PathTable pathTable, NameExpander nameExpander)
+        {
+            var processExecutionMonitoringReportedEvent = new ProcessExecutionMonitoringReportedEvent
+            {
+                WorkerID = workerID,
+                PipID = data.PipId.Value
+            };
+
+            processExecutionMonitoringReportedEvent.ReportedProcesses.AddRange(
+                data.ReportedProcesses.Select(rp => rp.ToReportedProcess()));
+            processExecutionMonitoringReportedEvent.ReportedFileAccesses.AddRange(
+                data.ReportedFileAccesses.Select(reportedFileAccess => reportedFileAccess.ToReportedFileAccess(pathTable, nameExpander)));
+            processExecutionMonitoringReportedEvent.WhitelistedReportedFileAccesses.AddRange(
+                data.WhitelistedReportedFileAccesses.Select(
+                    whiteListReportedFileAccess => whiteListReportedFileAccess.ToReportedFileAccess(pathTable, nameExpander)));
+
+            foreach (var processDetouringStatus in data.ProcessDetouringStatuses)
+            {
+                processExecutionMonitoringReportedEvent.ProcessDetouringStatuses.Add(new Xldb.Proto.ProcessDetouringStatusData()
+                {
+                    ProcessID = processDetouringStatus.ProcessId,
+                    ReportStatus = processDetouringStatus.ReportStatus,
+                    ProcessName = processDetouringStatus.ProcessName,
+                    StartApplicationName = processDetouringStatus.StartApplicationName,
+                    StartCommandLine = processDetouringStatus.StartCommandLine,
+                    NeedsInjection = processDetouringStatus.NeedsInjection,
+                    Job = processDetouringStatus.Job,
+                    DisableDetours = processDetouringStatus.DisableDetours,
+                    CreationFlags = processDetouringStatus.CreationFlags,
+                    Detoured = processDetouringStatus.Detoured,
+                    Error = processDetouringStatus.Error
+                });
+            }
+
+            return processExecutionMonitoringReportedEvent;
+        }
+
+        /// <nodoc />
+        public static ProcessFingerprintComputationEvent ToProcessFingerprintComputationEvent(this ProcessFingerprintComputationEventData data, uint workerID, PathTable pathTable, NameExpander nameExpander)
+        {
+            var processFingerprintComputationEvent = new ProcessFingerprintComputationEvent
+            {
+                WorkerID = workerID,
+                Kind = (Xldb.Proto.FingerprintComputationKind)(data.Kind + 1),
+                PipID = data.PipId.Value,
+                WeakFingerprint = new WeakContentFingerPrint()
+                {
+                    Hash = data.WeakFingerprint.Hash.ToFingerprint()
+                },
+            };
+
+            foreach (var strongFingerprintComputation in data.StrongFingerprintComputations)
+            {
+                var processStrongFingerprintComputationData = new Xldb.Proto.ProcessStrongFingerprintComputationData()
+                {
+                    PathSet = strongFingerprintComputation.PathSet.ToObservedPathSet(pathTable, nameExpander),
+                    PathSetHash = new ContentHash()
+                    {
+                        Value = strongFingerprintComputation.PathSetHash.ToString()
+                    },
+                    UnsafeOptions = strongFingerprintComputation.UnsafeOptions.ToUnsafeOptions(),
+                    Succeeded = strongFingerprintComputation.Succeeded,
+                    IsStrongFingerprintHit = strongFingerprintComputation.IsStrongFingerprintHit,
+                    ComputedStrongFingerprint = new StrongContentFingerPrint()
+                    {
+                        Hash = strongFingerprintComputation.ComputedStrongFingerprint.Hash.ToFingerprint()
+                    }
+                };
+
+                processStrongFingerprintComputationData.PathEntries.AddRange(
+                    strongFingerprintComputation.PathEntries.Select(
+                        pathEntry => pathEntry.ToObservedPathEntry(pathTable, nameExpander)));
+                processStrongFingerprintComputationData.ObservedAccessedFileNames.AddRange(
+                    strongFingerprintComputation.ObservedAccessedFileNames.Select(
+                        observedAccessedFileName => observedAccessedFileName.ToString(pathTable)));
+                processStrongFingerprintComputationData.PriorStrongFingerprints.AddRange(
+                    strongFingerprintComputation.PriorStrongFingerprints.Select(
+                        priorStrongFingerprint => new StrongContentFingerPrint() { Hash = priorStrongFingerprint.Hash.ToFingerprint() }));
+
+                foreach (var observedInput in strongFingerprintComputation.ObservedInputs)
+                {
+                    processStrongFingerprintComputationData.ObservedInputs.Add(new ObservedInput()
+                    {
+                        Type = (ObservedInputType)(observedInput.Type + 1),
+                        Hash = new ContentHash()
+                        {
+                            Value = observedInput.Hash.ToString()
+                        },
+                        PathEntry = observedInput.PathEntry.ToObservedPathEntry(pathTable, nameExpander),
+                        Path = observedInput.Path.ToAbsolutePath(pathTable, nameExpander),
+                        IsSearchPath = observedInput.IsSearchPath,
+                        IsDirectoryPath = observedInput.IsDirectoryPath,
+                        DirectoryEnumeration = observedInput.DirectoryEnumeration
+                    });
+                }
+
+                processFingerprintComputationEvent.StrongFingerprintComputations.Add(processStrongFingerprintComputationData);
+            }
+
+            return processFingerprintComputationEvent;
+        }
+
+        /// <nodoc />
+        public static ExtraEventDataReported ToExtraEventDataReported(this ExtraEventData data, uint workerID)
+        {
+            return new ExtraEventDataReported
+            {
+                WorkerID = workerID,
+                DisableDetours = data.DisableDetours,
+                IgnoreReparsePoints = data.IgnoreReparsePoints,
+                IgnorePreloadedDlls = data.IgnorePreloadedDlls,
+                ExistingDirectoryProbesAsEnumerations = data.ExistingDirectoryProbesAsEnumerations,
+                NtFileCreateMonitored = data.NtFileCreateMonitored,
+                ZwFileCreateOpenMonitored = data.ZwFileCreateOpenMonitored,
+                IgnoreZwRenameFileInformation = data.IgnoreZwRenameFileInformation,
+                IgnoreZwOtherFileInformation = data.IgnoreZwOtherFileInformation,
+                IgnoreNonCreateFileReparsePoints = data.IgnoreNonCreateFileReparsePoints,
+                IgnoreSetFileInformationByHandle = data.IgnoreSetFileInformationByHandle,
+                IgnoreGetFinalPathNameByHandle = data.IgnoreGetFinalPathNameByHandle,
+                FingerprintVersion = (int)data.FingerprintVersion,
+                FingerprintSalt = data.FingerprintSalt,
+                SearchPathToolsHash = new ContentHash() { Value = data.SearchPathToolsHash.ToString() },
+                UnexpectedFileAccessesAreErrors = data.UnexpectedFileAccessesAreErrors,
+                MonitorFileAccesses = data.MonitorFileAccesses,
+                MaskUntrackedAccesses = data.MaskUntrackedAccesses,
+                NormalizeReadTimestamps = data.NormalizeReadTimestamps,
+                PipWarningsPromotedToErrors = data.PipWarningsPromotedToErrors,
+                ValidateDistribution = data.ValidateDistribution,
+                RequiredKextVersionNumber = data.RequiredKextVersionNumber
+            };
+        }
+
+        /// <nodoc />
+        public static DependencyViolationReportedEvent ToDependencyViolationReportedEvent(this DependencyViolationEventData data, uint workerID, PathTable pathTable, NameExpander nameExpander)
+        {
+            return new DependencyViolationReportedEvent()
+            {
+                WorkerID = workerID,
+                ViolatorPipID = data.ViolatorPipId.Value,
+                RelatedPipID = data.RelatedPipId.Value,
+                ViolationType = (FileMonitoringViolationAnalyzer_DependencyViolationType)(data.ViolationType + 1),
+                AccessLevel = (FileMonitoringViolationAnalyzer_AccessLevel)(data.AccessLevel + 1),
+                Path = data.Path.ToAbsolutePath(pathTable, nameExpander)
+            };
+        }
+
+        /// <nodoc />
+        public static PipExecutionStepPerformanceReportedEvent ToPipExecutionStepPerformanceReportedEvent(this PipExecutionStepPerformanceEventData data, uint workerID)
+        {
+            var pipExecStepPerformanceEvent = new PipExecutionStepPerformanceReportedEvent
+            {
+                WorkerID = workerID,
+                PipID = data.PipId.Value,
+                StartTime = Google.Protobuf.WellKnownTypes.Timestamp.FromDateTime(data.StartTime),
+                Duration = Google.Protobuf.WellKnownTypes.Duration.FromTimeSpan(data.Duration),
+                Step = (PipExecutionStep)(data.Step + 1),
+                Dispatcher = (WorkDispatcher_DispatcherKind)(data.Dispatcher + 1)
+            };
+
+            return pipExecStepPerformanceEvent;
+        }
+
+        /// <nodoc />
+        public static PipCacheMissEvent ToPipCacheMissEvent(this PipCacheMissEventData data, uint workerID)
+        {
+            return new PipCacheMissEvent()
+            {
+                WorkerID = workerID,
+                PipID = data.PipId.Value,
+                CacheMissType = (PipCacheMissType)data.CacheMissType
+            };
+        }
+
+        /// <nodoc />
+        public static StatusReportedEvent ToResourceUsageReportedEvent(this StatusEventData data, uint workerID)
+        {
+            var statusReportedEvent = new StatusReportedEvent()
+            {
+                WorkerID = workerID,
+                Time = Google.Protobuf.WellKnownTypes.Timestamp.FromDateTime(data.Time),
+                CpuPercent = data.CpuPercent,
+                RamPercent = data.RamPercent,
+                MachineRamUtilizationMB = data.MachineRamUtilizationMB,
+                CommitPercent = data.CommitPercent,
+                CommitTotalMB = data.CommitTotalMB,
+                ProcessCpuPercent = data.ProcessCpuPercent,
+                ProcessWorkingSetMB = data.ProcessWorkingSetMB,
+                CpuWaiting = data.CpuWaiting,
+                CpuRunning = data.CpuRunning,
+                IoCurrentMax = data.IoCurrentMax,
+                IoWaiting = data.IoWaiting,
+                IoRunning = data.IoRunning,
+                LookupWaiting = data.LookupWaiting,
+                LookupRunning = data.LookupRunning,
+                ExternalProcesses = data.ExternalProcesses,
+                LimitingResource = (ExecutionSampler_LimitingResource)(data.LimitingResource + 1),
+                UnresponsivenessFactor = data.UnresponsivenessFactor,
+                ProcessPipsPending = data.ProcessPipsPending,
+                ProcessPipsAllocatedSlots = data.ProcessPipsAllocatedSlots
+            };
+
+            statusReportedEvent.DiskPercents.AddRange(data.DiskPercents);
+            statusReportedEvent.DiskQueueDepths.AddRange(data.DiskQueueDepths);
+            statusReportedEvent.PipsSucceededAllTypes.AddRange(data.PipsSucceededAllTypes);
+
+            return statusReportedEvent;
+        }
+
+        /// <nodoc />
+        public static BXLInvocationEvent ToBXLInvocationEvent(this DominoInvocationEventData data, uint workerID, PathTable pathTable, NameExpander nameExpander)
+        {
+            var loggingConfig = data.Configuration.Logging;
+
+            var bxlInvEvent = new BXLInvocationEvent
+            {
+                WorkerID = workerID,
+                SubstSource = loggingConfig.SubstSource.ToAbsolutePath(pathTable, nameExpander),
+                SubstTarget = loggingConfig.SubstTarget.ToAbsolutePath(pathTable, nameExpander),
+                IsSubstSourceValid = loggingConfig.SubstSource.IsValid,
+                IsSubstTargetValid = loggingConfig.SubstTarget.IsValid
+            };
+
+            return bxlInvEvent;
+        }
+
+        /// <nodoc />
+        public static Xldb.Proto.ReportedFileAccess ToReportedFileAccess(this ReportedFileAccess reportedFileAccess, PathTable pathTable, NameExpander nameExpander)
+        {
+            return new Xldb.Proto.ReportedFileAccess()
+            {
+                // No need to + 1 here since the Bxl version of the enum never conained a 0 value, so adding Unspecified=0 did not change the bxl->protobuf enum mapping
+                CreationDisposition = (Xldb.Proto.CreationDisposition)reportedFileAccess.CreationDisposition,
+                // No need to + 1 here since the Bxl version of the enum never conained a 0 value, so adding Unspecified=0 did not change the bxl->protobuf enum mapping
+                // However, GENERIC_READ is of value 2^31 in bxl code, but -2^31 in protobuf enum due to 2^31 - 1 being the maximum value of an enum in protobuf. Thus special ternary assignment here.
+                DesiredAccess = reportedFileAccess.DesiredAccess == Processes.DesiredAccess.GENERIC_READ ? Xldb.Proto.DesiredAccess.GenericRead : (Xldb.Proto.DesiredAccess)reportedFileAccess.DesiredAccess,
+                Error = reportedFileAccess.Error,
+                Usn = reportedFileAccess.Usn.Value,
+                // No need to + 1 here since the Bxl version of the enum never conained a 0 value, so adding Unspecified=0 did not change the bxl->protobuf enum mapping
+                // However, WRITE_THROUGH is of value 2^31 in bxl code, but -2^31 in protobuf enum due to 2^31 - 1 being the maximum value of an enum in protobuf. Thus special ternary assignment here.
+                FlagsAndAttributes = reportedFileAccess.FlagsAndAttributes == Processes.FlagsAndAttributes.FILE_FLAG_WRITE_THROUGH ? Xldb.Proto.FlagsAndAttributes.FileFlagWriteThrough : (Xldb.Proto.FlagsAndAttributes)reportedFileAccess.FlagsAndAttributes,
+                Path = reportedFileAccess.Path,
+                ManifestPath = reportedFileAccess.ManifestPath.ToString(pathTable, PathFormat.Windows, nameExpander),
+                Process = reportedFileAccess.Process.ToReportedProcess(),
+                ShareMode = reportedFileAccess.ShareMode == Processes.ShareMode.FILE_SHARE_NONE ? Xldb.Proto.ShareMode.FileShareNone : (Xldb.Proto.ShareMode)((int)reportedFileAccess.ShareMode << 1),
+                Status = (Xldb.Proto.FileAccessStatus)(reportedFileAccess.Status + 1),
+                Method = (Xldb.Proto.FileAccessStatusMethod)(reportedFileAccess.Method + 1),
+                RequestedAccess = reportedFileAccess.RequestedAccess == Processes.RequestedAccess.None ? Xldb.Proto.RequestedAccess.None : (Xldb.Proto.RequestedAccess)((int)reportedFileAccess.RequestedAccess << 1),
+                Operation = (Xldb.Proto.ReportedFileOperation)(reportedFileAccess.Operation + 1),
+                ExplicitlyReported = reportedFileAccess.ExplicitlyReported,
+                EnumeratePattern = reportedFileAccess.EnumeratePattern
+            };
+        }
+
+        /// <nodoc />
+        public static Xldb.Proto.ObservedPathSet ToObservedPathSet(this ObservedPathSet pathSet, PathTable pathTable, NameExpander nameExpander)
+        {
+            var observedPathSet = new Xldb.Proto.ObservedPathSet();
+            observedPathSet.Paths.AddRange(pathSet.Paths.Select(pathEntry => pathEntry.ToObservedPathEntry(pathTable, nameExpander)));
+            observedPathSet.ObservedAccessedFileNames.AddRange(
+                pathSet.ObservedAccessedFileNames.Select(
+                    observedAccessedFileName => observedAccessedFileName.ToString(pathTable)));
+            observedPathSet.UnsafeOptions = pathSet.UnsafeOptions.ToUnsafeOptions();
+
+            return observedPathSet;
+        }
+
+        /// <nodoc />
+        public static Xldb.Proto.UnsafeOptions ToUnsafeOptions(this UnsafeOptions unsafeOption)
+        {
+            var unsafeOpt = new Xldb.Proto.UnsafeOptions()
+            {
+                PreserveOutputsSalt = new ContentHash()
+                {
+                    Value = unsafeOption.PreserveOutputsSalt.ToString()
+                },
+                UnsafeConfiguration = new UnsafeSandboxConfiguration()
+                {
+                    PreserveOutputs = (PreserveOutputsMode)(unsafeOption.UnsafeConfiguration.PreserveOutputs + 1),
+                    MonitorFileAccesses = unsafeOption.UnsafeConfiguration.MonitorFileAccesses,
+                    IgnoreZwRenameFileInformation = unsafeOption.UnsafeConfiguration.IgnoreZwRenameFileInformation,
+                    IgnoreZwOtherFileInformation = unsafeOption.UnsafeConfiguration.IgnoreZwOtherFileInformation,
+                    IgnoreNonCreateFileReparsePoints = unsafeOption.UnsafeConfiguration.IgnoreNonCreateFileReparsePoints,
+                    IgnoreSetFileInformationByHandle = unsafeOption.UnsafeConfiguration.IgnoreSetFileInformationByHandle,
+                    IgnoreReparsePoints = unsafeOption.UnsafeConfiguration.IgnoreReparsePoints,
+                    IgnorePreloadedDlls = unsafeOption.UnsafeConfiguration.IgnorePreloadedDlls,
+                    ExistingDirectoryProbesAsEnumerations = unsafeOption.UnsafeConfiguration.ExistingDirectoryProbesAsEnumerations,
+                    MonitorNtCreateFile = unsafeOption.UnsafeConfiguration.MonitorNtCreateFile,
+                    MonitorZwCreateOpenQueryFile = unsafeOption.UnsafeConfiguration.MonitorZwCreateOpenQueryFile,
+                    SandboxKind = (SandboxKind)(unsafeOption.UnsafeConfiguration.SandboxKind + 1),
+                    UnexpectedFileAccessesAreErrors = unsafeOption.UnsafeConfiguration.UnexpectedFileAccessesAreErrors,
+                    IgnoreGetFinalPathNameByHandle = unsafeOption.UnsafeConfiguration.IgnoreGetFinalPathNameByHandle,
+                    IgnoreDynamicWritesOnAbsentProbes = unsafeOption.UnsafeConfiguration.IgnoreDynamicWritesOnAbsentProbes,
+                    IgnoreUndeclaredAccessesUnderSharedOpaques = unsafeOption.UnsafeConfiguration.IgnoreUndeclaredAccessesUnderSharedOpaques,
+                }
+            };
+
+            if (unsafeOption.UnsafeConfiguration.DoubleWritePolicy != null)
+            {
+                unsafeOpt.UnsafeConfiguration.DoubleWritePolicy = (DoubleWritePolicy)(unsafeOption.UnsafeConfiguration.DoubleWritePolicy + 1);
+            }
+
+            return unsafeOpt;
+        }
+
+        public static string ToString(this StringId stringId, PathTable pathTable)
+        {
+            return stringId.IsValid ? stringId.ToString(pathTable.StringTable) : "";
+        }
+
+        /// <nodoc />
+        public static Xldb.Proto.AbsolutePath ToAbsolutePath(this AbsolutePath path, PathTable pathTable, NameExpander nameExpander)
+        {
+            return new Xldb.Proto.AbsolutePath()
+            {
+                Value = path.ToString(pathTable, PathFormat.Windows, nameExpander)
+            };
+        }
+
+        /// <nodoc />
+        public static Xldb.Proto.FileArtifact ToFileArtifact(this FileArtifact fileArtifact, PathTable pathTable, NameExpander nameExpander)
+        {
+            return !fileArtifact.IsValid ? null : new Xldb.Proto.FileArtifact
+            {
+                Path = fileArtifact.Path.ToAbsolutePath(pathTable, nameExpander),
+                RewriteCount = fileArtifact.RewriteCount,
+            };
+        }
+
+        /// <nodoc />
+        public static Xldb.Proto.ReportedProcess ToReportedProcess(this ReportedProcess reportedProcess)
+        {
+            return new Xldb.Proto.ReportedProcess()
+            {
+                Path = reportedProcess.Path,
+                ProcessId = reportedProcess.ProcessId,
+                ProcessArgs = reportedProcess.ProcessArgs,
+                ReadCounters = new IOTypeCounters
+                {
+                    OperationCount = reportedProcess.IOCounters.ReadCounters.OperationCount,
+                    TransferCOunt = reportedProcess.IOCounters.ReadCounters.TransferCount
+                },
+                WriteCounters = new IOTypeCounters
+                {
+                    OperationCount = reportedProcess.IOCounters.WriteCounters.OperationCount,
+                    TransferCOunt = reportedProcess.IOCounters.WriteCounters.TransferCount
+                },
+                OtherCounters = new IOTypeCounters
+                {
+                    OperationCount = reportedProcess.IOCounters.OtherCounters.OperationCount,
+                    TransferCOunt = reportedProcess.IOCounters.OtherCounters.TransferCount
+                },
+                CreationTime = Google.Protobuf.WellKnownTypes.Timestamp.FromDateTime(reportedProcess.CreationTime),
+                ExitTime = Google.Protobuf.WellKnownTypes.Timestamp.FromDateTime(reportedProcess.ExitTime),
+                KernelTime = Google.Protobuf.WellKnownTypes.Duration.FromTimeSpan(reportedProcess.KernelTime),
+                UserTime = Google.Protobuf.WellKnownTypes.Duration.FromTimeSpan(reportedProcess.UserTime),
+                ExitCode = reportedProcess.ExitCode,
+                ParentProcessId = reportedProcess.ParentProcessId
+            };
+        }
+
+        /// <nodoc />
+        public static Xldb.Proto.ObservedPathEntry ToObservedPathEntry(this ObservedPathEntry pathEntry, PathTable pathTable, NameExpander nameExpander)
+        {
+            return new Xldb.Proto.ObservedPathEntry()
+            {
+                Path = pathEntry.Path.ToAbsolutePath(pathTable, nameExpander),
+                EnumeratePatternRegex = pathEntry.EnumeratePatternRegex ?? ""
+            };
+        }
+
+        /// <nodoc />
+        public static Xldb.Proto.Fingerprint ToFingerprint(this Fingerprint fingerprint)
+        {
+            return new Xldb.Proto.Fingerprint()
+            {
+                Length = fingerprint.Length,
+                Bytes = Google.Protobuf.ByteString.CopyFrom(fingerprint.ToByteArray())
+            };
+        }
+
+        /// <nodoc />
+        public static Xldb.Proto.DirectoryArtifact ToDirectoryArtifact(this DirectoryArtifact artifact, PathTable pathTable, NameExpander nameExpander)
+        {
+            return !artifact.IsValid ? null : new Xldb.Proto.DirectoryArtifact()
+            {
+                Path = artifact.Path.ToAbsolutePath(pathTable, nameExpander),
+                PartialSealID = artifact.PartialSealId,
+                IsSharedOpaque = artifact.IsSharedOpaque
+            };
+        }
+
+        /// <nodoc />
+        public static Xldb.Proto.PipProvenance ToPipProvenance(this PipProvenance provenance, PathTable pathTable)
+        {
+            return provenance == null ? null : new Xldb.Proto.PipProvenance()
+            {
+                Usage = provenance.Usage.IsValid ? provenance.Usage.ToString(pathTable) : "",
+                ModuleId = provenance.ModuleId.Value.ToString(pathTable),
+                ModuleName = provenance.ModuleName.ToString(pathTable),
+                SemiStableHash = provenance.SemiStableHash
+            };
+        }
+
+        /// <nodoc />
+        public static Xldb.Proto.FileOrDirectoryArtifact ToFileOrDirectoryArtifact(this FileOrDirectoryArtifact artifact, PathTable pathTable, NameExpander nameExpander)
+        {
+            if (!artifact.IsValid)
+            {
+                return null;
+            }
+
+            var xldbFileOrDirectoryArtifact = new Xldb.Proto.FileOrDirectoryArtifact();
+            if (artifact.IsDirectory)
+            {
+                xldbFileOrDirectoryArtifact.IsDirectory = true;
+                xldbFileOrDirectoryArtifact.DirectoryArtifact = artifact.DirectoryArtifact.ToDirectoryArtifact(pathTable, nameExpander);
+            }
+            else
+            {
+                xldbFileOrDirectoryArtifact.IsFile = true;
+                xldbFileOrDirectoryArtifact.FileArtifact = artifact.FileArtifact.ToFileArtifact(pathTable, nameExpander);
+            }
+
+            return xldbFileOrDirectoryArtifact;
+        }
+
+        /// <nodoc />
+        public static Xldb.Proto.Pip ToPip(this Pip pip, CachedGraph cachedGraph)
+        {
+            var xldbPip = new Xldb.Proto.Pip()
+            {
+                SemiStableHash = pip.SemiStableHash,
+                PipId = pip.PipId.Value,
+            };
+
+            foreach (var incomingEdge in cachedGraph.DataflowGraph.GetIncomingEdges(pip.PipId.ToNodeId()))
+            {
+                var pipType = cachedGraph.PipTable.HydratePip(incomingEdge.OtherNode.ToPipId(), Pips.PipQueryContext.Explorer).PipType;
+
+                if (pipType != PipType.Value && pipType != PipType.HashSourceFile && pipType != PipType.SpecFile && pipType != PipType.Module)
+                {
+                    xldbPip.IncomingEdges.Add(incomingEdge.ToEdge());
+                }
+            }
+
+            foreach (var outgoingEdge in cachedGraph.DataflowGraph.GetOutgoingEdges(pip.PipId.ToNodeId()))
+            {
+                var pipType = cachedGraph.PipTable.HydratePip(outgoingEdge.OtherNode.ToPipId(), Pips.PipQueryContext.Explorer).PipType;
+
+                if (pipType != PipType.Value && pipType != PipType.HashSourceFile && pipType != PipType.SpecFile && pipType != PipType.Module)
+                {
+                    xldbPip.OutgoingEdges.Add(outgoingEdge.ToEdge());
+                }
+            }
+
+            return xldbPip;
+        }
+
+        /// <nodoc />
+        public static Xldb.Proto.SealDirectory ToSealDirectory(this SealDirectory pip, PathTable pathTable, Xldb.Proto.Pip parentPip, NameExpander nameExpander)
+        {
+            var xldbSealDirectory = new Xldb.Proto.SealDirectory
+            {
+                GraphInfo = parentPip,
+                Kind = (SealDirectoryKind)(pip.Kind + 1),
+                IsComposite = pip.IsComposite,
+                Scrub = pip.Scrub,
+                Directory = pip.Directory.ToDirectoryArtifact(pathTable, nameExpander),
+                IsSealSourceDirectory = pip.IsSealSourceDirectory,
+                Provenance = pip.Provenance.ToPipProvenance(pathTable),
+            };
+
+            xldbSealDirectory.Patterns.AddRange(pip.Patterns.Select(key => key.ToString(pathTable)));
+            xldbSealDirectory.Contents.AddRange(pip.Contents.Select(file => file.ToFileArtifact(pathTable, nameExpander)));
+            xldbSealDirectory.ComposedDirectories.AddRange(pip.ComposedDirectories.Select(dir => dir.ToDirectoryArtifact(pathTable, nameExpander)));
+
+            if (pip.Tags.IsValid)
+            {
+                xldbSealDirectory.Tags.AddRange(pip.Tags.Select(key => key.ToString(pathTable)));
+            }
+
+            return xldbSealDirectory;
+        }
+
+        /// <nodoc />
+        public static Xldb.Proto.CopyFile ToCopyFile(this CopyFile pip, PathTable pathTable, Xldb.Proto.Pip parentPip, NameExpander nameExpander)
+        {
+            var xldbCopyFile = new Xldb.Proto.CopyFile
+            {
+                GraphInfo = parentPip,
+                Source = pip.Source.ToFileArtifact(pathTable, nameExpander),
+                Destination = pip.Destination.ToFileArtifact(pathTable, nameExpander),
+                OutputsMustRemainWritable = pip.OutputsMustRemainWritable,
+                Provenance = pip.Provenance.ToPipProvenance(pathTable),
+            };
+
+            if (pip.Tags.IsValid)
+            {
+                xldbCopyFile.Tags.AddRange(pip.Tags.Select(key => key.ToString(pathTable)));
+            }
+
+            return xldbCopyFile;
+        }
+
+        /// <nodoc />
+        public static Xldb.Proto.WriteFile ToWriteFile(this WriteFile pip, PathTable pathTable, Xldb.Proto.Pip parentPip, NameExpander nameExpander)
+        {
+            var xldbWriteFile = new Xldb.Proto.WriteFile
+            {
+                GraphInfo = parentPip,
+                Destination = pip.Destination.ToFileArtifact(pathTable, nameExpander),
+                Contents = pip.Contents.IsValid ? pip.Contents.ToString(pathTable) : "",
+                Encoding = (WriteFileEncoding)(pip.Encoding + 1),
+                Provenance = pip.Provenance.ToPipProvenance(pathTable),
+            };
+
+            if (pip.Tags.IsValid)
+            {
+                xldbWriteFile.Tags.AddRange(pip.Tags.Select(key => key.ToString(pathTable)));
+            }
+
+            return xldbWriteFile;
+        }
+
+        /// <nodoc />
+        public static ProcessPip ToProcessPip(this Process pip, PathTable pathTable, Xldb.Proto.Pip parentPip, NameExpander nameExpander)
+        {
+            var xldbProcessPip = new ProcessPip
+            {
+                GraphInfo = parentPip,
+                ProcessOptions = pip.ProcessOptions == Process.Options.None ? Options.None : (Options) ((int)pip.ProcessOptions << 1),
+                StandardInputFile = pip.StandardInputFile.ToFileArtifact(pathTable, nameExpander),
+                StandardInputData = pip.StandardInputData.IsValid ? pip.StandardInputData.ToString(pathTable) : "",
+                StandardInput = !pip.StandardInput.IsValid ? null : new StandardInput()
+                {
+                    File = pip.StandardInput.File.ToFileArtifact(pathTable, nameExpander),
+                    Data = pip.StandardInput.Data.ToString(pathTable),
+                },
+                ResponseFile = pip.ResponseFile.ToFileArtifact(pathTable, nameExpander),
+                ResponseFileData = pip.ResponseFileData.IsValid ? pip.ResponseFileData.ToString(pathTable) : "",
+                Executable = pip.Executable.ToFileArtifact(pathTable, nameExpander),
+                ToolDescription = pip.ToolDescription.ToString(pathTable),
+                WorkingDirectory = pip.WorkingDirectory.ToAbsolutePath(pathTable, nameExpander),
+                Arguments = pip.Arguments.IsValid ? pip.Arguments.ToString(pathTable) : "",
+                TempDirectory = pip.TempDirectory.ToAbsolutePath(pathTable, nameExpander),
+                Provenance = pip.Provenance.ToPipProvenance(pathTable),
+            };
+
+            if (pip.ServiceInfo.IsValid)
+            {
+                var serviceInfo = new ServiceInfo
+                {
+                    Kind = (ServicePipKind)(pip.ServiceInfo.Kind + 1),
+                    ShutdownPipId = pip.ServiceInfo.ShutdownPipId.Value,
+                    IsStartOrShutdownKind = pip.ServiceInfo.IsStartOrShutdownKind
+                };
+
+                serviceInfo.ServicePipDependencies.AddRange(pip.ServiceInfo.ServicePipDependencies.Select(key => key.Value));
+                serviceInfo.FinalizationPipIds.AddRange(pip.ServiceInfo.FinalizationPipIds.Select(key => key.Value));
+                xldbProcessPip.ServiceInfo = serviceInfo;
+            }
+
+            xldbProcessPip.EnvironmentVariable.AddRange(pip.EnvironmentVariables.Select(
+                envVar => new EnvironmentVariable()
+                {
+                    Name = envVar.Name.ToString(pathTable),
+                    Value = envVar.Value.IsValid ? envVar.Value.ToString(pathTable) : "",
+                    IsPassThrough = envVar.IsPassThrough
+                }));
+            xldbProcessPip.Dependencies.AddRange(pip.Dependencies.Select(file => file.ToFileArtifact(pathTable, nameExpander)));
+            xldbProcessPip.DirectoryDependencies.AddRange(pip.DirectoryDependencies.Select(dir => dir.ToDirectoryArtifact(pathTable, nameExpander)));
+            xldbProcessPip.UntrackedPaths.AddRange(pip.UntrackedPaths.Select(path => path.ToAbsolutePath(pathTable, nameExpander)));
+            xldbProcessPip.UntrackedScopes.AddRange(pip.UntrackedScopes.Select(path => path.ToAbsolutePath(pathTable, nameExpander)));
+            xldbProcessPip.FileOutputs.AddRange(pip.FileOutputs.Select(output => !output.IsValid ? null : new Xldb.Proto.FileArtifactWithAttributes()
+            {
+                Path = output.Path.ToAbsolutePath(pathTable, nameExpander),
+                RewriteCount = output.RewriteCount,
+                FileExistence = (Xldb.Proto.FileExistence)(output.FileExistence + 1)
+            }));
+            xldbProcessPip.DirectoryOutputs.AddRange(pip.DirectoryOutputs.Select(dir => dir.ToDirectoryArtifact(pathTable, nameExpander)));
+            xldbProcessPip.AdditionalTempDirectories.AddRange(pip.AdditionalTempDirectories.Select(dir => dir.ToAbsolutePath(pathTable, nameExpander)));
+            xldbProcessPip.PreserveOutputWhitelist.AddRange(pip.PreserveOutputWhitelist.Select(path => path.ToAbsolutePath(pathTable, nameExpander)));
+
+            if (pip.Tags.IsValid)
+            {
+                xldbProcessPip.Tags.AddRange(pip.Tags.Select(key => key.ToString(pathTable)));
+            }
+
+            return xldbProcessPip;
+        }
+
+        /// <nodoc />
+        public static Xldb.Proto.IpcPip ToIpcPip(this IpcPip pip, PathTable pathTable, Xldb.Proto.Pip parentPip, NameExpander nameExpander)
+        {
+            var xldbIpcPip = new Xldb.Proto.IpcPip()
+            {
+                GraphInfo = parentPip,
+                IpcInfo = new IpcClientInfo()
+                {
+                    IpcMonikerId = pip.IpcInfo.IpcMonikerId.ToString(pathTable),
+                },
+                MessageBody = pip.MessageBody.IsValid ? pip.MessageBody.ToString(pathTable) : "",
+                IsServiceFinalization = pip.IsServiceFinalization,
+                Provenance = pip.Provenance.ToPipProvenance(pathTable),
+            };
+
+            if (pip.Tags.IsValid)
+            {
+                xldbIpcPip.Tags.AddRange(pip.Tags.Select(key => key.ToString(pathTable)));
+            }
+
+            xldbIpcPip.ServicePipDependencies.AddRange(pip.ServicePipDependencies.Select(pipId => pipId.Value));
+            xldbIpcPip.FileDependencies.AddRange(pip.FileDependencies.Select(file => file.ToFileArtifact(pathTable, nameExpander)));
+            xldbIpcPip.DirectoryDependencies.AddRange(pip.DirectoryDependencies.Select(directory => directory.ToDirectoryArtifact(pathTable, nameExpander)));
+            xldbIpcPip.LazilyMaterializedDependencies.AddRange(pip.LazilyMaterializedDependencies.Select(dep => dep.ToFileOrDirectoryArtifact(pathTable, nameExpander)));
+
+            return xldbIpcPip;
+        }
+
+        /// <nodoc />
+        public static Xldb.Proto.NodeId ToNodeId(this NodeId nodeId)
+        {
+            return !nodeId.IsValid ? null : new Xldb.Proto.NodeId()
+            {
+                Value = nodeId.Value
+            };
+        }
+
+        /// <nodoc />
+        public static Xldb.Proto.Edge ToEdge(this Edge edge)
+        {
+            return new Xldb.Proto.Edge()
+            {
+                OtherNode = edge.OtherNode.ToNodeId(),
+                IsLight = edge.IsLight,
+                Value = edge.Value
+            };
+        }
+
+        /// <nodoc />
+        public static Xldb.Proto.NodeRange ToNodeRange(this NodeRange nodeRange)
+        {
+            return new Xldb.Proto.NodeRange()
+            {
+                IsEmpty = nodeRange.IsEmpty,
+                Size = nodeRange.Size,
+                FromInclusive = nodeRange.FromInclusive.ToNodeId(),
+                ToInclusive = nodeRange.ToInclusive.ToNodeId()
+            };
+        }
+
+        /// <nodoc />
+        public static Xldb.Proto.PipGraph ToPipGraph(this PipGraph pipGraph, PathTable pathTable, PipTable pipTable, NameExpander nameExpander)
+        {
+            var xldbPipGraph = new Xldb.Proto.PipGraph()
+            {
+                GraphId = pipGraph.GraphId.ToString(),
+                SemistableFingerprint = new ContentFingerprint() { Hash = pipGraph.SemistableFingerprint.Hash.ToFingerprint() },
+                NodeRange = pipGraph.NodeRange.ToNodeRange(),
+                MaxAbsolutePathIndex = pipGraph.MaxAbsolutePathIndex,
+                FileCount = pipGraph.FileCount,
+                ContentCount = pipGraph.ContentCount,
+                ArtifactContentCount = pipGraph.ArtifactContentCount,
+                ApiServerMoniker = pipGraph.ApiServerMoniker.ToString(pathTable)
+            };
+
+            xldbPipGraph.AllSealDirectoriesAndProducers.AddRange(pipGraph.AllSealDirectoriesAndProducers.Select(kvp => new DirectoryArtifactMap()
+            {
+                Artifact = kvp.Key.ToDirectoryArtifact(pathTable, nameExpander),
+                PipId = kvp.Value.Value
+            }));
+            xldbPipGraph.StableKeys.AddRange(pipTable.StableKeys.Select(stableKey => stableKey.Value));
+
+            foreach (var kvp in pipGraph.Modules)
+            {
+                xldbPipGraph.Modules.Add(kvp.Key.Value.ToString(pathTable), kvp.Value.ToNodeId());
+            }
+
+            return xldbPipGraph;
+        }
+    }
+}