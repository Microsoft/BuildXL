--- conflicted
+++ resolved
@@ -1,719 +1,705 @@
-﻿// Copyright (c) Microsoft. All rights reserved.
-// Licensed under the MIT license. See LICENSE file in the project root for full license information.
-
-using System;
-using System.Collections.Generic;
-using System.Diagnostics.ContractsLight;
-using System.IO;
-using System.Linq;
-using System.Text;
-using BuildXL.Engine.Cache.KeyValueStores;
-using BuildXL.Xldb.Proto;
-using Google.Protobuf;
-
-namespace BuildXL.Xldb
-{
-    public sealed class XldbDataStore : IDisposable, IXldbDataStore
-    {
-        /// <summary>
-        /// Rocks DB Accessor for XLG++ data
-        /// </summary>
-        private readonly KeyValueStoreAccessor m_accessor;
-
-        private Dictionary<ExecutionEventId, MessageParser> m_eventParserDictionary = new Dictionary<ExecutionEventId, MessageParser>();
-        private Dictionary<PipType, MessageParser> m_pipParserDictionary = new Dictionary<PipType, MessageParser>();
-
-        public const string EventColumnFamilyName = "Event";
-        public const string PipColumnFamilyName = "Pip";
-        public const string StaticGraphColumnFamilyName = "StaticGraph";
-
-        /// <summary>
-        /// Version file name. Contains a single integer that represents the XldbVersion (see below)
-        /// </summary>
-        public const string XldbVersionFileName = "xldbversion.txt";
-
-        /// <summary>
-        /// The Xldb datastore can read any Xldb that has a verion that is equal to this number or before.
-        /// Only bump this version when there are major changes to the underlying db instance
-        /// (ie ProtoBuf objects being changed, new APIs being created, etc).
-        /// </summary>
-        public const int XldbVersion = 1;
-
-        /// <summary>
-        /// Open the datastore and populate the KeyValueStoreAccessor for the XLG++ DB
-        /// </summary>
-        public XldbDataStore(string storeDirectory,
-            bool defaultColumnKeyTracked = false,
-            IEnumerable<string> additionalKeyTrackedColumns = null,
-            bool openReadOnly = true,
-            bool dropMismatchingColumns = false,
-            bool onFailureDeleteExistingStoreAndRetry = false)
-        {
-            if (File.Exists(Path.Combine(storeDirectory, XldbVersionFileName)))
-            {
-                using TextReader reader = File.OpenText(Path.Combine(storeDirectory, XldbVersionFileName));
-                var version = int.Parse(reader.ReadLine());
-
-                if (version > XldbVersion)
-                {
-                    throw new Exception($"The Xldb version you are trying to access is newer than your Xldb Datastore version. There may be breaking changes in this new version and so the accessor cannot be created. Exiting now ...");
-                }
-            }
-            else
-            {
-                throw new Exception($"Xldb version file not found in storeDirectory. Cannot open the accessor with this version file and exiting now ...");
-            }
-
-            var accessor = KeyValueStoreAccessor.Open(storeDirectory,
-               defaultColumnKeyTracked,
-               new string[] { EventColumnFamilyName, PipColumnFamilyName, StaticGraphColumnFamilyName },
-               additionalKeyTrackedColumns,
-               failureHandler: null,
-               openReadOnly,
-               dropMismatchingColumns,
-               onFailureDeleteExistingStoreAndRetry);
-
-            if (accessor.Succeeded)
-            {
-                m_accessor = accessor.Result;
-            }
-            else
-            {
-                m_accessor = null;
-                throw new Exception($"Could not create an accessor for RocksDB. Accessor is null! Error is {accessor.Failure.DescribeIncludingInnerFailures()}");
-            }
-
-            m_eventParserDictionary.Add(ExecutionEventId.FileArtifactContentDecided, FileArtifactContentDecidedEvent.Parser);
-            m_eventParserDictionary.Add(ExecutionEventId.WorkerList, WorkerListEvent.Parser);
-            m_eventParserDictionary.Add(ExecutionEventId.PipExecutionPerformance, PipExecutionPerformanceEvent.Parser);
-            m_eventParserDictionary.Add(ExecutionEventId.DirectoryMembershipHashed, DirectoryMembershipHashedEvent.Parser);
-            m_eventParserDictionary.Add(ExecutionEventId.ProcessExecutionMonitoringReported, ProcessExecutionMonitoringReportedEvent.Parser);
-            m_eventParserDictionary.Add(ExecutionEventId.ProcessFingerprintComputation, ProcessFingerprintComputationEvent.Parser);
-            m_eventParserDictionary.Add(ExecutionEventId.ExecutionLogSaltsData, ExecutionLogSaltsDataEvent.Parser);
-            m_eventParserDictionary.Add(ExecutionEventId.DependencyViolationReported, DependencyViolationReportedEvent.Parser);
-            m_eventParserDictionary.Add(ExecutionEventId.PipExecutionStepPerformanceReported, PipExecutionStepPerformanceReportedEvent.Parser);
-            m_eventParserDictionary.Add(ExecutionEventId.PipCacheMiss, PipCacheMissEvent.Parser);
-            m_eventParserDictionary.Add(ExecutionEventId.ResourceUsageReported, StatusReportedEvent.Parser);
-            m_eventParserDictionary.Add(ExecutionEventId.BxlInvocation, BxlInvocationEvent.Parser);
-            m_eventParserDictionary.Add(ExecutionEventId.PipExecutionDirectoryOutputs, PipExecutionDirectoryOutputsEvent.Parser);
-
-            // We only store non-meta pips (and no HashSourceFile pips) into this database, so module, hash, value, and specfile are not included in the parser dictionary
-            m_pipParserDictionary.Add(PipType.CopyFile, CopyFile.Parser);
-            m_pipParserDictionary.Add(PipType.WriteFile, WriteFile.Parser);
-            m_pipParserDictionary.Add(PipType.Process, ProcessPip.Parser);
-            m_pipParserDictionary.Add(PipType.SealDirectory, SealDirectory.Parser);
-            m_pipParserDictionary.Add(PipType.Ipc, IpcPip.Parser);
-        }
-
-        /// <summary>
-        /// Gets all the events of a certain type from the DB
-        /// </summary>
-        /// <returns>List of events, empty if no such events exist</returns>
-        private IEnumerable<IMessage> GetEventsByType(ExecutionEventId eventTypeID)
-        {
-            Contract.Requires(m_accessor != null, "XldbDataStore is not initialized");
-
-            var eventKey = new EventKey
-            {
-                EventTypeID = eventTypeID,
-                WorkerID = uint.MaxValue
-            };
-
-            return GetEventsByKey(eventKey);
-        }
-
-        /// <summary>
-        /// Gets events from the DB based on the eventKey
-        /// </summary>
-        /// <returns>List of events, empty if no such events exist</returns>
-        private IEnumerable<IMessage> GetEventsByKey(EventKey eventKey)
-        {
-            Contract.Requires(m_accessor != null, "XldbDataStore is not initialized");
-
-            var storedEvents = new List<IMessage>();
-
-            if (!m_eventParserDictionary.TryGetValue(eventKey.EventTypeID, out var parser))
-            {
-                Contract.Assert(false, "No parser found for EventTypeId passed in");
-            }
-
-            var matchAllRewriteCounts = false;
-            var matchAllWorkerIDs = false;
-
-            // Since 0 isn't serialized by Protobuf, a PrefixSearch for RewriteCount = 0 would match everything.
-            // Thus to avoid that, we set it to -1 to "match everything", else we look for specific rewrite counts.
-            if (eventKey.FileRewriteCount == -1)
-            {
-                matchAllRewriteCounts = true;
-                // Set it to 0 to match everything
-                eventKey.FileRewriteCount = 0;
-            }
-
-            // Since 0 isn't serialized by Protobuf, a PrefixSearch for WorkerID = 0 would match everything.
-            // Thus to avoid that, we set it to uint.MaxValue to "match everything", else we look for specific rewrite counts.
-            if (eventKey.WorkerID == uint.MaxValue)
-            {
-                matchAllWorkerIDs = true;
-                // Set it to 0 to match everything
-                eventKey.WorkerID = 0;
-            }
-
-            var maybeFound = m_accessor.Use(database =>
-            {
-                foreach (var kvp in database.PrefixSearch(eventKey.ToByteArray(), EventColumnFamilyName))
-                {
-                    var kvpKey = EventKey.Parser.ParseFrom(kvp.Key);
-                    // Match all Worker IDs and all RewriteCounts, just add everything
-                    if (matchAllWorkerIDs && matchAllRewriteCounts)
-                    {
-                        storedEvents.Add(parser.ParseFrom(kvp.Value));
-                    }
-                    // Else if only all Worker IDs, go through and check the RewriteCounts
-                    else if (matchAllWorkerIDs)
-                    {
-                        if (kvpKey.FileRewriteCount == eventKey.FileRewriteCount)
-                        {
-                            storedEvents.Add(parser.ParseFrom(kvp.Value));
-                        }
-                    }
-                    // Else if only all RewriteCounts, then go through and check the Worker IDs
-                    else if (matchAllRewriteCounts)
-                    {
-                        if (kvpKey.WorkerID == eventKey.WorkerID)
-                        {
-                            storedEvents.Add(parser.ParseFrom(kvp.Value));
-                        }
-                    }
-                    // Else check both RewriteCounts and Worker IDs for an exact match
-                    else
-                    {
-                        if (kvpKey.WorkerID == eventKey.WorkerID && kvpKey.FileRewriteCount == eventKey.FileRewriteCount)
-                        {
-                            storedEvents.Add(parser.ParseFrom(kvp.Value));
-                        }
-                    }
-                }
-            });
-
-            if (!maybeFound.Succeeded)
-            {
-                maybeFound.Failure.Throw();
-            }
-
-            return storedEvents;
-        }
-
-        /// <inheritdoc />
-        public IEnumerable<DependencyViolationReportedEvent> GetDependencyViolationEventByKey(uint violatorPipID, uint workerID = uint.MaxValue)
-        {
-            Contract.Requires(m_accessor != null, "XldbDataStore is not initialized");
-
-            var eventKey = new EventKey
-            {
-                EventTypeID = ExecutionEventId.DependencyViolationReported,
-                ViolatorPipID = violatorPipID,
-                WorkerID = workerID
-            };
-
-            return GetEventsByKey(eventKey).Cast<DependencyViolationReportedEvent>();
-        }
-
-        /// <inheritdoc />
-        public IEnumerable<PipExecutionStepPerformanceReportedEvent> GetPipExecutionStepPerformanceEventByKey(uint pipID, PipExecutionStep pipExecutionStep = 0, uint workerID = uint.MaxValue)
-        {
-            Contract.Requires(m_accessor != null, "XldbDataStore is not initialized");
-
-            var eventKey = new EventKey
-            {
-                EventTypeID = ExecutionEventId.PipExecutionStepPerformanceReported,
-                WorkerID = workerID,
-                PipId = pipID,
-                PipExecutionStepPerformanceKey = pipExecutionStep
-            };
-
-            return GetEventsByKey(eventKey).Cast<PipExecutionStepPerformanceReportedEvent>();
-        }
-
-        /// <inheritdoc />
-        public IEnumerable<ProcessFingerprintComputationEvent> GetProcessFingerprintComputationEventByKey(uint pipID, FingerprintComputationKind computationKind = 0, uint workerID = uint.MaxValue)
-        {
-            Contract.Requires(m_accessor != null, "XldbDataStore is not initialized");
-
-            var eventKey = new EventKey
-            {
-                EventTypeID = ExecutionEventId.ProcessFingerprintComputation,
-                WorkerID = workerID,
-                PipId = pipID,
-                ProcessFingerprintComputationKey = computationKind
-            };
-
-            return GetEventsByKey(eventKey).Cast<ProcessFingerprintComputationEvent>();
-        }
-
-        /// <inheritdoc />
-        public IEnumerable<DirectoryMembershipHashedEvent> GetDirectoryMembershipHashedEventByKey(uint pipID, string directoryPath = "", uint workerID = uint.MaxValue)
-        {
-            Contract.Requires(m_accessor != null, "XldbDataStore is not initialized");
-
-            var eventKey = new EventKey
-            {
-                EventTypeID = ExecutionEventId.DirectoryMembershipHashed,
-                WorkerID = workerID,
-                PipId = pipID,
-                DirectoryMembershipHashedKey = directoryPath
-            };
-
-            return GetEventsByKey(eventKey).Cast<DirectoryMembershipHashedEvent>();
-        }
-
-        /// <inheritdoc />
-        public IEnumerable<PipExecutionDirectoryOutputsEvent> GetPipExecutionDirectoryOutputEventByKey(uint pipID, string directoryPath = "", uint workerID = uint.MaxValue)
-        {
-            Contract.Requires(m_accessor != null, "XldbDataStore is not initialized");
-
-            var eventKey = new EventKey
-            {
-                EventTypeID = ExecutionEventId.PipExecutionDirectoryOutputs,
-                WorkerID = workerID,
-                PipId = pipID,
-                PipExecutionDirectoryOutputKey = directoryPath
-            };
-
-            return GetEventsByKey(eventKey).Cast<PipExecutionDirectoryOutputsEvent>();
-        }
-
-        /// <inheritdoc />
-        public IEnumerable<FileArtifactContentDecidedEvent> GetFileArtifactContentDecidedEventByKey(string directoryPath, int fileRewriteCount = -1, uint workerID = uint.MaxValue)
-        {
-            Contract.Requires(m_accessor != null, "XldbDataStore is not initialized");
-
-            var eventKey = new EventKey
-            {
-                EventTypeID = ExecutionEventId.FileArtifactContentDecided,
-                WorkerID = workerID,
-                FileArtifactContentDecidedKey = directoryPath,
-                FileRewriteCount = fileRewriteCount
-            };
-
-            return GetEventsByKey(eventKey).Cast<FileArtifactContentDecidedEvent>();
-        }
-
-        /// <inheritdoc />
-        public IEnumerable<PipExecutionPerformanceEvent> GetPipExecutionPerformanceEventByKey(uint pipID, uint workerID = uint.MaxValue) => GetEventsByPipIdOnly(ExecutionEventId.PipExecutionPerformance, pipID, workerID).Cast<PipExecutionPerformanceEvent>();
-
-        /// <inheritdoc />
-        public IEnumerable<ProcessExecutionMonitoringReportedEvent> GetProcessExecutionMonitoringReportedEventByKey(uint pipID, uint workerID = uint.MaxValue) => GetEventsByPipIdOnly(ExecutionEventId.ProcessExecutionMonitoringReported, pipID, workerID).Cast<ProcessExecutionMonitoringReportedEvent>();
-
-        /// <inheritdoc />
-        public IEnumerable<PipCacheMissEvent> GetPipCacheMissEventByKey(uint pipID, uint workerID = uint.MaxValue) => GetEventsByPipIdOnly(ExecutionEventId.PipCacheMiss, pipID, workerID).Cast<PipCacheMissEvent>();
-
-        /// <summary>
-        /// Get events that only use PipID as the key
-        /// </summary>
-        private IEnumerable<IMessage> GetEventsByPipIdOnly(ExecutionEventId eventTypeID, uint pipID, uint workerID = uint.MaxValue)
-        {
-            Contract.Requires(m_accessor != null, "XldbDataStore is not initialized");
-
-            var eventKey = new EventKey
-            {
-                EventTypeID = eventTypeID,
-                PipId = pipID,
-                WorkerID = workerID
-            };
-
-            return GetEventsByKey(eventKey);
-        }
-
-        /// <inheritdoc />
-        public DBStorageStatsValue GetDBStatsInfoByStorageType(DBStoredTypes storageType)
-        {
-            Contract.Requires(m_accessor != null, "XldbDataStore is not initialized");
-
-            var storageStatsKey = new DBStorageStatsKey
-            {
-                StorageType = storageType,
-            };
-
-            var maybeFound = m_accessor.Use(database =>
-            {
-                if (database.TryGetValue(storageStatsKey.ToByteArray(), out var storageStatValue))
-                {
-                    return DBStorageStatsValue.Parser.ParseFrom(storageStatValue);
-                }
-                return null;
-            });
-
-            if (!maybeFound.Succeeded)
-            {
-                maybeFound.Failure.Throw();
-            }
-
-            return maybeFound.Result;
-        }
-
-        /// <inheritdoc />
-        public IEnumerable<FileArtifactContentDecidedEvent> GetFileArtifactContentDecidedEvents() => GetEventsByType(ExecutionEventId.FileArtifactContentDecided).Cast<FileArtifactContentDecidedEvent>();
-
-        /// <inheritdoc />
-        public IEnumerable<WorkerListEvent> GetWorkerListEvents() => GetEventsByType(ExecutionEventId.WorkerList).Cast<WorkerListEvent>();
-
-        /// <inheritdoc />
-        public IEnumerable<PipExecutionPerformanceEvent> GetPipExecutionPerformanceEvents() => GetEventsByType(ExecutionEventId.PipExecutionPerformance).Cast<PipExecutionPerformanceEvent>();
-
-        /// <inheritdoc />
-        public IEnumerable<DirectoryMembershipHashedEvent> GetDirectoryMembershipHashedEvents() => GetEventsByType(ExecutionEventId.DirectoryMembershipHashed).Cast<DirectoryMembershipHashedEvent>();
-
-        /// <inheritdoc />
-        public IEnumerable<ProcessExecutionMonitoringReportedEvent> GetProcessExecutionMonitoringReportedEvents() => GetEventsByType(ExecutionEventId.ProcessExecutionMonitoringReported).Cast<ProcessExecutionMonitoringReportedEvent>();
-
-        /// <inheritdoc />
-        public IEnumerable<ProcessFingerprintComputationEvent> GetProcessFingerprintComputationEvents() => GetEventsByType(ExecutionEventId.ProcessFingerprintComputation).Cast<ProcessFingerprintComputationEvent>();
-
-<<<<<<< HEAD
-        /// <summary>
-        /// Gets all the Extra Event Data Reported Events
-        /// </summary>
-        public IEnumerable<ExecutionLogSaltsDataEvent> GetExecutionLogSaltsDataEvents() => GetEventsByType(ExecutionEventId.ExecutionLogSaltsData).Cast<ExecutionLogSaltsDataEvent>();
-=======
-        /// <inheritdoc />
-        public IEnumerable<ExtraEventDataReported> GetExtraEventDataReportedEvents() => GetEventsByType(ExecutionEventId.ExtraEventDataReported).Cast<ExtraEventDataReported>();
->>>>>>> 95e584a3
-
-        /// <inheritdoc />
-        public IEnumerable<DependencyViolationReportedEvent> GetDependencyViolationReportedEvents() => GetEventsByType(ExecutionEventId.DependencyViolationReported).Cast<DependencyViolationReportedEvent>();
-
-        /// <inheritdoc />
-        public IEnumerable<PipExecutionStepPerformanceReportedEvent> GetPipExecutionStepPerformanceReportedEvents() => GetEventsByType(ExecutionEventId.PipExecutionStepPerformanceReported).Cast<PipExecutionStepPerformanceReportedEvent>();
-
-        /// <inheritdoc />
-        public IEnumerable<StatusReportedEvent> GetStatusReportedEvents() => GetEventsByType(ExecutionEventId.ResourceUsageReported).Cast<StatusReportedEvent>();
-
-        /// <inheritdoc />
-        public IEnumerable<PipCacheMissEvent> GetPipCacheMissEvents() => GetEventsByType(ExecutionEventId.PipCacheMiss).Cast<PipCacheMissEvent>();
-
-<<<<<<< HEAD
-        /// <summary>
-        /// Gets all the BXL Invocation Events.
-        /// </summary>
-        public IEnumerable<BxlInvocationEvent> GetBXLInvocationEvents() => GetEventsByType(ExecutionEventId.BxlInvocation).Cast<BxlInvocationEvent>();
-=======
-        /// <inheritdoc />
-        public IEnumerable<BXLInvocationEvent> GetBXLInvocationEvents() => GetEventsByType(ExecutionEventId.BxlInvocation).Cast<BXLInvocationEvent>();
->>>>>>> 95e584a3
-
-        /// <inheritdoc />
-        public IEnumerable<PipExecutionDirectoryOutputsEvent> GetPipExecutionDirectoryOutputsEvents() => GetEventsByType(ExecutionEventId.PipExecutionDirectoryOutputs).Cast<PipExecutionDirectoryOutputsEvent>();
-
-        /// <inheritdoc />
-        public IMessage GetPipBySemiStableHash(long semiStableHash, out PipType pipType)
-        {
-            Contract.Requires(m_accessor != null, "XldbDataStore is not initialized");
-
-            IMessage foundPip = null;
-
-            var pipSemistableHashKey = new PipSemistableHashKey()
-            {
-                SemiStableHash = semiStableHash
-            };
-
-            PipType outPipType = 0;
-
-            var maybeFound = m_accessor.Use(database =>
-            {
-                if (database.TryGetValue(pipSemistableHashKey.ToByteArray(), out var pipValueSemistableHash))
-                {
-                    foundPip = GetPipByPipId(PipIdKey.Parser.ParseFrom(pipValueSemistableHash).PipId, out outPipType);
-                }
-            });
-
-            if (!maybeFound.Succeeded)
-            {
-                maybeFound.Failure.Throw();
-            }
-
-            pipType = outPipType;
-            return foundPip;
-        }
-
-        /// <inheritdoc />
-        public IMessage GetPipByPipId(uint pipId, out PipType pipType)
-        {
-            Contract.Requires(m_accessor != null, "XldbDataStore is not initialized");
-
-            IMessage foundPip = null;
-
-            var pipIdKey = new PipIdKey()
-            {
-                PipId = pipId
-            };
-
-            PipType outPipType = 0;
-
-            var maybeFound = m_accessor.Use(database =>
-            {
-                foreach (var kvp in database.PrefixSearch(pipIdKey.ToByteArray(), PipColumnFamilyName))
-                {
-                    var pipKey = PipIdKey.Parser.ParseFrom(kvp.Key);
-                    if (m_pipParserDictionary.TryGetValue(pipKey.PipType, out var parser))
-                    {
-                        foundPip = parser.ParseFrom(kvp.Value);
-                        outPipType = pipKey.PipType;
-                    }
-                    else
-                    {
-                        Contract.Assert(false, "No parser found for PipId");
-                    }
-                }
-            });
-
-            if (!maybeFound.Succeeded)
-            {
-                maybeFound.Failure.Throw();
-            }
-
-            pipType = outPipType;
-
-            return foundPip;
-        }
-
-        /// <inheritdoc />
-        public IEnumerable<IMessage> GetAllPipsByType(PipType pipType)
-        {
-            Contract.Requires(m_accessor != null, "XldbDataStore is not initialized");
-
-            var storedPips = new List<IMessage>();
-
-            if (!m_pipParserDictionary.TryGetValue(pipType, out var parser))
-            {
-                Contract.Assert(false, "No parser found for PipId");
-            }
-
-            // Empty key will match all pips in the prefix search, and then we grab only the ones that match the type we want
-            var pipIdKey = new PipIdKey();
-
-            var maybeFound = m_accessor.Use(database =>
-            {
-                foreach (var kvp in database.PrefixSearch(pipIdKey.ToByteArray(), PipColumnFamilyName))
-                {
-                    var pipKey = PipIdKey.Parser.ParseFrom(kvp.Key);
-                    if (pipKey.PipType == pipType)
-                    {
-                        storedPips.Add(parser.ParseFrom(kvp.Value));
-                    }
-                }
-            });
-
-            if (!maybeFound.Succeeded)
-            {
-                maybeFound.Failure.Throw();
-            }
-
-            return storedPips;
-        }
-
-        /// <inheritdoc />
-        public IEnumerable<ProcessPip> GetAllProcessPips() => GetAllPipsByType(PipType.Process).Cast<ProcessPip>();
-
-        /// <inheritdoc />
-        public IEnumerable<WriteFile> GetAllWriteFilePips() => GetAllPipsByType(PipType.WriteFile).Cast<WriteFile>();
-
-        /// <inheritdoc />
-        public IEnumerable<CopyFile> GetAllCopyFilePips() => GetAllPipsByType(PipType.CopyFile).Cast<CopyFile>();
-
-        /// <inheritdoc />
-        public IEnumerable<IpcPip> GetAllIPCPips() => GetAllPipsByType(PipType.Ipc).Cast<IpcPip>();
-
-        /// <inheritdoc />
-        public IEnumerable<SealDirectory> GetAllSealDirectoryPips() => GetAllPipsByType(PipType.SealDirectory).Cast<SealDirectory>();
-
-        /// <inheritdoc />
-        public PipGraph GetPipGraphMetaData()
-        {
-            Contract.Requires(m_accessor != null, "XldbDataStore is not initialized");
-
-            var graphMetadata = new GraphMetadataKey
-            {
-                Type = GraphMetaData.PipGraph
-            };
-
-            var maybeFound = m_accessor.Use(database =>
-            {
-                database.TryGetValue(graphMetadata.ToByteArray(), out var pipGraphMetaData, StaticGraphColumnFamilyName);
-                return PipGraph.Parser.ParseFrom(pipGraphMetaData);
-            });
-
-            if (!maybeFound.Succeeded)
-            {
-                maybeFound.Failure.Throw();
-            }
-
-            return maybeFound.Result;
-        }
-
-        public MountPathExpander GetMountPathExpander()
-        {
-            Contract.Requires(m_accessor != null, "XldbDataStore is not initialized");
-
-            var graphMetadata = new GraphMetadataKey
-            {
-                Type = GraphMetaData.MountPathExpander
-            };
-
-            var maybeFound = m_accessor.Use(database =>
-            {
-                database.TryGetValue(graphMetadata.ToByteArray(), out var mountPathExpanderData, StaticGraphColumnFamilyName);
-                return MountPathExpander.Parser.ParseFrom(mountPathExpanderData);
-            });
-
-            if (!maybeFound.Succeeded)
-            {
-                maybeFound.Failure.Throw();
-            }
-
-            return maybeFound.Result;
-        }
-
-        /// <inheritdoc />
-        public (IEnumerable<uint>, IEnumerable<uint>) GetProducerAndConsumersOfPath(string path, bool isDirectory)
-        {
-            Contract.Requires(m_accessor != null, "XldbDataStore is not initialized");
-
-            if (isDirectory)
-            {
-                return (GetProducersOfDirectory(path), GetConsumersOfDirectory(path));
-            }
-
-            return (GetProducersOfFile(path), GetConsumersOfFile(path));
-        }
-
-        /// <inheritdoc />
-        public IEnumerable<uint> GetProducersOfFile(string path)
-        {
-            Contract.Requires(m_accessor != null, "XldbDataStore is not initialized");
-
-            var fileProducerKey = new FileProducerConsumerKey()
-            {
-                Type = ProducerConsumerType.Producer,
-                FilePath = path
-            };
-
-            return GetProducerConsumerOfFileByKey(fileProducerKey);
-        }
-
-        /// <inheritdoc />
-        public IEnumerable<uint> GetConsumersOfFile(string path)
-        {
-            Contract.Requires(m_accessor != null, "XldbDataStore is not initialized");
-
-            var fileConsumerKey = new FileProducerConsumerKey()
-            {
-                Type = ProducerConsumerType.Consumer,
-                FilePath = path
-            };
-
-            return GetProducerConsumerOfFileByKey(fileConsumerKey);
-        }
-
-        /// <summary>
-        /// Gets producers or consumers of a file based on the key passed in
-        /// </summary>
-        private IEnumerable<uint> GetProducerConsumerOfFileByKey(FileProducerConsumerKey key)
-        {
-            Contract.Requires(m_accessor != null, "XldbDataStore is not initialized");
-
-            var fileProducersOrConsumers = new List<uint>();
-
-            var maybeFound = m_accessor.Use(database =>
-            {
-                foreach (var kvp in database.PrefixSearch(key.ToByteArray(), StaticGraphColumnFamilyName))
-                {
-                    if (key.Type == ProducerConsumerType.Producer)
-                    {
-                        var pipId = FileProducerValue.Parser.ParseFrom(kvp.Value).PipId;
-                        fileProducersOrConsumers.Add(pipId);
-                    }
-                    else if (key.Type == ProducerConsumerType.Consumer)
-                    {
-                        fileProducersOrConsumers.AddRange(FileConsumerValue.Parser.ParseFrom(kvp.Value).PipIds);
-                    }
-                }
-            });
-
-            if (!maybeFound.Succeeded)
-            {
-                maybeFound.Failure.Throw();
-            }
-
-            return fileProducersOrConsumers;
-        }
-
-        /// <inheritdoc />
-        public IEnumerable<uint> GetProducersOfDirectory(string path)
-        {
-            Contract.Requires(m_accessor != null, "XldbDataStore is not initialized");
-
-            var directoryProducerKey = new DirectoryProducerConsumerKey()
-            {
-                Type = ProducerConsumerType.Producer,
-                DirectoryPath = path
-            };
-
-            return GetProducerConsumerOfDirectoryByKey(directoryProducerKey);
-        }
-
-        /// <inheritdoc />
-        public IEnumerable<uint> GetConsumersOfDirectory(string path)
-        {
-            Contract.Requires(m_accessor != null, "XldbDataStore is not initialized");
-
-            var directoryConsumerKey = new DirectoryProducerConsumerKey()
-            {
-                Type = ProducerConsumerType.Consumer,
-                DirectoryPath = path
-            };
-
-            return GetProducerConsumerOfDirectoryByKey(directoryConsumerKey);
-        }
-
-        /// <summary>
-        /// Gets producers or consumers of a directory based on the key passed in
-        /// </summary>
-        private IEnumerable<uint> GetProducerConsumerOfDirectoryByKey(DirectoryProducerConsumerKey key)
-        {
-            Contract.Requires(m_accessor != null, "XldbDataStore is not initialized");
-
-            var directoryProducerOrConsumers = new List<uint>();
-
-            var maybeFound = m_accessor.Use(database =>
-            {
-                foreach (var kvp in database.PrefixSearch(key.ToByteArray(), StaticGraphColumnFamilyName))
-                {
-                    if (key.Type == ProducerConsumerType.Producer)
-                    {
-                        var pipId = FileProducerValue.Parser.ParseFrom(kvp.Value).PipId;
-                        directoryProducerOrConsumers.Add(pipId);
-                    }
-                    else if (key.Type == ProducerConsumerType.Consumer)
-                    {
-                        directoryProducerOrConsumers.AddRange(FileConsumerValue.Parser.ParseFrom(kvp.Value).PipIds);
-                    }
-                }
-            });
-
-            if (!maybeFound.Succeeded)
-            {
-                maybeFound.Failure.Throw();
-            }
-
-            return directoryProducerOrConsumers;
-        }
-
-        /// <summary>
-        /// Closes the connection to the DB
-        /// </summary>
-        public void Dispose()
-        {
-            m_accessor.Dispose();
-        }
-    }
-}
+﻿// Copyright (c) Microsoft. All rights reserved.
+// Licensed under the MIT license. See LICENSE file in the project root for full license information.
+
+using System;
+using System.Collections.Generic;
+using System.Diagnostics.ContractsLight;
+using System.IO;
+using System.Linq;
+using System.Text;
+using BuildXL.Engine.Cache.KeyValueStores;
+using BuildXL.Xldb.Proto;
+using Google.Protobuf;
+
+namespace BuildXL.Xldb
+{
+    public sealed class XldbDataStore : IDisposable, IXldbDataStore
+    {
+        /// <summary>
+        /// Rocks DB Accessor for XLG++ data
+        /// </summary>
+        private readonly KeyValueStoreAccessor m_accessor;
+
+        private Dictionary<ExecutionEventId, MessageParser> m_eventParserDictionary = new Dictionary<ExecutionEventId, MessageParser>();
+        private Dictionary<PipType, MessageParser> m_pipParserDictionary = new Dictionary<PipType, MessageParser>();
+
+        public const string EventColumnFamilyName = "Event";
+        public const string PipColumnFamilyName = "Pip";
+        public const string StaticGraphColumnFamilyName = "StaticGraph";
+
+        /// <summary>
+        /// Version file name. Contains a single integer that represents the XldbVersion (see below)
+        /// </summary>
+        public const string XldbVersionFileName = "xldbversion.txt";
+
+        /// <summary>
+        /// The Xldb datastore can read any Xldb that has a verion that is equal to this number or before.
+        /// Only bump this version when there are major changes to the underlying db instance
+        /// (ie ProtoBuf objects being changed, new APIs being created, etc).
+        /// </summary>
+        public const int XldbVersion = 1;
+
+        /// <summary>
+        /// Open the datastore and populate the KeyValueStoreAccessor for the XLG++ DB
+        /// </summary>
+        public XldbDataStore(string storeDirectory,
+            bool defaultColumnKeyTracked = false,
+            IEnumerable<string> additionalKeyTrackedColumns = null,
+            bool openReadOnly = true,
+            bool dropMismatchingColumns = false,
+            bool onFailureDeleteExistingStoreAndRetry = false)
+        {
+            if (File.Exists(Path.Combine(storeDirectory, XldbVersionFileName)))
+            {
+                using TextReader reader = File.OpenText(Path.Combine(storeDirectory, XldbVersionFileName));
+                var version = int.Parse(reader.ReadLine());
+
+                if (version > XldbVersion)
+                {
+                    throw new Exception($"The Xldb version you are trying to access is newer than your Xldb Datastore version. There may be breaking changes in this new version and so the accessor cannot be created. Exiting now ...");
+                }
+            }
+            else
+            {
+                throw new Exception($"Xldb version file not found in storeDirectory. Cannot open the accessor with this version file and exiting now ...");
+            }
+
+            var accessor = KeyValueStoreAccessor.Open(storeDirectory,
+               defaultColumnKeyTracked,
+               new string[] { EventColumnFamilyName, PipColumnFamilyName, StaticGraphColumnFamilyName },
+               additionalKeyTrackedColumns,
+               failureHandler: null,
+               openReadOnly,
+               dropMismatchingColumns,
+               onFailureDeleteExistingStoreAndRetry);
+
+            if (accessor.Succeeded)
+            {
+                m_accessor = accessor.Result;
+            }
+            else
+            {
+                m_accessor = null;
+                throw new Exception($"Could not create an accessor for RocksDB. Accessor is null! Error is {accessor.Failure.DescribeIncludingInnerFailures()}");
+            }
+
+            m_eventParserDictionary.Add(ExecutionEventId.FileArtifactContentDecided, FileArtifactContentDecidedEvent.Parser);
+            m_eventParserDictionary.Add(ExecutionEventId.WorkerList, WorkerListEvent.Parser);
+            m_eventParserDictionary.Add(ExecutionEventId.PipExecutionPerformance, PipExecutionPerformanceEvent.Parser);
+            m_eventParserDictionary.Add(ExecutionEventId.DirectoryMembershipHashed, DirectoryMembershipHashedEvent.Parser);
+            m_eventParserDictionary.Add(ExecutionEventId.ProcessExecutionMonitoringReported, ProcessExecutionMonitoringReportedEvent.Parser);
+            m_eventParserDictionary.Add(ExecutionEventId.ProcessFingerprintComputation, ProcessFingerprintComputationEvent.Parser);
+            m_eventParserDictionary.Add(ExecutionEventId.ExecutionLogSaltsData, ExecutionLogSaltsDataEvent.Parser);
+            m_eventParserDictionary.Add(ExecutionEventId.DependencyViolationReported, DependencyViolationReportedEvent.Parser);
+            m_eventParserDictionary.Add(ExecutionEventId.PipExecutionStepPerformanceReported, PipExecutionStepPerformanceReportedEvent.Parser);
+            m_eventParserDictionary.Add(ExecutionEventId.PipCacheMiss, PipCacheMissEvent.Parser);
+            m_eventParserDictionary.Add(ExecutionEventId.ResourceUsageReported, StatusReportedEvent.Parser);
+            m_eventParserDictionary.Add(ExecutionEventId.BxlInvocation, BxlInvocationEvent.Parser);
+            m_eventParserDictionary.Add(ExecutionEventId.PipExecutionDirectoryOutputs, PipExecutionDirectoryOutputsEvent.Parser);
+
+            // We only store non-meta pips (and no HashSourceFile pips) into this database, so module, hash, value, and specfile are not included in the parser dictionary
+            m_pipParserDictionary.Add(PipType.CopyFile, CopyFile.Parser);
+            m_pipParserDictionary.Add(PipType.WriteFile, WriteFile.Parser);
+            m_pipParserDictionary.Add(PipType.Process, ProcessPip.Parser);
+            m_pipParserDictionary.Add(PipType.SealDirectory, SealDirectory.Parser);
+            m_pipParserDictionary.Add(PipType.Ipc, IpcPip.Parser);
+        }
+
+        /// <summary>
+        /// Gets all the events of a certain type from the DB
+        /// </summary>
+        /// <returns>List of events, empty if no such events exist</returns>
+        private IEnumerable<IMessage> GetEventsByType(ExecutionEventId eventTypeID)
+        {
+            Contract.Requires(m_accessor != null, "XldbDataStore is not initialized");
+
+            var eventKey = new EventKey
+            {
+                EventTypeID = eventTypeID,
+                WorkerID = uint.MaxValue
+            };
+
+            return GetEventsByKey(eventKey);
+        }
+
+        /// <summary>
+        /// Gets events from the DB based on the eventKey
+        /// </summary>
+        /// <returns>List of events, empty if no such events exist</returns>
+        private IEnumerable<IMessage> GetEventsByKey(EventKey eventKey)
+        {
+            Contract.Requires(m_accessor != null, "XldbDataStore is not initialized");
+
+            var storedEvents = new List<IMessage>();
+
+            if (!m_eventParserDictionary.TryGetValue(eventKey.EventTypeID, out var parser))
+            {
+                Contract.Assert(false, "No parser found for EventTypeId passed in");
+            }
+
+            var matchAllRewriteCounts = false;
+            var matchAllWorkerIDs = false;
+
+            // Since 0 isn't serialized by Protobuf, a PrefixSearch for RewriteCount = 0 would match everything.
+            // Thus to avoid that, we set it to -1 to "match everything", else we look for specific rewrite counts.
+            if (eventKey.FileRewriteCount == -1)
+            {
+                matchAllRewriteCounts = true;
+                // Set it to 0 to match everything
+                eventKey.FileRewriteCount = 0;
+            }
+
+            // Since 0 isn't serialized by Protobuf, a PrefixSearch for WorkerID = 0 would match everything.
+            // Thus to avoid that, we set it to uint.MaxValue to "match everything", else we look for specific rewrite counts.
+            if (eventKey.WorkerID == uint.MaxValue)
+            {
+                matchAllWorkerIDs = true;
+                // Set it to 0 to match everything
+                eventKey.WorkerID = 0;
+            }
+
+            var maybeFound = m_accessor.Use(database =>
+            {
+                foreach (var kvp in database.PrefixSearch(eventKey.ToByteArray(), EventColumnFamilyName))
+                {
+                    var kvpKey = EventKey.Parser.ParseFrom(kvp.Key);
+                    // Match all Worker IDs and all RewriteCounts, just add everything
+                    if (matchAllWorkerIDs && matchAllRewriteCounts)
+                    {
+                        storedEvents.Add(parser.ParseFrom(kvp.Value));
+                    }
+                    // Else if only all Worker IDs, go through and check the RewriteCounts
+                    else if (matchAllWorkerIDs)
+                    {
+                        if (kvpKey.FileRewriteCount == eventKey.FileRewriteCount)
+                        {
+                            storedEvents.Add(parser.ParseFrom(kvp.Value));
+                        }
+                    }
+                    // Else if only all RewriteCounts, then go through and check the Worker IDs
+                    else if (matchAllRewriteCounts)
+                    {
+                        if (kvpKey.WorkerID == eventKey.WorkerID)
+                        {
+                            storedEvents.Add(parser.ParseFrom(kvp.Value));
+                        }
+                    }
+                    // Else check both RewriteCounts and Worker IDs for an exact match
+                    else
+                    {
+                        if (kvpKey.WorkerID == eventKey.WorkerID && kvpKey.FileRewriteCount == eventKey.FileRewriteCount)
+                        {
+                            storedEvents.Add(parser.ParseFrom(kvp.Value));
+                        }
+                    }
+                }
+            });
+
+            if (!maybeFound.Succeeded)
+            {
+                maybeFound.Failure.Throw();
+            }
+
+            return storedEvents;
+        }
+
+        /// <inheritdoc />
+        public IEnumerable<DependencyViolationReportedEvent> GetDependencyViolationEventByKey(uint violatorPipID, uint workerID = uint.MaxValue)
+        {
+            Contract.Requires(m_accessor != null, "XldbDataStore is not initialized");
+
+            var eventKey = new EventKey
+            {
+                EventTypeID = ExecutionEventId.DependencyViolationReported,
+                ViolatorPipID = violatorPipID,
+                WorkerID = workerID
+            };
+
+            return GetEventsByKey(eventKey).Cast<DependencyViolationReportedEvent>();
+        }
+
+        /// <inheritdoc />
+        public IEnumerable<PipExecutionStepPerformanceReportedEvent> GetPipExecutionStepPerformanceEventByKey(uint pipID, PipExecutionStep pipExecutionStep = 0, uint workerID = uint.MaxValue)
+        {
+            Contract.Requires(m_accessor != null, "XldbDataStore is not initialized");
+
+            var eventKey = new EventKey
+            {
+                EventTypeID = ExecutionEventId.PipExecutionStepPerformanceReported,
+                WorkerID = workerID,
+                PipId = pipID,
+                PipExecutionStepPerformanceKey = pipExecutionStep
+            };
+
+            return GetEventsByKey(eventKey).Cast<PipExecutionStepPerformanceReportedEvent>();
+        }
+
+        /// <inheritdoc />
+        public IEnumerable<ProcessFingerprintComputationEvent> GetProcessFingerprintComputationEventByKey(uint pipID, FingerprintComputationKind computationKind = 0, uint workerID = uint.MaxValue)
+        {
+            Contract.Requires(m_accessor != null, "XldbDataStore is not initialized");
+
+            var eventKey = new EventKey
+            {
+                EventTypeID = ExecutionEventId.ProcessFingerprintComputation,
+                WorkerID = workerID,
+                PipId = pipID,
+                ProcessFingerprintComputationKey = computationKind
+            };
+
+            return GetEventsByKey(eventKey).Cast<ProcessFingerprintComputationEvent>();
+        }
+
+        /// <inheritdoc />
+        public IEnumerable<DirectoryMembershipHashedEvent> GetDirectoryMembershipHashedEventByKey(uint pipID, string directoryPath = "", uint workerID = uint.MaxValue)
+        {
+            Contract.Requires(m_accessor != null, "XldbDataStore is not initialized");
+
+            var eventKey = new EventKey
+            {
+                EventTypeID = ExecutionEventId.DirectoryMembershipHashed,
+                WorkerID = workerID,
+                PipId = pipID,
+                DirectoryMembershipHashedKey = directoryPath
+            };
+
+            return GetEventsByKey(eventKey).Cast<DirectoryMembershipHashedEvent>();
+        }
+
+        /// <inheritdoc />
+        public IEnumerable<PipExecutionDirectoryOutputsEvent> GetPipExecutionDirectoryOutputEventByKey(uint pipID, string directoryPath = "", uint workerID = uint.MaxValue)
+        {
+            Contract.Requires(m_accessor != null, "XldbDataStore is not initialized");
+
+            var eventKey = new EventKey
+            {
+                EventTypeID = ExecutionEventId.PipExecutionDirectoryOutputs,
+                WorkerID = workerID,
+                PipId = pipID,
+                PipExecutionDirectoryOutputKey = directoryPath
+            };
+
+            return GetEventsByKey(eventKey).Cast<PipExecutionDirectoryOutputsEvent>();
+        }
+
+        /// <inheritdoc />
+        public IEnumerable<FileArtifactContentDecidedEvent> GetFileArtifactContentDecidedEventByKey(string directoryPath, int fileRewriteCount = -1, uint workerID = uint.MaxValue)
+        {
+            Contract.Requires(m_accessor != null, "XldbDataStore is not initialized");
+
+            var eventKey = new EventKey
+            {
+                EventTypeID = ExecutionEventId.FileArtifactContentDecided,
+                WorkerID = workerID,
+                FileArtifactContentDecidedKey = directoryPath,
+                FileRewriteCount = fileRewriteCount
+            };
+
+            return GetEventsByKey(eventKey).Cast<FileArtifactContentDecidedEvent>();
+        }
+
+        /// <inheritdoc />
+        public IEnumerable<PipExecutionPerformanceEvent> GetPipExecutionPerformanceEventByKey(uint pipID, uint workerID = uint.MaxValue) => GetEventsByPipIdOnly(ExecutionEventId.PipExecutionPerformance, pipID, workerID).Cast<PipExecutionPerformanceEvent>();
+
+        /// <inheritdoc />
+        public IEnumerable<ProcessExecutionMonitoringReportedEvent> GetProcessExecutionMonitoringReportedEventByKey(uint pipID, uint workerID = uint.MaxValue) => GetEventsByPipIdOnly(ExecutionEventId.ProcessExecutionMonitoringReported, pipID, workerID).Cast<ProcessExecutionMonitoringReportedEvent>();
+
+        /// <inheritdoc />
+        public IEnumerable<PipCacheMissEvent> GetPipCacheMissEventByKey(uint pipID, uint workerID = uint.MaxValue) => GetEventsByPipIdOnly(ExecutionEventId.PipCacheMiss, pipID, workerID).Cast<PipCacheMissEvent>();
+
+        /// <summary>
+        /// Get events that only use PipID as the key
+        /// </summary>
+        private IEnumerable<IMessage> GetEventsByPipIdOnly(ExecutionEventId eventTypeID, uint pipID, uint workerID = uint.MaxValue)
+        {
+            Contract.Requires(m_accessor != null, "XldbDataStore is not initialized");
+
+            var eventKey = new EventKey
+            {
+                EventTypeID = eventTypeID,
+                PipId = pipID,
+                WorkerID = workerID
+            };
+
+            return GetEventsByKey(eventKey);
+        }
+
+        /// <inheritdoc />
+        public DBStorageStatsValue GetDBStatsInfoByStorageType(DBStoredTypes storageType)
+        {
+            Contract.Requires(m_accessor != null, "XldbDataStore is not initialized");
+
+            var storageStatsKey = new DBStorageStatsKey
+            {
+                StorageType = storageType,
+            };
+
+            var maybeFound = m_accessor.Use(database =>
+            {
+                if (database.TryGetValue(storageStatsKey.ToByteArray(), out var storageStatValue))
+                {
+                    return DBStorageStatsValue.Parser.ParseFrom(storageStatValue);
+                }
+                return null;
+            });
+
+            if (!maybeFound.Succeeded)
+            {
+                maybeFound.Failure.Throw();
+            }
+
+            return maybeFound.Result;
+        }
+
+        /// <inheritdoc />
+        public IEnumerable<FileArtifactContentDecidedEvent> GetFileArtifactContentDecidedEvents() => GetEventsByType(ExecutionEventId.FileArtifactContentDecided).Cast<FileArtifactContentDecidedEvent>();
+
+        /// <inheritdoc />
+        public IEnumerable<WorkerListEvent> GetWorkerListEvents() => GetEventsByType(ExecutionEventId.WorkerList).Cast<WorkerListEvent>();
+
+        /// <inheritdoc />
+        public IEnumerable<PipExecutionPerformanceEvent> GetPipExecutionPerformanceEvents() => GetEventsByType(ExecutionEventId.PipExecutionPerformance).Cast<PipExecutionPerformanceEvent>();
+
+        /// <inheritdoc />
+        public IEnumerable<DirectoryMembershipHashedEvent> GetDirectoryMembershipHashedEvents() => GetEventsByType(ExecutionEventId.DirectoryMembershipHashed).Cast<DirectoryMembershipHashedEvent>();
+
+        /// <inheritdoc />
+        public IEnumerable<ProcessExecutionMonitoringReportedEvent> GetProcessExecutionMonitoringReportedEvents() => GetEventsByType(ExecutionEventId.ProcessExecutionMonitoringReported).Cast<ProcessExecutionMonitoringReportedEvent>();
+
+        /// <inheritdoc />
+        public IEnumerable<ProcessFingerprintComputationEvent> GetProcessFingerprintComputationEvents() => GetEventsByType(ExecutionEventId.ProcessFingerprintComputation).Cast<ProcessFingerprintComputationEvent>();
+
+        /// <inheritdoc />
+        public IEnumerable<ExecutionLogSaltsDataEvent> GetExecutionLogSaltsDataEvents() => GetEventsByType(ExecutionEventId.ExecutionLogSaltsData).Cast<ExecutionLogSaltsDataEvent>();
+
+        /// <inheritdoc />
+        public IEnumerable<DependencyViolationReportedEvent> GetDependencyViolationReportedEvents() => GetEventsByType(ExecutionEventId.DependencyViolationReported).Cast<DependencyViolationReportedEvent>();
+
+        /// <inheritdoc />
+        public IEnumerable<PipExecutionStepPerformanceReportedEvent> GetPipExecutionStepPerformanceReportedEvents() => GetEventsByType(ExecutionEventId.PipExecutionStepPerformanceReported).Cast<PipExecutionStepPerformanceReportedEvent>();
+
+        /// <inheritdoc />
+        public IEnumerable<StatusReportedEvent> GetStatusReportedEvents() => GetEventsByType(ExecutionEventId.ResourceUsageReported).Cast<StatusReportedEvent>();
+
+        /// <inheritdoc />
+        public IEnumerable<PipCacheMissEvent> GetPipCacheMissEvents() => GetEventsByType(ExecutionEventId.PipCacheMiss).Cast<PipCacheMissEvent>();
+
+        /// <inheritdoc />
+        public IEnumerable<BxlInvocationEvent> GetBxlInvocationEvents() => GetEventsByType(ExecutionEventId.BxlInvocation).Cast<BxlInvocationEvent>();
+
+        /// <inheritdoc />
+        public IEnumerable<PipExecutionDirectoryOutputsEvent> GetPipExecutionDirectoryOutputsEvents() => GetEventsByType(ExecutionEventId.PipExecutionDirectoryOutputs).Cast<PipExecutionDirectoryOutputsEvent>();
+
+        /// <inheritdoc />
+        public IMessage GetPipBySemiStableHash(long semiStableHash, out PipType pipType)
+        {
+            Contract.Requires(m_accessor != null, "XldbDataStore is not initialized");
+
+            IMessage foundPip = null;
+
+            var pipSemistableHashKey = new PipSemistableHashKey()
+            {
+                SemiStableHash = semiStableHash
+            };
+
+            PipType outPipType = 0;
+
+            var maybeFound = m_accessor.Use(database =>
+            {
+                if (database.TryGetValue(pipSemistableHashKey.ToByteArray(), out var pipValueSemistableHash))
+                {
+                    foundPip = GetPipByPipId(PipIdKey.Parser.ParseFrom(pipValueSemistableHash).PipId, out outPipType);
+                }
+            });
+
+            if (!maybeFound.Succeeded)
+            {
+                maybeFound.Failure.Throw();
+            }
+
+            pipType = outPipType;
+            return foundPip;
+        }
+
+        /// <inheritdoc />
+        public IMessage GetPipByPipId(uint pipId, out PipType pipType)
+        {
+            Contract.Requires(m_accessor != null, "XldbDataStore is not initialized");
+
+            IMessage foundPip = null;
+
+            var pipIdKey = new PipIdKey()
+            {
+                PipId = pipId
+            };
+
+            PipType outPipType = 0;
+
+            var maybeFound = m_accessor.Use(database =>
+            {
+                foreach (var kvp in database.PrefixSearch(pipIdKey.ToByteArray(), PipColumnFamilyName))
+                {
+                    var pipKey = PipIdKey.Parser.ParseFrom(kvp.Key);
+                    if (m_pipParserDictionary.TryGetValue(pipKey.PipType, out var parser))
+                    {
+                        foundPip = parser.ParseFrom(kvp.Value);
+                        outPipType = pipKey.PipType;
+                    }
+                    else
+                    {
+                        Contract.Assert(false, "No parser found for PipId");
+                    }
+                }
+            });
+
+            if (!maybeFound.Succeeded)
+            {
+                maybeFound.Failure.Throw();
+            }
+
+            pipType = outPipType;
+
+            return foundPip;
+        }
+
+        /// <inheritdoc />
+        public IEnumerable<IMessage> GetAllPipsByType(PipType pipType)
+        {
+            Contract.Requires(m_accessor != null, "XldbDataStore is not initialized");
+
+            var storedPips = new List<IMessage>();
+
+            if (!m_pipParserDictionary.TryGetValue(pipType, out var parser))
+            {
+                Contract.Assert(false, "No parser found for PipId");
+            }
+
+            // Empty key will match all pips in the prefix search, and then we grab only the ones that match the type we want
+            var pipIdKey = new PipIdKey();
+
+            var maybeFound = m_accessor.Use(database =>
+            {
+                foreach (var kvp in database.PrefixSearch(pipIdKey.ToByteArray(), PipColumnFamilyName))
+                {
+                    var pipKey = PipIdKey.Parser.ParseFrom(kvp.Key);
+                    if (pipKey.PipType == pipType)
+                    {
+                        storedPips.Add(parser.ParseFrom(kvp.Value));
+                    }
+                }
+            });
+
+            if (!maybeFound.Succeeded)
+            {
+                maybeFound.Failure.Throw();
+            }
+
+            return storedPips;
+        }
+
+        /// <inheritdoc />
+        public IEnumerable<ProcessPip> GetAllProcessPips() => GetAllPipsByType(PipType.Process).Cast<ProcessPip>();
+
+        /// <inheritdoc />
+        public IEnumerable<WriteFile> GetAllWriteFilePips() => GetAllPipsByType(PipType.WriteFile).Cast<WriteFile>();
+
+        /// <inheritdoc />
+        public IEnumerable<CopyFile> GetAllCopyFilePips() => GetAllPipsByType(PipType.CopyFile).Cast<CopyFile>();
+
+        /// <inheritdoc />
+        public IEnumerable<IpcPip> GetAllIPCPips() => GetAllPipsByType(PipType.Ipc).Cast<IpcPip>();
+
+        /// <inheritdoc />
+        public IEnumerable<SealDirectory> GetAllSealDirectoryPips() => GetAllPipsByType(PipType.SealDirectory).Cast<SealDirectory>();
+
+        /// <inheritdoc />
+        public PipGraph GetPipGraphMetaData()
+        {
+            Contract.Requires(m_accessor != null, "XldbDataStore is not initialized");
+
+            var graphMetadata = new GraphMetadataKey
+            {
+                Type = GraphMetaData.PipGraph
+            };
+
+            var maybeFound = m_accessor.Use(database =>
+            {
+                database.TryGetValue(graphMetadata.ToByteArray(), out var pipGraphMetaData, StaticGraphColumnFamilyName);
+                return PipGraph.Parser.ParseFrom(pipGraphMetaData);
+            });
+
+            if (!maybeFound.Succeeded)
+            {
+                maybeFound.Failure.Throw();
+            }
+
+            return maybeFound.Result;
+        }
+
+        public MountPathExpander GetMountPathExpander()
+        {
+            Contract.Requires(m_accessor != null, "XldbDataStore is not initialized");
+
+            var graphMetadata = new GraphMetadataKey
+            {
+                Type = GraphMetaData.MountPathExpander
+            };
+
+            var maybeFound = m_accessor.Use(database =>
+            {
+                database.TryGetValue(graphMetadata.ToByteArray(), out var mountPathExpanderData, StaticGraphColumnFamilyName);
+                return MountPathExpander.Parser.ParseFrom(mountPathExpanderData);
+            });
+
+            if (!maybeFound.Succeeded)
+            {
+                maybeFound.Failure.Throw();
+            }
+
+            return maybeFound.Result;
+        }
+
+        /// <inheritdoc />
+        public (IEnumerable<uint>, IEnumerable<uint>) GetProducerAndConsumersOfPath(string path, bool isDirectory)
+        {
+            Contract.Requires(m_accessor != null, "XldbDataStore is not initialized");
+
+            if (isDirectory)
+            {
+                return (GetProducersOfDirectory(path), GetConsumersOfDirectory(path));
+            }
+
+            return (GetProducersOfFile(path), GetConsumersOfFile(path));
+        }
+
+        /// <inheritdoc />
+        public IEnumerable<uint> GetProducersOfFile(string path)
+        {
+            Contract.Requires(m_accessor != null, "XldbDataStore is not initialized");
+
+            var fileProducerKey = new FileProducerConsumerKey()
+            {
+                Type = ProducerConsumerType.Producer,
+                FilePath = path
+            };
+
+            return GetProducerConsumerOfFileByKey(fileProducerKey);
+        }
+
+        /// <inheritdoc />
+        public IEnumerable<uint> GetConsumersOfFile(string path)
+        {
+            Contract.Requires(m_accessor != null, "XldbDataStore is not initialized");
+
+            var fileConsumerKey = new FileProducerConsumerKey()
+            {
+                Type = ProducerConsumerType.Consumer,
+                FilePath = path
+            };
+
+            return GetProducerConsumerOfFileByKey(fileConsumerKey);
+        }
+
+        /// <summary>
+        /// Gets producers or consumers of a file based on the key passed in
+        /// </summary>
+        private IEnumerable<uint> GetProducerConsumerOfFileByKey(FileProducerConsumerKey key)
+        {
+            Contract.Requires(m_accessor != null, "XldbDataStore is not initialized");
+
+            var fileProducersOrConsumers = new List<uint>();
+
+            var maybeFound = m_accessor.Use(database =>
+            {
+                foreach (var kvp in database.PrefixSearch(key.ToByteArray(), StaticGraphColumnFamilyName))
+                {
+                    if (key.Type == ProducerConsumerType.Producer)
+                    {
+                        var pipId = FileProducerValue.Parser.ParseFrom(kvp.Value).PipId;
+                        fileProducersOrConsumers.Add(pipId);
+                    }
+                    else if (key.Type == ProducerConsumerType.Consumer)
+                    {
+                        fileProducersOrConsumers.AddRange(FileConsumerValue.Parser.ParseFrom(kvp.Value).PipIds);
+                    }
+                }
+            });
+
+            if (!maybeFound.Succeeded)
+            {
+                maybeFound.Failure.Throw();
+            }
+
+            return fileProducersOrConsumers;
+        }
+
+        /// <inheritdoc />
+        public IEnumerable<uint> GetProducersOfDirectory(string path)
+        {
+            Contract.Requires(m_accessor != null, "XldbDataStore is not initialized");
+
+            var directoryProducerKey = new DirectoryProducerConsumerKey()
+            {
+                Type = ProducerConsumerType.Producer,
+                DirectoryPath = path
+            };
+
+            return GetProducerConsumerOfDirectoryByKey(directoryProducerKey);
+        }
+
+        /// <inheritdoc />
+        public IEnumerable<uint> GetConsumersOfDirectory(string path)
+        {
+            Contract.Requires(m_accessor != null, "XldbDataStore is not initialized");
+
+            var directoryConsumerKey = new DirectoryProducerConsumerKey()
+            {
+                Type = ProducerConsumerType.Consumer,
+                DirectoryPath = path
+            };
+
+            return GetProducerConsumerOfDirectoryByKey(directoryConsumerKey);
+        }
+
+        /// <summary>
+        /// Gets producers or consumers of a directory based on the key passed in
+        /// </summary>
+        private IEnumerable<uint> GetProducerConsumerOfDirectoryByKey(DirectoryProducerConsumerKey key)
+        {
+            Contract.Requires(m_accessor != null, "XldbDataStore is not initialized");
+
+            var directoryProducerOrConsumers = new List<uint>();
+
+            var maybeFound = m_accessor.Use(database =>
+            {
+                foreach (var kvp in database.PrefixSearch(key.ToByteArray(), StaticGraphColumnFamilyName))
+                {
+                    if (key.Type == ProducerConsumerType.Producer)
+                    {
+                        var pipId = FileProducerValue.Parser.ParseFrom(kvp.Value).PipId;
+                        directoryProducerOrConsumers.Add(pipId);
+                    }
+                    else if (key.Type == ProducerConsumerType.Consumer)
+                    {
+                        directoryProducerOrConsumers.AddRange(FileConsumerValue.Parser.ParseFrom(kvp.Value).PipIds);
+                    }
+                }
+            });
+
+            if (!maybeFound.Succeeded)
+            {
+                maybeFound.Failure.Throw();
+            }
+
+            return directoryProducerOrConsumers;
+        }
+
+        /// <summary>
+        /// Closes the connection to the DB
+        /// </summary>
+        public void Dispose()
+        {
+            m_accessor.Dispose();
+        }
+    }
+}