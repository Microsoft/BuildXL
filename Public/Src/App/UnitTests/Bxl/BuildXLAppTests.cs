--- conflicted
+++ resolved
@@ -1,114 +1,109 @@
-// Copyright (c) Microsoft. All rights reserved.
-// Licensed under the MIT license. See LICENSE file in the project root for full license information.
-
-using BuildXL;
-using BuildXL.App.Tracing;
-using BuildXL.Utilities;
-using BuildXL.Utilities.Instrumentation.Common;
-using BuildXL.Utilities.Tracing;
-using BuildXL.Utilities.Configuration;
-using Test.BuildXL.TestUtilities.Xunit;
-using Xunit;
-
-namespace Test.BuildXL
-{
-    public class BuildXLAppTests
-    {
-        [Fact]
-        public void ErrorPrecedence()
-        {
-            using (var listener = new TrackingEventListener(Events.Log))
-            {
-                Events.Log.UserErrorEvent("1");
-                var userErrorClassification = BuildXLApp.ClassifyFailureFromLoggedEvents(listener);
-                XAssert.AreEqual(ExitKind.UserError, userErrorClassification.ExitKind);
-                XAssert.AreEqual("UserErrorEvent", userErrorClassification.ErrorBucket);
-
-                // Now add an infrasctructure error. This should take prescedence
-                Events.Log.InfrastructureErrorEvent("1");
-                var infrastructureErrorClassification = BuildXLApp.ClassifyFailureFromLoggedEvents(listener);
-                XAssert.AreEqual(ExitKind.InfrastructureError, infrastructureErrorClassification.ExitKind);
-                XAssert.AreEqual("InfrastructureErrorEvent", infrastructureErrorClassification.ErrorBucket);
-
-                // Finally add an internal error. Again, this takes highest prescedence
-                Events.Log.ErrorEvent("1");
-                var internalErrorClassification = BuildXLApp.ClassifyFailureFromLoggedEvents(listener);
-                XAssert.AreEqual(ExitKind.InternalError, internalErrorClassification.ExitKind);
-                XAssert.AreEqual("ErrorEvent", internalErrorClassification.ErrorBucket);
-            }
-        }
-
-        [Fact]
-        public void DistributedBuildConnectivityIssueTrumpsOtherErrors()
-        {
-            var loggingContext = XunitBuildXLTest.CreateLoggingContextForTest();
-
-            using (var listener = new TrackingEventListener(Events.Log))
-            {
-                listener.RegisterEventSource(global::BuildXL.Engine.ETWLogger.Log);
-                listener.RegisterEventSource(global::BuildXL.Scheduler.ETWLogger.Log);
-                global::BuildXL.Scheduler.Tracing.Logger.Log.PipMaterializeDependenciesFromCacheFailure(loggingContext, "ArbitraryPip", "ArbitraryMessage");
-                global::BuildXL.Engine.Tracing.Logger.Log.DistributionExecutePipFailedNetworkFailure(loggingContext, "ArbitraryPip", "ArbitraryWorker", "ArbitraryMessage", "ArbitraryStep");
-                global::BuildXL.Scheduler.Tracing.Logger.Log.PipMaterializeDependenciesFromCacheFailure(loggingContext, "ArbitraryPip", "ArbitraryMessage");
-
-                var infrastructureErrorClassification = BuildXLApp.ClassifyFailureFromLoggedEvents(listener);
-                XAssert.AreEqual(ExitKind.InfrastructureError, infrastructureErrorClassification.ExitKind);
-                XAssert.AreEqual(global::BuildXL.Engine.Tracing.LogEventId.DistributionExecutePipFailedNetworkFailure.ToString(), infrastructureErrorClassification.ErrorBucket);
-            }
-        }
-
-        [Theory]
-        [InlineData(true)]
-        [InlineData(false)]
-        public void TestErrorReplayedFromWorker(bool isUserError)
-        {
-            using (var listener = new TrackingEventListener(Events.Log))
-            {
-                listener.RegisterEventSource(global::BuildXL.Engine.ETWLogger.Log);
-                const string ErrorName = "MyTestEvent";
-                const string ErrorText = "Event logged from worker";
-                LoggingContext loggingContext = BuildXL.TestUtilities.Xunit.XunitBuildXLTest.CreateLoggingContextForTest();
-                global::BuildXL.Engine.Tracing.Logger.Log.DistributionWorkerForwardedError(loggingContext, new global::BuildXL.Engine.Tracing.WorkerForwardedEvent()
-                {
-                    EventId = 100,
-                    EventName = ErrorName,
-<<<<<<< HEAD
-                    EventKeywords = isUserError ? (int)global::BuildXL.Utilities.Tracing.Events.Keywords.UserError : 0,
-                    Text = ErrorText,
-=======
-                    EventKeywords = isUserError ? (int)global::BuildXL.Utilities.Instrumentation.Common.Keywords.UserError : 0,
-                    Text = "Event logged from worker",
->>>>>>> 7c410b10
-                });
-
-                XAssert.IsTrue(listener.HasFailures);
-                if (isUserError)
-                {
-                    XAssert.AreEqual(1, listener.UserErrorDetails.Count);
-                    XAssert.AreEqual(0, listener.InternalErrorDetails.Count);
-                    XAssert.AreEqual(ErrorName, listener.UserErrorDetails.FirstErrorName);
-                    XAssert.AreEqual(ErrorText, listener.UserErrorDetails.FirstErrorMessage);
-                }
-                else
-                {
-                    XAssert.AreEqual(0, listener.UserErrorDetails.Count);
-                    XAssert.AreEqual(1, listener.InternalErrorDetails.Count);
-                    XAssert.AreEqual(ErrorName, listener.InternalErrorDetails.FirstErrorName);
-                    XAssert.AreEqual(ErrorText, listener.InternalErrorDetails.FirstErrorMessage);
-                }
-            }
-        }
-
-        [Fact]
-        public void TestScrubbingCommandLine()
-        {
-            XAssert.AreEqual($"{Branding.ProductExecutableName} /first [...] /tenth", Logger.ScrubCommandLine($"{Branding.ProductExecutableName} /first /second /third /fourth /fifth /sixth /seventh /eight /ninth /tenth", 20, 10));
-            XAssert.AreEqual($"{Branding.ProductExecutableName} /first [...]nth", Logger.ScrubCommandLine($"{Branding.ProductExecutableName} /first /second /tenth", 20, 3));
-            XAssert.AreEqual("bxl.[...]nth", Logger.ScrubCommandLine($"{Branding.ProductExecutableName} /first /second /tenth", 4, 3));
-            XAssert.AreEqual($"{Branding.ProductExecutableName} /first /second /tenth", Logger.ScrubCommandLine($"{Branding.ProductExecutableName} /first /second /tenth", 4, 332));
-            XAssert.AreEqual($"{Branding.ProductExecutableName} /first /second /tenth", Logger.ScrubCommandLine($"{Branding.ProductExecutableName} /first /second /tenth", 432, 2));
-            XAssert.AreEqual("[...]", Logger.ScrubCommandLine($"{Branding.ProductExecutableName} /first /second /tenth", 0, 0));
-            XAssert.AreEqual("", Logger.ScrubCommandLine("", 1, 1));
-        }
-    }
-}
+// Copyright (c) Microsoft. All rights reserved.
+// Licensed under the MIT license. See LICENSE file in the project root for full license information.
+
+using BuildXL;
+using BuildXL.App.Tracing;
+using BuildXL.Utilities;
+using BuildXL.Utilities.Instrumentation.Common;
+using BuildXL.Utilities.Tracing;
+using BuildXL.Utilities.Configuration;
+using Test.BuildXL.TestUtilities.Xunit;
+using Xunit;
+
+namespace Test.BuildXL
+{
+    public class BuildXLAppTests
+    {
+        [Fact]
+        public void ErrorPrecedence()
+        {
+            using (var listener = new TrackingEventListener(Events.Log))
+            {
+                Events.Log.UserErrorEvent("1");
+                var userErrorClassification = BuildXLApp.ClassifyFailureFromLoggedEvents(listener);
+                XAssert.AreEqual(ExitKind.UserError, userErrorClassification.ExitKind);
+                XAssert.AreEqual("UserErrorEvent", userErrorClassification.ErrorBucket);
+
+                // Now add an infrasctructure error. This should take prescedence
+                Events.Log.InfrastructureErrorEvent("1");
+                var infrastructureErrorClassification = BuildXLApp.ClassifyFailureFromLoggedEvents(listener);
+                XAssert.AreEqual(ExitKind.InfrastructureError, infrastructureErrorClassification.ExitKind);
+                XAssert.AreEqual("InfrastructureErrorEvent", infrastructureErrorClassification.ErrorBucket);
+
+                // Finally add an internal error. Again, this takes highest prescedence
+                Events.Log.ErrorEvent("1");
+                var internalErrorClassification = BuildXLApp.ClassifyFailureFromLoggedEvents(listener);
+                XAssert.AreEqual(ExitKind.InternalError, internalErrorClassification.ExitKind);
+                XAssert.AreEqual("ErrorEvent", internalErrorClassification.ErrorBucket);
+            }
+        }
+
+        [Fact]
+        public void DistributedBuildConnectivityIssueTrumpsOtherErrors()
+        {
+            var loggingContext = XunitBuildXLTest.CreateLoggingContextForTest();
+
+            using (var listener = new TrackingEventListener(Events.Log))
+            {
+                listener.RegisterEventSource(global::BuildXL.Engine.ETWLogger.Log);
+                listener.RegisterEventSource(global::BuildXL.Scheduler.ETWLogger.Log);
+                global::BuildXL.Scheduler.Tracing.Logger.Log.PipMaterializeDependenciesFromCacheFailure(loggingContext, "ArbitraryPip", "ArbitraryMessage");
+                global::BuildXL.Engine.Tracing.Logger.Log.DistributionExecutePipFailedNetworkFailure(loggingContext, "ArbitraryPip", "ArbitraryWorker", "ArbitraryMessage", "ArbitraryStep");
+                global::BuildXL.Scheduler.Tracing.Logger.Log.PipMaterializeDependenciesFromCacheFailure(loggingContext, "ArbitraryPip", "ArbitraryMessage");
+
+                var infrastructureErrorClassification = BuildXLApp.ClassifyFailureFromLoggedEvents(listener);
+                XAssert.AreEqual(ExitKind.InfrastructureError, infrastructureErrorClassification.ExitKind);
+                XAssert.AreEqual(global::BuildXL.Engine.Tracing.LogEventId.DistributionExecutePipFailedNetworkFailure.ToString(), infrastructureErrorClassification.ErrorBucket);
+            }
+        }
+
+        [Theory]
+        [InlineData(true)]
+        [InlineData(false)]
+        public void TestErrorReplayedFromWorker(bool isUserError)
+        {
+            using (var listener = new TrackingEventListener(Events.Log))
+            {
+                listener.RegisterEventSource(global::BuildXL.Engine.ETWLogger.Log);
+                const string ErrorName = "MyTestEvent";
+                const string ErrorText = "Event logged from worker";
+                LoggingContext loggingContext = BuildXL.TestUtilities.Xunit.XunitBuildXLTest.CreateLoggingContextForTest();
+                global::BuildXL.Engine.Tracing.Logger.Log.DistributionWorkerForwardedError(loggingContext, new global::BuildXL.Engine.Tracing.WorkerForwardedEvent()
+                {
+                    EventId = 100,
+                    EventName = ErrorName,
+                    EventKeywords = isUserError ? (int)global::BuildXL.Utilities.Instrumentation.Common.Keywords.UserError : 0,
+                    Text = ErrorText,
+                });
+
+                XAssert.IsTrue(listener.HasFailures);
+                if (isUserError)
+                {
+                    XAssert.AreEqual(1, listener.UserErrorDetails.Count);
+                    XAssert.AreEqual(0, listener.InternalErrorDetails.Count);
+                    XAssert.AreEqual(ErrorName, listener.UserErrorDetails.FirstErrorName);
+                    XAssert.AreEqual(ErrorText, listener.UserErrorDetails.FirstErrorMessage);
+                }
+                else
+                {
+                    XAssert.AreEqual(0, listener.UserErrorDetails.Count);
+                    XAssert.AreEqual(1, listener.InternalErrorDetails.Count);
+                    XAssert.AreEqual(ErrorName, listener.InternalErrorDetails.FirstErrorName);
+                    XAssert.AreEqual(ErrorText, listener.InternalErrorDetails.FirstErrorMessage);
+                }
+            }
+        }
+
+        [Fact]
+        public void TestScrubbingCommandLine()
+        {
+            XAssert.AreEqual($"{Branding.ProductExecutableName} /first [...] /tenth", Logger.ScrubCommandLine($"{Branding.ProductExecutableName} /first /second /third /fourth /fifth /sixth /seventh /eight /ninth /tenth", 20, 10));
+            XAssert.AreEqual($"{Branding.ProductExecutableName} /first [...]nth", Logger.ScrubCommandLine($"{Branding.ProductExecutableName} /first /second /tenth", 20, 3));
+            XAssert.AreEqual("bxl.[...]nth", Logger.ScrubCommandLine($"{Branding.ProductExecutableName} /first /second /tenth", 4, 3));
+            XAssert.AreEqual($"{Branding.ProductExecutableName} /first /second /tenth", Logger.ScrubCommandLine($"{Branding.ProductExecutableName} /first /second /tenth", 4, 332));
+            XAssert.AreEqual($"{Branding.ProductExecutableName} /first /second /tenth", Logger.ScrubCommandLine($"{Branding.ProductExecutableName} /first /second /tenth", 432, 2));
+            XAssert.AreEqual("[...]", Logger.ScrubCommandLine($"{Branding.ProductExecutableName} /first /second /tenth", 0, 0));
+            XAssert.AreEqual("", Logger.ScrubCommandLine("", 1, 1));
+        }
+    }
+}