--- conflicted
+++ resolved
@@ -1,166 +1,159 @@
-// Copyright (c) Microsoft. All rights reserved.
-// Licensed under the MIT license. See LICENSE file in the project root for full license information.
-
-using System;
-using System.Collections.Concurrent;
-using System.Collections.Generic;
-using System.Diagnostics.ContractsLight;
-using System.Linq;
-using BuildXL.Cache.ContentStore.Interfaces.Results;
-using BuildXL.Cache.ContentStore.UtilitiesCore;
-using BuildXL.Utilities.Threading;
-
-namespace BuildXL.Cache.ContentStore.Distributed.NuCache
-{
-    /// <summary>
-    /// State of all known machines in the stamp.
-    /// </summary>
-    /// <remarks>
-    /// The cluster state tracks inactive machines as well as a bi-directional map for machineId to machine location and other way around.
-    /// </remarks>
-    public sealed class ClusterState
-    {
-        /// <summary>
-        /// The minimum valid machine id.
-        /// NOTE: This value is implied from the logic in GetOrAddMachine.lua. 
-        /// </summary>
-        public const int MinValidMachineId = 1;
-
-        /// <summary>
-        /// The de facto invalid machine id.
-        /// NOTE: This value is implied from the logic in GetOrAddMachine.lua. 
-        /// </summary>
-        public const int InvalidMachineId = 0;
-
-        private readonly ReadWriteLock _lock = ReadWriteLock.Create();
-
-        // Index is machine Id.
-        private MachineLocation[] _locationByIdMap = new MachineLocation[4];
-
-        private readonly ConcurrentDictionary<MachineLocation, MachineId> _idByLocationMap = new ConcurrentDictionary<MachineLocation, MachineId>();
-
-        private BitMachineIdSet _inactiveMachinesSet;
-
-        /// <summary>
-        /// The time at which the machine was last in an inactive state
-        /// </summary>
-        public DateTime LastInactiveTime { get; set; } = DateTime.MinValue;
-
-        /// <summary>
-        /// Max known machine id.
-        /// </summary>
-        public int MaxMachineId { get; private set; } = InvalidMachineId;
-
-        /// <summary>
-        /// Returns a list of inactive machines.
-        /// </summary>
-        public IReadOnlyList<MachineId> InactiveMachines { get; private set; }
-
-        /// <nodoc />
-        public void SetInactiveMachines(BitMachineIdSet inactiveMachines)
-        {
-            _inactiveMachinesSet = inactiveMachines;
-            InactiveMachines = inactiveMachines.EnumerateMachineIds().ToArray();
-        }
-
-        /// <summary>
-        /// Marks that a machine with <paramref name="machineId"/> is Active.
-        /// </summary>
-        public void MarkMachineActive(MachineId machineId)
-        {
-            if (_inactiveMachinesSet[machineId.Index])
-            {
-                _inactiveMachinesSet = (BitMachineIdSet)_inactiveMachinesSet.Remove(machineId);
-            }
-        }
-
-        /// <summary>
-        /// Sets max known machine id and unknown machines.
-        /// </summary>
-        public void AddUnknownMachines(int maxMachineId, Dictionary<MachineId, MachineLocation> unknownMachines)
-        {
-            Contract.Requires(unknownMachines != null);
-
-            foreach(var entry in unknownMachines)
-            {
-                AddMachine(entry.Key, entry.Value);
-            }
-
-            MaxMachineId = maxMachineId;
-        }
-
-        /// <summary>
-        /// Add a mapping from <paramref name="machineId"/> to <paramref name="machineLocation"/>.
-        /// </summary>
-        public void AddMachine(MachineId machineId, MachineLocation machineLocation)
-        {
-            using (_lock.AcquireWriteLock())
-            {
-                while (machineId.Index >= _locationByIdMap.Length)
-                {
-                    Array.Resize(ref _locationByIdMap, _locationByIdMap.Length * 2);
-                }
-
-                _locationByIdMap[machineId.Index] = machineLocation;
-            }
-
-            _idByLocationMap[machineLocation] = machineId;
-        }
-
-        /// <summary>
-        /// Tries to resolve <see cref="MachineLocation"/> by a machine id (<paramref name="machine"/>).
-        /// </summary>
-        public bool TryResolve(MachineId machine, out MachineLocation machineLocation)
-        {
-            using (_lock.AcquireReadLock())
-            {
-                if (machine.Index <_locationByIdMap.Length)
-                {
-                    machineLocation = _locationByIdMap[machine.Index];
-                    return machineLocation.Data != null;
-                }
-
-                machineLocation = default;
-                return false;
-            }
-        }
-
-        /// <summary>
-        /// Tries to resolve <see cref="MachineId"/> by <paramref name="machineLocation"/>.
-        /// </summary>
-        public bool TryResolveMachineId(MachineLocation machineLocation, out MachineId machineId)
-        {
-            return _idByLocationMap.TryGetValue(machineLocation, out machineId);
-        }
-
-        /// <summary>
-        /// Gets a random locations excluding the specified location. Returns default if operation is not possible.
-        /// </summary>
-        public Result<MachineLocation> GetRandomMachineLocation(MachineLocation except)
-        {
-            using (_lock.AcquireReadLock())
-            {
-                if (_locationByIdMap.Any(location => !location.Equals(except)))
-                {
-                    MachineLocation location;
-                    do
-                    {
-                        location = _locationByIdMap[ThreadSafeRandom.Generator.Next(_locationByIdMap.Length)];
-                    }
-                    while (location.Equals(default) || location.Equals(except));
-
-                    return location;
-                }
-
-<<<<<<< HEAD
-                return new Result<MachineLocation>(location);
-            }
-
-            return new Result<MachineLocation>("Could not select a machine location.");
-=======
-                return default;
-            }
->>>>>>> fcefb53b
-        }
-    }
-}
+// Copyright (c) Microsoft. All rights reserved.
+// Licensed under the MIT license. See LICENSE file in the project root for full license information.
+
+using System;
+using System.Collections.Concurrent;
+using System.Collections.Generic;
+using System.Diagnostics.ContractsLight;
+using System.Linq;
+using BuildXL.Cache.ContentStore.Interfaces.Results;
+using BuildXL.Cache.ContentStore.UtilitiesCore;
+using BuildXL.Utilities.Threading;
+
+namespace BuildXL.Cache.ContentStore.Distributed.NuCache
+{
+    /// <summary>
+    /// State of all known machines in the stamp.
+    /// </summary>
+    /// <remarks>
+    /// The cluster state tracks inactive machines as well as a bi-directional map for machineId to machine location and other way around.
+    /// </remarks>
+    public sealed class ClusterState
+    {
+        /// <summary>
+        /// The minimum valid machine id.
+        /// NOTE: This value is implied from the logic in GetOrAddMachine.lua. 
+        /// </summary>
+        public const int MinValidMachineId = 1;
+
+        /// <summary>
+        /// The de facto invalid machine id.
+        /// NOTE: This value is implied from the logic in GetOrAddMachine.lua. 
+        /// </summary>
+        public const int InvalidMachineId = 0;
+
+        private readonly ReadWriteLock _lock = ReadWriteLock.Create();
+
+        // Index is machine Id.
+        private MachineLocation[] _locationByIdMap = new MachineLocation[4];
+
+        private readonly ConcurrentDictionary<MachineLocation, MachineId> _idByLocationMap = new ConcurrentDictionary<MachineLocation, MachineId>();
+
+        private BitMachineIdSet _inactiveMachinesSet;
+
+        /// <summary>
+        /// The time at which the machine was last in an inactive state
+        /// </summary>
+        public DateTime LastInactiveTime { get; set; } = DateTime.MinValue;
+
+        /// <summary>
+        /// Max known machine id.
+        /// </summary>
+        public int MaxMachineId { get; private set; } = InvalidMachineId;
+
+        /// <summary>
+        /// Returns a list of inactive machines.
+        /// </summary>
+        public IReadOnlyList<MachineId> InactiveMachines { get; private set; }
+
+        /// <nodoc />
+        public void SetInactiveMachines(BitMachineIdSet inactiveMachines)
+        {
+            _inactiveMachinesSet = inactiveMachines;
+            InactiveMachines = inactiveMachines.EnumerateMachineIds().ToArray();
+        }
+
+        /// <summary>
+        /// Marks that a machine with <paramref name="machineId"/> is Active.
+        /// </summary>
+        public void MarkMachineActive(MachineId machineId)
+        {
+            if (_inactiveMachinesSet[machineId.Index])
+            {
+                _inactiveMachinesSet = (BitMachineIdSet)_inactiveMachinesSet.Remove(machineId);
+            }
+        }
+
+        /// <summary>
+        /// Sets max known machine id and unknown machines.
+        /// </summary>
+        public void AddUnknownMachines(int maxMachineId, Dictionary<MachineId, MachineLocation> unknownMachines)
+        {
+            Contract.Requires(unknownMachines != null);
+
+            foreach (var entry in unknownMachines)
+            {
+                AddMachine(entry.Key, entry.Value);
+            }
+
+            MaxMachineId = maxMachineId;
+        }
+
+        /// <summary>
+        /// Add a mapping from <paramref name="machineId"/> to <paramref name="machineLocation"/>.
+        /// </summary>
+        public void AddMachine(MachineId machineId, MachineLocation machineLocation)
+        {
+            using (_lock.AcquireWriteLock())
+            {
+                while (machineId.Index >= _locationByIdMap.Length)
+                {
+                    Array.Resize(ref _locationByIdMap, _locationByIdMap.Length * 2);
+                }
+
+                _locationByIdMap[machineId.Index] = machineLocation;
+            }
+
+            _idByLocationMap[machineLocation] = machineId;
+        }
+
+        /// <summary>
+        /// Tries to resolve <see cref="MachineLocation"/> by a machine id (<paramref name="machine"/>).
+        /// </summary>
+        public bool TryResolve(MachineId machine, out MachineLocation machineLocation)
+        {
+            using (_lock.AcquireReadLock())
+            {
+                if (machine.Index < _locationByIdMap.Length)
+                {
+                    machineLocation = _locationByIdMap[machine.Index];
+                    return machineLocation.Data != null;
+                }
+
+                machineLocation = default;
+                return false;
+            }
+        }
+
+        /// <summary>
+        /// Tries to resolve <see cref="MachineId"/> by <paramref name="machineLocation"/>.
+        /// </summary>
+        public bool TryResolveMachineId(MachineLocation machineLocation, out MachineId machineId)
+        {
+            return _idByLocationMap.TryGetValue(machineLocation, out machineId);
+        }
+
+        /// <summary>
+        /// Gets a random locations excluding the specified location. Returns default if operation is not possible.
+        /// </summary>
+        public Result<MachineLocation> GetRandomMachineLocation(MachineLocation except)
+        {
+            using (_lock.AcquireReadLock())
+            {
+                if (_locationByIdMap.Any(location => !location.Equals(except)))
+                {
+                    MachineLocation location;
+                    do
+                    {
+                        location = _locationByIdMap[ThreadSafeRandom.Generator.Next(_locationByIdMap.Length)];
+                    }
+                    while (location.Equals(default) || location.Equals(except));
+
+                    return new Result<MachineLocation>(location);
+                }
+
+                return new Result<MachineLocation>("Could not select a machine location.");
+            }
+        }
+    }
+}