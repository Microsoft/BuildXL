--- conflicted
+++ resolved
@@ -1,317 +1,313 @@
-// Copyright (c) Microsoft. All rights reserved.
-// Licensed under the MIT license. See LICENSE file in the project root for full license information.
-
-using System;
-using System.Collections.Generic;
-using System.IO;
-using System.Linq;
-using System.Threading;
-using System.Threading.Tasks;
-using BuildXL.Cache.ContentStore.Distributed.Stores;
-using BuildXL.Cache.ContentStore.Hashing;
-using BuildXL.Cache.ContentStore.Interfaces.Extensions;
-using BuildXL.Cache.ContentStore.Interfaces.FileSystem;
-using BuildXL.Cache.ContentStore.Interfaces.Results;
-using BuildXL.Cache.ContentStore.Interfaces.Sessions;
-using BuildXL.Cache.ContentStore.Sessions.Internal;
-using BuildXL.Cache.ContentStore.Tracing;
-using BuildXL.Cache.ContentStore.Tracing.Internal;
-using BuildXL.Cache.ContentStore.UtilitiesCore;
-using BuildXL.Cache.ContentStore.Utils;
-using BuildXL.Utilities.Tracing;
-
-namespace BuildXL.Cache.ContentStore.Distributed.Sessions
-{
-    /// <summary>
-    /// A content location based content session with an inner content session for storage.
-    /// </summary>
-    /// <typeparam name="T">The content locations being stored.</typeparam>
-    public class DistributedContentSession<T> : ReadOnlyDistributedContentSession<T>, IContentSession
-        where T : PathBase
-    {
-        private enum Counters
-        {
-            GetLocationsSatisfiedFromLocal,
-            GetLocationsSatisfiedFromRemote
-        }
-
-        private readonly CounterCollection<Counters> _counters = new CounterCollection<Counters>();
-
-        private readonly SemaphoreSlim _putFileGate;
-
-        private string _buildId = null;
-        private ContentHash? _buildIdHash = null;
-
-        /// <summary>
-        /// Initializes a new instance of the <see cref="DistributedContentSession{T}"/> class.
-        /// </summary>
-        public DistributedContentSession(
-            string name,
-            IContentSession inner,
-            IContentLocationStore contentLocationStore,
-            ContentAvailabilityGuarantee contentAvailabilityGuarantee,
-            DistributedContentCopier<T> contentCopier,
-            byte[] localMachineLocation,
-            PinCache pinCache = null,
-            ContentTrackerUpdater contentTrackerUpdater = null,
-            DistributedContentStoreSettings settings = default)
-            : base(
-                name,
-                inner,
-                contentLocationStore,
-                contentAvailabilityGuarantee,
-                contentCopier,
-                localMachineLocation,
-                pinCache: pinCache,
-                contentTrackerUpdater: contentTrackerUpdater,
-                settings)
-        {
-            _putFileGate = new SemaphoreSlim(settings.MaximumConcurrentPutFileOperations);
-            
-        }
-
-        protected override async Task<BoolResult> StartupCoreAsync(OperationContext context)
-        {
-            await base.StartupCoreAsync(context).ThrowIfFailure();
-            if (Constants.TryExtractBuildId(Name, out _buildId) && Guid.TryParse(_buildId, out var buildIdGuid))
-            {
-                // Generate a fake hash for the build and register a content entry in the location store to represent
-                // machines in the build ring
-                _buildIdHash = new ContentHash(HashType.MD5, buildIdGuid.ToByteArray());
-
-                Tracer.Info(context, $"Registering machine with build {_buildId} (build id hash: {_buildIdHash.Value.ToShortString()}");
-                await ContentLocationStore.RegisterLocalLocationAsync(context, new[] { new ContentHashWithSize(_buildIdHash.Value, _buildId.Length) }, context.Token, UrgencyHint.Nominal).ThrowIfFailure();
-            }
-
-            return BoolResult.Success;
-        }
-
-        /// <inheritdoc />
-        protected override Task<PutResult> PutFileCoreAsync(
-            OperationContext operationContext,
-            HashType hashType,
-            AbsolutePath path,
-            FileRealizationMode realizationMode,
-            UrgencyHint urgencyHint,
-            Counter retryCounter)
-        {
-            return PerformPutFileGatedOperationAsync(operationContext, () => {
-                return PutCoreAsync(
-                    operationContext,
-                    (decoratedStreamSession, wrapStream) => decoratedStreamSession.PutFileAsync(operationContext, path, hashType, realizationMode, operationContext.Token, urgencyHint, wrapStream),
-                    session => session.PutFileAsync(operationContext, hashType, path, realizationMode, operationContext.Token, urgencyHint));
-            });
-        }
-
-        /// <inheritdoc />
-        protected override Task<PutResult> PutFileCoreAsync(
-            OperationContext operationContext,
-            ContentHash contentHash,
-            AbsolutePath path,
-            FileRealizationMode realizationMode,
-            UrgencyHint urgencyHint,
-            Counter retryCounter)
-        {
-            // We are intentionally not gating PutStream operations because we don't expect a high number of them at
-            // the same time.
-            return PerformPutFileGatedOperationAsync(operationContext, () => {
-                return PutCoreAsync(
-                    operationContext,
-                    (decoratedStreamSession, wrapStream) => decoratedStreamSession.PutFileAsync(operationContext, path, contentHash, realizationMode, operationContext.Token, urgencyHint, wrapStream),
-                    session => session.PutFileAsync(operationContext, contentHash, path, realizationMode, operationContext.Token, urgencyHint));
-            });
-        }
-
-        private Task<PutResult> PerformPutFileGatedOperationAsync(OperationContext operationContext, Func<Task<PutResult>> func)
-        {
-            return _putFileGate.GatedOperationAsync(async (timeWaiting) =>
-            {
-                var gateOccupiedCount = Settings.MaximumConcurrentPutFileOperations - _putFileGate.CurrentCount;
-
-                var result = await func();
-                result.Metadata = new PutResult.ExtraMetadata()
-                {
-                    GateWaitTime = timeWaiting,
-                    GateOccupiedCount = gateOccupiedCount,
-                };
-
-                return result;
-            }, operationContext.Token);
-        }
-
-        /// <inheritdoc />
-        protected override Task<PutResult> PutStreamCoreAsync(
-            OperationContext operationContext,
-            HashType hashType,
-            Stream stream,
-            UrgencyHint urgencyHint,
-            Counter retryCounter)
-        {
-            return PutCoreAsync(
-                operationContext,
-                (decoratedStreamSession, wrapStream) => decoratedStreamSession.PutStreamAsync(operationContext, hashType, wrapStream(stream), operationContext.Token, urgencyHint),
-                session => session.PutStreamAsync(operationContext, hashType, stream, operationContext.Token, urgencyHint));
-        }
-
-        /// <inheritdoc />
-        protected override Task<PutResult> PutStreamCoreAsync(
-            OperationContext operationContext,
-            ContentHash contentHash,
-            Stream stream,
-            UrgencyHint urgencyHint,
-            Counter retryCounter)
-        {
-            return PutCoreAsync(
-                operationContext,
-                (decoratedStreamSession, wrapStream) => decoratedStreamSession.PutStreamAsync(operationContext, contentHash, wrapStream(stream), operationContext.Token, urgencyHint),
-                session => session.PutStreamAsync(operationContext, contentHash, stream, operationContext.Token, urgencyHint));
-        }
-
-        /// <summary>
-        /// Executes a put operation, while providing the logic to retrieve the bytes that were put through a RecordingStream.
-        /// RecordingStream makes it possible to see the actual bytes that are being read by the inner ContentSession.
-        /// </summary>
-        private async Task<PutResult> PutCoreAsync(
-            OperationContext context,
-            Func<IDecoratedStreamContentSession, Func<Stream, Stream>, Task<PutResult>> putRecordedAsync,
-            Func<IContentSession, Task<PutResult>> putAsync)
-        {
-            PutResult result;
-            bool putBlob = false;
-            if (ContentLocationStore.AreBlobsSupported && Inner is IDecoratedStreamContentSession decoratedStreamSession)
-            {
-                RecordingStream recorder = null;
-                result = await putRecordedAsync(decoratedStreamSession, stream =>
-                {
-                    if (stream.CanSeek && stream.Length <= ContentLocationStore.MaxBlobSize)
-                    {
-                        recorder = new RecordingStream(inner: stream, size: stream.Length);
-                        return recorder;
-                    }
-
-                    return stream;
-                });
-
-                if (result && recorder != null)
-                {
-                    // Fire and forget since this step is optional.
-                    var putBlobResult = await ContentLocationStore.PutBlobAsync(context, result.ContentHash, recorder.RecordedBytes).FireAndForgetAndReturnTask(context);
-                    putBlob = putBlobResult.Succeeded;
-                }
-            }
-            else
-            {
-                result = await putAsync(Inner);
-            }
-
-            if (!result)
-            {
-                return result;
-            }
-
-            // Only perform proactive copy to other machines if we didn't put the blob into Redis
-            if (!putBlob && Settings.EnableProactiveCopy)
-            {
-<<<<<<< HEAD
-                RequestProactiveCopyIfNeededAsync(context, result.ContentHash).FireAndForget(context);
-=======
-                // Since the rest of the operation is done asynchronously, create new context to stop cancelling operation prematurely.
-                WithOperationContext(
-                    context,
-                    CancellationToken.None,
-                    operationContext => RequestProactiveCopyIfNeededAsync(operationContext, putResult.ContentHash)
-                ).FireAndForget(context);
->>>>>>> f0794248
-            }
-
-            return await RegisterPutAsync(context, UrgencyHint.Nominal, result);
-        }
-
-        private async Task<PutResult> RegisterPutAsync(OperationContext context, UrgencyHint urgencyHint, PutResult putResult)
-        {
-            if (putResult.Succeeded)
-            {
-                var updateResult = await ContentLocationStore.RegisterLocalLocationAsync(
-                    context,
-                    new [] { new ContentHashWithSize(putResult.ContentHash, putResult.ContentSize) },
-                    context.Token,
-                    urgencyHint);
-
-                if (!updateResult.Succeeded)
-                {
-                    return new PutResult(updateResult, putResult.ContentHash);
-                }
-            }
-
-            return putResult;
-        }
-
-        private Task<BoolResult> RequestProactiveCopyIfNeededAsync(OperationContext context, ContentHash hash)
-        {
-            return context.PerformOperationAsync(
-                Tracer,
-                traceErrorsOnly: true,
-                operation: async () =>
-                {
-                    var hashArray = _buildIdHash != null 
-                        ? new[] { hash, _buildIdHash.Value } 
-                        : new[] { hash };
-
-                    // First check in local location store, then global if failed.
-                    var getLocationsResult = await ContentLocationStore.GetBulkAsync(context, hashArray, context.Token, UrgencyHint.Nominal, GetBulkOrigin.Local);
-                    if (getLocationsResult.Succeeded && getLocationsResult.ContentHashesInfo[0].Locations.Count > Settings.ProactiveCopyLocationsThreshold)
-                    {
-                        _counters[Counters.GetLocationsSatisfiedFromLocal].Increment();
-                        return BoolResult.Success;
-                    }
-                    else
-                    {
-                        getLocationsResult += await ContentLocationStore.GetBulkAsync(context, hashArray, context.Token, UrgencyHint.Nominal, GetBulkOrigin.Global).ThrowIfFailure();
-                        _counters[Counters.GetLocationsSatisfiedFromRemote].Increment();
-                    }
-
-                    if (getLocationsResult.ContentHashesInfo[0].Locations.Count > Settings.ProactiveCopyLocationsThreshold)
-                    {
-                        return BoolResult.Success;
-                    }
-
-                    IReadOnlyList<MachineLocation> buildRingMachines;
-
-                    Task<BoolResult> copyToBuildRingMachineTask = BoolResult.SuccessTask;
-                    
-                    // Get random machine inside build ring
-                    if (_buildIdHash != null)
-                    {
-                        buildRingMachines = getLocationsResult.ContentHashesInfo[getLocationsResult.ContentHashesInfo.Count - 1].Locations;
-                        var candidates = buildRingMachines.Where(m => !m.Equals(LocalCacheRootMachineLocation)).ToArray();
-                        if (candidates.Length > 0)
-                        {
-                            var candidate = candidates[ThreadSafeRandom.Generator.Next(0, candidates.Length)];
-                            Tracer.Info(context, $"Copying {hash.ToShortString()} to machine '{candidate}' in build ring (of {candidates.Length} machines).");
-                            copyToBuildRingMachineTask = DistributedCopier.RequestCopyFileAsync(context, hash, candidate);
-                        }
-                    }
-                    else
-                    {
-                        buildRingMachines = new[] { LocalCacheRootMachineLocation };
-                    }
-
-                    BoolResult result = BoolResult.Success;
-                    var getLocationResult = ContentLocationStore.GetRandomMachineLocation(except: buildRingMachines);
-                    if (getLocationResult.Succeeded)
-                    {
-                        var candidate = getLocationResult.Value;
-                        Tracer.Info(context, $"Copying {hash.ToShortString()} to machine '{candidate}' outside build ring.");
-                        result &= await DistributedCopier.RequestCopyFileAsync(context, hash, candidate);
-                    }
-
-                    return result & await copyToBuildRingMachineTask;
-                });
-        }
-
-        /// <inheritdoc />
-        protected override CounterSet GetCounters() =>
-            base.GetCounters()
-                .Merge(_counters.ToCounterSet());
-    }
-}
+// Copyright (c) Microsoft. All rights reserved.
+// Licensed under the MIT license. See LICENSE file in the project root for full license information.
+
+using System;
+using System.Collections.Generic;
+using System.IO;
+using System.Linq;
+using System.Threading;
+using System.Threading.Tasks;
+using BuildXL.Cache.ContentStore.Distributed.Stores;
+using BuildXL.Cache.ContentStore.Hashing;
+using BuildXL.Cache.ContentStore.Interfaces.Extensions;
+using BuildXL.Cache.ContentStore.Interfaces.FileSystem;
+using BuildXL.Cache.ContentStore.Interfaces.Results;
+using BuildXL.Cache.ContentStore.Interfaces.Sessions;
+using BuildXL.Cache.ContentStore.Sessions.Internal;
+using BuildXL.Cache.ContentStore.Tracing;
+using BuildXL.Cache.ContentStore.Tracing.Internal;
+using BuildXL.Cache.ContentStore.UtilitiesCore;
+using BuildXL.Cache.ContentStore.Utils;
+using BuildXL.Utilities.Tracing;
+
+namespace BuildXL.Cache.ContentStore.Distributed.Sessions
+{
+    /// <summary>
+    /// A content location based content session with an inner content session for storage.
+    /// </summary>
+    /// <typeparam name="T">The content locations being stored.</typeparam>
+    public class DistributedContentSession<T> : ReadOnlyDistributedContentSession<T>, IContentSession
+        where T : PathBase
+    {
+        private enum Counters
+        {
+            GetLocationsSatisfiedFromLocal,
+            GetLocationsSatisfiedFromRemote
+        }
+
+        private readonly CounterCollection<Counters> _counters = new CounterCollection<Counters>();
+
+        private readonly SemaphoreSlim _putFileGate;
+
+        private string _buildId = null;
+        private ContentHash? _buildIdHash = null;
+
+        /// <summary>
+        /// Initializes a new instance of the <see cref="DistributedContentSession{T}"/> class.
+        /// </summary>
+        public DistributedContentSession(
+            string name,
+            IContentSession inner,
+            IContentLocationStore contentLocationStore,
+            ContentAvailabilityGuarantee contentAvailabilityGuarantee,
+            DistributedContentCopier<T> contentCopier,
+            byte[] localMachineLocation,
+            PinCache pinCache = null,
+            ContentTrackerUpdater contentTrackerUpdater = null,
+            DistributedContentStoreSettings settings = default)
+            : base(
+                name,
+                inner,
+                contentLocationStore,
+                contentAvailabilityGuarantee,
+                contentCopier,
+                localMachineLocation,
+                pinCache: pinCache,
+                contentTrackerUpdater: contentTrackerUpdater,
+                settings)
+        {
+            _putFileGate = new SemaphoreSlim(settings.MaximumConcurrentPutFileOperations);
+            
+        }
+
+        protected override async Task<BoolResult> StartupCoreAsync(OperationContext context)
+        {
+            await base.StartupCoreAsync(context).ThrowIfFailure();
+            if (Constants.TryExtractBuildId(Name, out _buildId) && Guid.TryParse(_buildId, out var buildIdGuid))
+            {
+                // Generate a fake hash for the build and register a content entry in the location store to represent
+                // machines in the build ring
+                _buildIdHash = new ContentHash(HashType.MD5, buildIdGuid.ToByteArray());
+
+                Tracer.Info(context, $"Registering machine with build {_buildId} (build id hash: {_buildIdHash.Value.ToShortString()}");
+                await ContentLocationStore.RegisterLocalLocationAsync(context, new[] { new ContentHashWithSize(_buildIdHash.Value, _buildId.Length) }, context.Token, UrgencyHint.Nominal).ThrowIfFailure();
+            }
+
+            return BoolResult.Success;
+        }
+
+        /// <inheritdoc />
+        protected override Task<PutResult> PutFileCoreAsync(
+            OperationContext operationContext,
+            HashType hashType,
+            AbsolutePath path,
+            FileRealizationMode realizationMode,
+            UrgencyHint urgencyHint,
+            Counter retryCounter)
+        {
+            return PerformPutFileGatedOperationAsync(operationContext, () => {
+                return PutCoreAsync(
+                    operationContext,
+                    (decoratedStreamSession, wrapStream) => decoratedStreamSession.PutFileAsync(operationContext, path, hashType, realizationMode, operationContext.Token, urgencyHint, wrapStream),
+                    session => session.PutFileAsync(operationContext, hashType, path, realizationMode, operationContext.Token, urgencyHint));
+            });
+        }
+
+        /// <inheritdoc />
+        protected override Task<PutResult> PutFileCoreAsync(
+            OperationContext operationContext,
+            ContentHash contentHash,
+            AbsolutePath path,
+            FileRealizationMode realizationMode,
+            UrgencyHint urgencyHint,
+            Counter retryCounter)
+        {
+            // We are intentionally not gating PutStream operations because we don't expect a high number of them at
+            // the same time.
+            return PerformPutFileGatedOperationAsync(operationContext, () => {
+                return PutCoreAsync(
+                    operationContext,
+                    (decoratedStreamSession, wrapStream) => decoratedStreamSession.PutFileAsync(operationContext, path, contentHash, realizationMode, operationContext.Token, urgencyHint, wrapStream),
+                    session => session.PutFileAsync(operationContext, contentHash, path, realizationMode, operationContext.Token, urgencyHint));
+            });
+        }
+
+        private Task<PutResult> PerformPutFileGatedOperationAsync(OperationContext operationContext, Func<Task<PutResult>> func)
+        {
+            return _putFileGate.GatedOperationAsync(async (timeWaiting) =>
+            {
+                var gateOccupiedCount = Settings.MaximumConcurrentPutFileOperations - _putFileGate.CurrentCount;
+
+                var result = await func();
+                result.Metadata = new PutResult.ExtraMetadata()
+                {
+                    GateWaitTime = timeWaiting,
+                    GateOccupiedCount = gateOccupiedCount,
+                };
+
+                return result;
+            }, operationContext.Token);
+        }
+
+        /// <inheritdoc />
+        protected override Task<PutResult> PutStreamCoreAsync(
+            OperationContext operationContext,
+            HashType hashType,
+            Stream stream,
+            UrgencyHint urgencyHint,
+            Counter retryCounter)
+        {
+            return PutCoreAsync(
+                operationContext,
+                (decoratedStreamSession, wrapStream) => decoratedStreamSession.PutStreamAsync(operationContext, hashType, wrapStream(stream), operationContext.Token, urgencyHint),
+                session => session.PutStreamAsync(operationContext, hashType, stream, operationContext.Token, urgencyHint));
+        }
+
+        /// <inheritdoc />
+        protected override Task<PutResult> PutStreamCoreAsync(
+            OperationContext operationContext,
+            ContentHash contentHash,
+            Stream stream,
+            UrgencyHint urgencyHint,
+            Counter retryCounter)
+        {
+            return PutCoreAsync(
+                operationContext,
+                (decoratedStreamSession, wrapStream) => decoratedStreamSession.PutStreamAsync(operationContext, contentHash, wrapStream(stream), operationContext.Token, urgencyHint),
+                session => session.PutStreamAsync(operationContext, contentHash, stream, operationContext.Token, urgencyHint));
+        }
+
+        /// <summary>
+        /// Executes a put operation, while providing the logic to retrieve the bytes that were put through a RecordingStream.
+        /// RecordingStream makes it possible to see the actual bytes that are being read by the inner ContentSession.
+        /// </summary>
+        private async Task<PutResult> PutCoreAsync(
+            OperationContext context,
+            Func<IDecoratedStreamContentSession, Func<Stream, Stream>, Task<PutResult>> putRecordedAsync,
+            Func<IContentSession, Task<PutResult>> putAsync)
+        {
+            PutResult result;
+            bool putBlob = false;
+            if (ContentLocationStore.AreBlobsSupported && Inner is IDecoratedStreamContentSession decoratedStreamSession)
+            {
+                RecordingStream recorder = null;
+                result = await putRecordedAsync(decoratedStreamSession, stream =>
+                {
+                    if (stream.CanSeek && stream.Length <= ContentLocationStore.MaxBlobSize)
+                    {
+                        recorder = new RecordingStream(inner: stream, size: stream.Length);
+                        return recorder;
+                    }
+
+                    return stream;
+                });
+
+                if (result && recorder != null)
+                {
+                    // Fire and forget since this step is optional.
+                    var putBlobResult = await ContentLocationStore.PutBlobAsync(context, result.ContentHash, recorder.RecordedBytes).FireAndForgetAndReturnTask(context);
+                    putBlob = putBlobResult.Succeeded;
+                }
+            }
+            else
+            {
+                result = await putAsync(Inner);
+            }
+
+            if (!result)
+            {
+                return result;
+            }
+
+            // Only perform proactive copy to other machines if we didn't put the blob into Redis
+            if (!putBlob && Settings.EnableProactiveCopy)
+            {
+                // Since the rest of the operation is done asynchronously, create new context to stop cancelling operation prematurely.
+                WithOperationContext(
+                    context,
+                    CancellationToken.None,
+                    operationContext => RequestProactiveCopyIfNeededAsync(operationContext, putResult.ContentHash)
+                ).FireAndForget(context);
+            }
+
+            return await RegisterPutAsync(context, UrgencyHint.Nominal, result);
+        }
+
+        private async Task<PutResult> RegisterPutAsync(OperationContext context, UrgencyHint urgencyHint, PutResult putResult)
+        {
+            if (putResult.Succeeded)
+            {
+                var updateResult = await ContentLocationStore.RegisterLocalLocationAsync(
+                    context,
+                    new [] { new ContentHashWithSize(putResult.ContentHash, putResult.ContentSize) },
+                    context.Token,
+                    urgencyHint);
+
+                if (!updateResult.Succeeded)
+                {
+                    return new PutResult(updateResult, putResult.ContentHash);
+                }
+            }
+
+            return putResult;
+        }
+
+        private Task<BoolResult> RequestProactiveCopyIfNeededAsync(OperationContext context, ContentHash hash)
+        {
+            return context.PerformOperationAsync(
+                Tracer,
+                traceErrorsOnly: true,
+                operation: async () =>
+                {
+                    var hashArray = _buildIdHash != null 
+                        ? new[] { hash, _buildIdHash.Value } 
+                        : new[] { hash };
+
+                    // First check in local location store, then global if failed.
+                    var getLocationsResult = await ContentLocationStore.GetBulkAsync(context, hashArray, context.Token, UrgencyHint.Nominal, GetBulkOrigin.Local);
+                    if (getLocationsResult.Succeeded && getLocationsResult.ContentHashesInfo[0].Locations.Count > Settings.ProactiveCopyLocationsThreshold)
+                    {
+                        _counters[Counters.GetLocationsSatisfiedFromLocal].Increment();
+                        return BoolResult.Success;
+                    }
+                    else
+                    {
+                        getLocationsResult += await ContentLocationStore.GetBulkAsync(context, hashArray, context.Token, UrgencyHint.Nominal, GetBulkOrigin.Global).ThrowIfFailure();
+                        _counters[Counters.GetLocationsSatisfiedFromRemote].Increment();
+                    }
+
+                    if (getLocationsResult.ContentHashesInfo[0].Locations.Count > Settings.ProactiveCopyLocationsThreshold)
+                    {
+                        return BoolResult.Success;
+                    }
+
+                    IReadOnlyList<MachineLocation> buildRingMachines;
+
+                    Task<BoolResult> copyToBuildRingMachineTask = BoolResult.SuccessTask;
+                    
+                    // Get random machine inside build ring
+                    if (_buildIdHash != null)
+                    {
+                        buildRingMachines = getLocationsResult.ContentHashesInfo[getLocationsResult.ContentHashesInfo.Count - 1].Locations;
+                        var candidates = buildRingMachines.Where(m => !m.Equals(LocalCacheRootMachineLocation)).ToArray();
+                        if (candidates.Length > 0)
+                        {
+                            var candidate = candidates[ThreadSafeRandom.Generator.Next(0, candidates.Length)];
+                            Tracer.Info(context, $"Copying {hash.ToShortString()} to machine '{candidate}' in build ring (of {candidates.Length} machines).");
+                            copyToBuildRingMachineTask = DistributedCopier.RequestCopyFileAsync(context, hash, candidate);
+                        }
+                    }
+                    else
+                    {
+                        buildRingMachines = new[] { LocalCacheRootMachineLocation };
+                    }
+
+                    BoolResult result = BoolResult.Success;
+                    var getLocationResult = ContentLocationStore.GetRandomMachineLocation(except: buildRingMachines);
+                    if (getLocationResult.Succeeded)
+                    {
+                        var candidate = getLocationResult.Value;
+                        Tracer.Info(context, $"Copying {hash.ToShortString()} to machine '{candidate}' outside build ring.");
+                        result &= await DistributedCopier.RequestCopyFileAsync(context, hash, candidate);
+                    }
+
+                    return result & await copyToBuildRingMachineTask;
+                });
+        }
+
+        /// <inheritdoc />
+        protected override CounterSet GetCounters() =>
+            base.GetCounters()
+                .Merge(_counters.ToCounterSet());
+    }
+}