// Copyright (c) Microsoft. All rights reserved.
// Licensed under the MIT license. See LICENSE file in the project root for full license information.

using System.Diagnostics.ContractsLight;
using System.Threading.Tasks;
using BuildXL.Cache.ContentStore.Hashing;
using BuildXL.Cache.ContentStore.Interfaces.FileSystem;
using BuildXL.Cache.ContentStore.Interfaces.Logging;
using BuildXL.Cache.ContentStore.Interfaces.Results;
using BuildXL.Cache.ContentStore.Interfaces.Sessions;
using BuildXL.Cache.ContentStore.Interfaces.Stores;
using BuildXL.Cache.ContentStore.Interfaces.Tracing;
using BuildXL.Cache.ContentStore.Service;
using BuildXL.Cache.ContentStore.Service.Grpc;
using BuildXL.Cache.ContentStore.Sessions;
using BuildXL.Cache.ContentStore.Tracing;
using BuildXL.Cache.ContentStore.Tracing.Internal;
using BuildXL.Cache.ContentStore.UtilitiesCore;
using BuildXL.Cache.ContentStore.Utils;

namespace BuildXL.Cache.ContentStore.Stores
{
    /// <summary>
    ///     An IContentStore fronting a cache in a separate process.
    /// </summary>
    public class ServiceClientContentStore : StartupShutdownBase, IContentStore
    {
        /// <summary>
        ///     Default interval, in seconds, between client retries.
        /// </summary>
        public const uint DefaultRetryIntervalSeconds = 5;

        /// <summary>
        ///     Default number of client retries to attempt before giving up.
        /// </summary>
        public const uint DefaultRetryCount = 12;

        /// <summary>
        ///     Execution tracer.
        /// </summary>
        protected readonly ContentStoreTracer ExecutionTracer = new ContentStoreTracer(nameof(ServiceClientContentStore));

        /// <summary>
        /// Execution tracer for the session.
        /// </summary>
        protected readonly ServiceClientContentSessionTracer SessionTracer = new ServiceClientContentSessionTracer(nameof(ServiceClientContentSession));

        /// <summary>
        ///     The filesystem to use for temporary files.
        /// </summary>
        protected readonly IAbsFileSystem FileSystem;

        /// <nodoc />
        protected readonly ILogger Logger;

        /// <summary>
        /// GrpcClient for retrieving stats
        /// </summary>
        private GrpcContentClient _grpcClient;

        /// <nodoc />
        protected readonly ServiceClientContentStoreConfiguration Configuration;

        /// <inheritdoc />
        protected override Tracer Tracer => ExecutionTracer;

        /// <summary>
        /// Backward compat constructor.
        /// </summary>
        public ServiceClientContentStore(
            ILogger logger,
            IAbsFileSystem fileSystem,
            string cacheName,
            ServiceClientRpcConfiguration rpcConfiguration,
            uint retryIntervalSeconds,
            uint retryCount,
            Sensitivity sensitivity, // Not used. Left for backward compatibility.
            string scenario = null)
            : this(
                  logger,
                  fileSystem,
                  cacheName,
                  rpcConfiguration,
                  retryIntervalSeconds,
                  retryCount,
                  scenario)
        {
        }

        /// <nodoc />
        public ServiceClientContentStore(
            ILogger logger,
            IAbsFileSystem fileSystem,
            string cacheName,
            ServiceClientRpcConfiguration rpcConfiguration,
            uint retryIntervalSeconds,
            uint retryCount,
            string scenario = null)
            : this(
                  logger,
                  fileSystem,
                  new ServiceClientContentStoreConfiguration(cacheName, rpcConfiguration, scenario)
                  {
                      RetryCount = retryCount,
                      RetryIntervalSeconds = retryIntervalSeconds
                  })
        {
        }

        /// <summary>
        ///     Initializes a new instance of the <see cref="ServiceClientContentStore"/> class.
        /// </summary>
        public ServiceClientContentStore(
            ILogger logger,
            IAbsFileSystem fileSystem,
            ServiceClientContentStoreConfiguration configuration)
        {
            Contract.Requires(logger != null);
            Contract.Requires(fileSystem != null);
            Contract.Requires(configuration != null);
            Logger = logger;
            FileSystem = fileSystem;
            Configuration = configuration;
        }

        /// <summary>
        ///     Extension point for test class to setup before main StartupAsync body.
        /// </summary>
        protected virtual Task<BoolResult> PreStartupAsync(Context context)
        {
            return Task.FromResult(BoolResult.Success);
        }

        /// <inheritdoc />
        protected override async Task<BoolResult> StartupCoreAsync(OperationContext context)
        {
            BoolResult result = await PreStartupAsync(context);

            var rpcConfiguration = Configuration.RpcConfiguration;
            if (result.Succeeded)
            {
                _grpcClient = new GrpcContentClient(SessionTracer, FileSystem, rpcConfiguration.GrpcPort, Configuration.Scenario, rpcConfiguration.HeartbeatInterval);
                result = await Configuration.RetryPolicy.ExecuteAsync(() => _grpcClient.StartupAsync(context, waitMs: 0));

                if (!result)
                {
                    await Configuration.RetryPolicy.ExecuteAsync(() => _grpcClient.ShutdownAsync(context)).ThrowIfFailure();
                }
            }

            if (!result)
            {
                await PostShutdownAsync(context).ThrowIfFailure();
                return result;
            }

            return result;
        }

        /// <summary>
        ///     Extension point for test class to teardown after ShutdownAsync body.
        /// </summary>
        protected virtual Task<BoolResult> PostShutdownAsync(Context context)
        {
            return Task.FromResult(BoolResult.Success);
        }

        /// <inheritdoc />
        protected override async Task<BoolResult> ShutdownCoreAsync(OperationContext context)
        {
            if (_grpcClient != null)
            {
                // _grpcClient is null if initialization fails.
                await _grpcClient.ShutdownAsync(context).ThrowIfFailure();
            }

            BoolResult result = await PostShutdownAsync(context);
            return result;
        }

        /// <nodoc />
        protected override void DisposeCore()
        {
            base.DisposeCore();
            _grpcClient?.Dispose();
        }

        /// <inheritdoc />
        public virtual CreateSessionResult<IReadOnlyContentSession> CreateReadOnlySession(
            Context context, string name, ImplicitPin implicitPin)
        {
            return CreateReadOnlySessionCall.Run(ExecutionTracer, OperationContext(context), name, () =>
            {
                var session = new ReadOnlyServiceClientContentSession(
                    name,
                    implicitPin,
                    Logger,
                    FileSystem,
                    SessionTracer,
                    Configuration);
                return new CreateSessionResult<IReadOnlyContentSession>(session);
            });
        }

        /// <inheritdoc />
        public virtual CreateSessionResult<IContentSession> CreateSession(Context context, string name, ImplicitPin implicitPin)
        {
            return CreateSessionCall.Run(ExecutionTracer, OperationContext(context), name, () =>
            {
                var session = new ServiceClientContentSession(
                    name,
                    implicitPin,
                    Logger,
                    FileSystem,
                    SessionTracer,
                    Configuration);

                return new CreateSessionResult<IContentSession>(session);
            });
        }

        /// <inheritdoc />
        public Task<GetStatsResult> GetStatsAsync(Context context)
        {
            return GetStatsCall<ContentStoreTracer>.RunAsync(
               ExecutionTracer,
               OperationContext(context),
               async () =>
               {
                   CounterSet aggregatedCounters = new CounterSet();
                   aggregatedCounters.Merge(SessionTracer.GetCounters(), $"{nameof(ServiceClientContentSession)}.");
                   // Getting the stats from the remote as well.
                   if (_grpcClient != null)
                   {
                       var getStats = await _grpcClient.GetStatsAsync(context);
                       if (getStats.Succeeded)
                       {
                           aggregatedCounters.Merge(getStats.CounterSet, "ContentServer.");
                       }
                   }

                   return new GetStatsResult(aggregatedCounters);
               });
        }

        /// <inheritdoc />
        public Task<DeleteResult> DeleteAsync(Context context, ContentHash contentHash)
        {
            throw new System.NotImplementedException();
        }
<<<<<<< HEAD
=======

        /// <inheritdoc />
        public void PostInitializationCompleted(Context context, BoolResult result) { }
>>>>>>> 0160c346
    }
}
<|MERGE_RESOLUTION|>--- conflicted
+++ resolved
@@ -1,258 +1,255 @@
-// Copyright (c) Microsoft. All rights reserved.
-// Licensed under the MIT license. See LICENSE file in the project root for full license information.
-
-using System.Diagnostics.ContractsLight;
-using System.Threading.Tasks;
-using BuildXL.Cache.ContentStore.Hashing;
-using BuildXL.Cache.ContentStore.Interfaces.FileSystem;
-using BuildXL.Cache.ContentStore.Interfaces.Logging;
-using BuildXL.Cache.ContentStore.Interfaces.Results;
-using BuildXL.Cache.ContentStore.Interfaces.Sessions;
-using BuildXL.Cache.ContentStore.Interfaces.Stores;
-using BuildXL.Cache.ContentStore.Interfaces.Tracing;
-using BuildXL.Cache.ContentStore.Service;
-using BuildXL.Cache.ContentStore.Service.Grpc;
-using BuildXL.Cache.ContentStore.Sessions;
-using BuildXL.Cache.ContentStore.Tracing;
-using BuildXL.Cache.ContentStore.Tracing.Internal;
-using BuildXL.Cache.ContentStore.UtilitiesCore;
-using BuildXL.Cache.ContentStore.Utils;
-
-namespace BuildXL.Cache.ContentStore.Stores
-{
-    /// <summary>
-    ///     An IContentStore fronting a cache in a separate process.
-    /// </summary>
-    public class ServiceClientContentStore : StartupShutdownBase, IContentStore
-    {
-        /// <summary>
-        ///     Default interval, in seconds, between client retries.
-        /// </summary>
-        public const uint DefaultRetryIntervalSeconds = 5;
-
-        /// <summary>
-        ///     Default number of client retries to attempt before giving up.
-        /// </summary>
-        public const uint DefaultRetryCount = 12;
-
-        /// <summary>
-        ///     Execution tracer.
-        /// </summary>
-        protected readonly ContentStoreTracer ExecutionTracer = new ContentStoreTracer(nameof(ServiceClientContentStore));
-
-        /// <summary>
-        /// Execution tracer for the session.
-        /// </summary>
-        protected readonly ServiceClientContentSessionTracer SessionTracer = new ServiceClientContentSessionTracer(nameof(ServiceClientContentSession));
-
-        /// <summary>
-        ///     The filesystem to use for temporary files.
-        /// </summary>
-        protected readonly IAbsFileSystem FileSystem;
-
-        /// <nodoc />
-        protected readonly ILogger Logger;
-
-        /// <summary>
-        /// GrpcClient for retrieving stats
-        /// </summary>
-        private GrpcContentClient _grpcClient;
-
-        /// <nodoc />
-        protected readonly ServiceClientContentStoreConfiguration Configuration;
-
-        /// <inheritdoc />
-        protected override Tracer Tracer => ExecutionTracer;
-
-        /// <summary>
-        /// Backward compat constructor.
-        /// </summary>
-        public ServiceClientContentStore(
-            ILogger logger,
-            IAbsFileSystem fileSystem,
-            string cacheName,
-            ServiceClientRpcConfiguration rpcConfiguration,
-            uint retryIntervalSeconds,
-            uint retryCount,
-            Sensitivity sensitivity, // Not used. Left for backward compatibility.
-            string scenario = null)
-            : this(
-                  logger,
-                  fileSystem,
-                  cacheName,
-                  rpcConfiguration,
-                  retryIntervalSeconds,
-                  retryCount,
-                  scenario)
-        {
-        }
-
-        /// <nodoc />
-        public ServiceClientContentStore(
-            ILogger logger,
-            IAbsFileSystem fileSystem,
-            string cacheName,
-            ServiceClientRpcConfiguration rpcConfiguration,
-            uint retryIntervalSeconds,
-            uint retryCount,
-            string scenario = null)
-            : this(
-                  logger,
-                  fileSystem,
-                  new ServiceClientContentStoreConfiguration(cacheName, rpcConfiguration, scenario)
-                  {
-                      RetryCount = retryCount,
-                      RetryIntervalSeconds = retryIntervalSeconds
-                  })
-        {
-        }
-
-        /// <summary>
-        ///     Initializes a new instance of the <see cref="ServiceClientContentStore"/> class.
-        /// </summary>
-        public ServiceClientContentStore(
-            ILogger logger,
-            IAbsFileSystem fileSystem,
-            ServiceClientContentStoreConfiguration configuration)
-        {
-            Contract.Requires(logger != null);
-            Contract.Requires(fileSystem != null);
-            Contract.Requires(configuration != null);
-            Logger = logger;
-            FileSystem = fileSystem;
-            Configuration = configuration;
-        }
-
-        /// <summary>
-        ///     Extension point for test class to setup before main StartupAsync body.
-        /// </summary>
-        protected virtual Task<BoolResult> PreStartupAsync(Context context)
-        {
-            return Task.FromResult(BoolResult.Success);
-        }
-
-        /// <inheritdoc />
-        protected override async Task<BoolResult> StartupCoreAsync(OperationContext context)
-        {
-            BoolResult result = await PreStartupAsync(context);
-
-            var rpcConfiguration = Configuration.RpcConfiguration;
-            if (result.Succeeded)
-            {
-                _grpcClient = new GrpcContentClient(SessionTracer, FileSystem, rpcConfiguration.GrpcPort, Configuration.Scenario, rpcConfiguration.HeartbeatInterval);
-                result = await Configuration.RetryPolicy.ExecuteAsync(() => _grpcClient.StartupAsync(context, waitMs: 0));
-
-                if (!result)
-                {
-                    await Configuration.RetryPolicy.ExecuteAsync(() => _grpcClient.ShutdownAsync(context)).ThrowIfFailure();
-                }
-            }
-
-            if (!result)
-            {
-                await PostShutdownAsync(context).ThrowIfFailure();
-                return result;
-            }
-
-            return result;
-        }
-
-        /// <summary>
-        ///     Extension point for test class to teardown after ShutdownAsync body.
-        /// </summary>
-        protected virtual Task<BoolResult> PostShutdownAsync(Context context)
-        {
-            return Task.FromResult(BoolResult.Success);
-        }
-
-        /// <inheritdoc />
-        protected override async Task<BoolResult> ShutdownCoreAsync(OperationContext context)
-        {
-            if (_grpcClient != null)
-            {
-                // _grpcClient is null if initialization fails.
-                await _grpcClient.ShutdownAsync(context).ThrowIfFailure();
-            }
-
-            BoolResult result = await PostShutdownAsync(context);
-            return result;
-        }
-
-        /// <nodoc />
-        protected override void DisposeCore()
-        {
-            base.DisposeCore();
-            _grpcClient?.Dispose();
-        }
-
-        /// <inheritdoc />
-        public virtual CreateSessionResult<IReadOnlyContentSession> CreateReadOnlySession(
-            Context context, string name, ImplicitPin implicitPin)
-        {
-            return CreateReadOnlySessionCall.Run(ExecutionTracer, OperationContext(context), name, () =>
-            {
-                var session = new ReadOnlyServiceClientContentSession(
-                    name,
-                    implicitPin,
-                    Logger,
-                    FileSystem,
-                    SessionTracer,
-                    Configuration);
-                return new CreateSessionResult<IReadOnlyContentSession>(session);
-            });
-        }
-
-        /// <inheritdoc />
-        public virtual CreateSessionResult<IContentSession> CreateSession(Context context, string name, ImplicitPin implicitPin)
-        {
-            return CreateSessionCall.Run(ExecutionTracer, OperationContext(context), name, () =>
-            {
-                var session = new ServiceClientContentSession(
-                    name,
-                    implicitPin,
-                    Logger,
-                    FileSystem,
-                    SessionTracer,
-                    Configuration);
-
-                return new CreateSessionResult<IContentSession>(session);
-            });
-        }
-
-        /// <inheritdoc />
-        public Task<GetStatsResult> GetStatsAsync(Context context)
-        {
-            return GetStatsCall<ContentStoreTracer>.RunAsync(
-               ExecutionTracer,
-               OperationContext(context),
-               async () =>
-               {
-                   CounterSet aggregatedCounters = new CounterSet();
-                   aggregatedCounters.Merge(SessionTracer.GetCounters(), $"{nameof(ServiceClientContentSession)}.");
-                   // Getting the stats from the remote as well.
-                   if (_grpcClient != null)
-                   {
-                       var getStats = await _grpcClient.GetStatsAsync(context);
-                       if (getStats.Succeeded)
-                       {
-                           aggregatedCounters.Merge(getStats.CounterSet, "ContentServer.");
-                       }
-                   }
-
-                   return new GetStatsResult(aggregatedCounters);
-               });
-        }
-
-        /// <inheritdoc />
-        public Task<DeleteResult> DeleteAsync(Context context, ContentHash contentHash)
-        {
-            throw new System.NotImplementedException();
-        }
-<<<<<<< HEAD
-=======
-
-        /// <inheritdoc />
-        public void PostInitializationCompleted(Context context, BoolResult result) { }
->>>>>>> 0160c346
-    }
-}
+// Copyright (c) Microsoft. All rights reserved.
+// Licensed under the MIT license. See LICENSE file in the project root for full license information.
+
+using System.Diagnostics.ContractsLight;
+using System.Threading.Tasks;
+using BuildXL.Cache.ContentStore.Hashing;
+using BuildXL.Cache.ContentStore.Interfaces.FileSystem;
+using BuildXL.Cache.ContentStore.Interfaces.Logging;
+using BuildXL.Cache.ContentStore.Interfaces.Results;
+using BuildXL.Cache.ContentStore.Interfaces.Sessions;
+using BuildXL.Cache.ContentStore.Interfaces.Stores;
+using BuildXL.Cache.ContentStore.Interfaces.Tracing;
+using BuildXL.Cache.ContentStore.Service;
+using BuildXL.Cache.ContentStore.Service.Grpc;
+using BuildXL.Cache.ContentStore.Sessions;
+using BuildXL.Cache.ContentStore.Tracing;
+using BuildXL.Cache.ContentStore.Tracing.Internal;
+using BuildXL.Cache.ContentStore.UtilitiesCore;
+using BuildXL.Cache.ContentStore.Utils;
+
+namespace BuildXL.Cache.ContentStore.Stores
+{
+    /// <summary>
+    ///     An IContentStore fronting a cache in a separate process.
+    /// </summary>
+    public class ServiceClientContentStore : StartupShutdownBase, IContentStore
+    {
+        /// <summary>
+        ///     Default interval, in seconds, between client retries.
+        /// </summary>
+        public const uint DefaultRetryIntervalSeconds = 5;
+
+        /// <summary>
+        ///     Default number of client retries to attempt before giving up.
+        /// </summary>
+        public const uint DefaultRetryCount = 12;
+
+        /// <summary>
+        ///     Execution tracer.
+        /// </summary>
+        protected readonly ContentStoreTracer ExecutionTracer = new ContentStoreTracer(nameof(ServiceClientContentStore));
+
+        /// <summary>
+        /// Execution tracer for the session.
+        /// </summary>
+        protected readonly ServiceClientContentSessionTracer SessionTracer = new ServiceClientContentSessionTracer(nameof(ServiceClientContentSession));
+
+        /// <summary>
+        ///     The filesystem to use for temporary files.
+        /// </summary>
+        protected readonly IAbsFileSystem FileSystem;
+
+        /// <nodoc />
+        protected readonly ILogger Logger;
+
+        /// <summary>
+        /// GrpcClient for retrieving stats
+        /// </summary>
+        private GrpcContentClient _grpcClient;
+
+        /// <nodoc />
+        protected readonly ServiceClientContentStoreConfiguration Configuration;
+
+        /// <inheritdoc />
+        protected override Tracer Tracer => ExecutionTracer;
+
+        /// <summary>
+        /// Backward compat constructor.
+        /// </summary>
+        public ServiceClientContentStore(
+            ILogger logger,
+            IAbsFileSystem fileSystem,
+            string cacheName,
+            ServiceClientRpcConfiguration rpcConfiguration,
+            uint retryIntervalSeconds,
+            uint retryCount,
+            Sensitivity sensitivity, // Not used. Left for backward compatibility.
+            string scenario = null)
+            : this(
+                  logger,
+                  fileSystem,
+                  cacheName,
+                  rpcConfiguration,
+                  retryIntervalSeconds,
+                  retryCount,
+                  scenario)
+        {
+        }
+
+        /// <nodoc />
+        public ServiceClientContentStore(
+            ILogger logger,
+            IAbsFileSystem fileSystem,
+            string cacheName,
+            ServiceClientRpcConfiguration rpcConfiguration,
+            uint retryIntervalSeconds,
+            uint retryCount,
+            string scenario = null)
+            : this(
+                  logger,
+                  fileSystem,
+                  new ServiceClientContentStoreConfiguration(cacheName, rpcConfiguration, scenario)
+                  {
+                      RetryCount = retryCount,
+                      RetryIntervalSeconds = retryIntervalSeconds
+                  })
+        {
+        }
+
+        /// <summary>
+        ///     Initializes a new instance of the <see cref="ServiceClientContentStore"/> class.
+        /// </summary>
+        public ServiceClientContentStore(
+            ILogger logger,
+            IAbsFileSystem fileSystem,
+            ServiceClientContentStoreConfiguration configuration)
+        {
+            Contract.Requires(logger != null);
+            Contract.Requires(fileSystem != null);
+            Contract.Requires(configuration != null);
+            Logger = logger;
+            FileSystem = fileSystem;
+            Configuration = configuration;
+        }
+
+        /// <summary>
+        ///     Extension point for test class to setup before main StartupAsync body.
+        /// </summary>
+        protected virtual Task<BoolResult> PreStartupAsync(Context context)
+        {
+            return Task.FromResult(BoolResult.Success);
+        }
+
+        /// <inheritdoc />
+        protected override async Task<BoolResult> StartupCoreAsync(OperationContext context)
+        {
+            BoolResult result = await PreStartupAsync(context);
+
+            var rpcConfiguration = Configuration.RpcConfiguration;
+            if (result.Succeeded)
+            {
+                _grpcClient = new GrpcContentClient(SessionTracer, FileSystem, rpcConfiguration.GrpcPort, Configuration.Scenario, rpcConfiguration.HeartbeatInterval);
+                result = await Configuration.RetryPolicy.ExecuteAsync(() => _grpcClient.StartupAsync(context, waitMs: 0));
+
+                if (!result)
+                {
+                    await Configuration.RetryPolicy.ExecuteAsync(() => _grpcClient.ShutdownAsync(context)).ThrowIfFailure();
+                }
+            }
+
+            if (!result)
+            {
+                await PostShutdownAsync(context).ThrowIfFailure();
+                return result;
+            }
+
+            return result;
+        }
+
+        /// <summary>
+        ///     Extension point for test class to teardown after ShutdownAsync body.
+        /// </summary>
+        protected virtual Task<BoolResult> PostShutdownAsync(Context context)
+        {
+            return Task.FromResult(BoolResult.Success);
+        }
+
+        /// <inheritdoc />
+        protected override async Task<BoolResult> ShutdownCoreAsync(OperationContext context)
+        {
+            if (_grpcClient != null)
+            {
+                // _grpcClient is null if initialization fails.
+                await _grpcClient.ShutdownAsync(context).ThrowIfFailure();
+            }
+
+            BoolResult result = await PostShutdownAsync(context);
+            return result;
+        }
+
+        /// <nodoc />
+        protected override void DisposeCore()
+        {
+            base.DisposeCore();
+            _grpcClient?.Dispose();
+        }
+
+        /// <inheritdoc />
+        public virtual CreateSessionResult<IReadOnlyContentSession> CreateReadOnlySession(
+            Context context, string name, ImplicitPin implicitPin)
+        {
+            return CreateReadOnlySessionCall.Run(ExecutionTracer, OperationContext(context), name, () =>
+            {
+                var session = new ReadOnlyServiceClientContentSession(
+                    name,
+                    implicitPin,
+                    Logger,
+                    FileSystem,
+                    SessionTracer,
+                    Configuration);
+                return new CreateSessionResult<IReadOnlyContentSession>(session);
+            });
+        }
+
+        /// <inheritdoc />
+        public virtual CreateSessionResult<IContentSession> CreateSession(Context context, string name, ImplicitPin implicitPin)
+        {
+            return CreateSessionCall.Run(ExecutionTracer, OperationContext(context), name, () =>
+            {
+                var session = new ServiceClientContentSession(
+                    name,
+                    implicitPin,
+                    Logger,
+                    FileSystem,
+                    SessionTracer,
+                    Configuration);
+
+                return new CreateSessionResult<IContentSession>(session);
+            });
+        }
+
+        /// <inheritdoc />
+        public Task<GetStatsResult> GetStatsAsync(Context context)
+        {
+            return GetStatsCall<ContentStoreTracer>.RunAsync(
+               ExecutionTracer,
+               OperationContext(context),
+               async () =>
+               {
+                   CounterSet aggregatedCounters = new CounterSet();
+                   aggregatedCounters.Merge(SessionTracer.GetCounters(), $"{nameof(ServiceClientContentSession)}.");
+                   // Getting the stats from the remote as well.
+                   if (_grpcClient != null)
+                   {
+                       var getStats = await _grpcClient.GetStatsAsync(context);
+                       if (getStats.Succeeded)
+                       {
+                           aggregatedCounters.Merge(getStats.CounterSet, "ContentServer.");
+                       }
+                   }
+
+                   return new GetStatsResult(aggregatedCounters);
+               });
+        }
+
+        /// <inheritdoc />
+        public Task<DeleteResult> DeleteAsync(Context context, ContentHash contentHash)
+        {
+            throw new System.NotImplementedException();
+        }
+
+        /// <inheritdoc />
+        public void PostInitializationCompleted(Context context, BoolResult result) { }
+    }
+}