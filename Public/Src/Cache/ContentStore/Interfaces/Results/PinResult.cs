// Copyright (c) Microsoft. All rights reserved.
// Licensed under the MIT license. See LICENSE file in the project root for full license information.

using System;
using System.Diagnostics.ContractsLight;
#nullable enable

namespace BuildXL.Cache.ContentStore.Interfaces.Results
{
    /// <summary>
    ///     Result of the Pin call.
    /// </summary>
    public class PinResult : ResultBase, IEquatable<PinResult>
    {
        /// <summary>
        ///     A code that helps caller to make decisions.
        /// </summary>
        public enum ResultCode
        {
            /// <summary>
            ///     The call succeeded
            /// </summary>
            Success = 0,

            /// <summary>
            ///     An error occurred, see ErrorMessage for description.
            /// </summary>
            Error,

            /// <summary>
            ///     Content was not found.
            /// </summary>
            ContentNotFound
        }

        /// <summary>
        ///     Gets or sets size of the content.
        /// </summary>
        public long ContentSize { get; set; } = -1;

        /// <summary>
        ///     Gets or sets the last time content was used.
        /// </summary>
        public DateTime LastAccessTime { get; set; } = DateTime.MinValue;

        /// <summary>
        ///     Success singleton.
        /// </summary>
        public static readonly PinResult Success = new PinResult(ResultCode.Success);

        /// <summary>
        ///     Content not found singleton.
        /// </summary>
        public static readonly PinResult ContentNotFound = new PinResult(code: ResultCode.ContentNotFound);

        /// <summary>
        ///     Initializes a new instance of the <see cref="PinResult"/> class.
        /// </summary>
        public PinResult(long contentSize = -1, DateTime? lastAccessTime = null, ResultCode code = ResultCode.Success)
            : base(code == ResultCode.Success ? null : code.ToString(), diagnostics: null)
        {
            ContentSize = contentSize;
            LastAccessTime = lastAccessTime ?? DateTime.MinValue;
            Code = code;
        }

        /// <summary>
        ///     Initializes a new instance of the <see cref="PinResult"/> class.
        /// </summary>
        public PinResult(ResultCode code = ResultCode.Success)
            : base(code == ResultCode.Success ? null : code.ToString(), diagnostics: null)
        {
            Code = code;
        }

        /// <summary>
        ///     Initializes a new instance of the <see cref="PinResult"/> class.
        /// </summary>
        public PinResult(ResultCode code, string errorMessage, string? diagnostics = null)
            : base(errorMessage, diagnostics)
        {
<<<<<<< HEAD
            Contract.RequiresNotNullOrEmpty(errorMessage);
=======
            Contract.Requires(!string.IsNullOrEmpty(errorMessage));
            Contract.Requires(code != ResultCode.Success, "This constructor should be used for error cases only.");

>>>>>>> cf9675cf
            Code = code;
        }

        /// <summary>
        ///     Initializes a new instance of the <see cref="PinResult"/> class.
        /// </summary>
        public PinResult(string errorMessage, string? diagnostics = null)
            : this(ResultCode.Error, errorMessage, diagnostics)
        {
        }

        /// <summary>
        ///     Initializes a new instance of the <see cref="PinResult"/> class.
        /// </summary>
        public PinResult(Exception exception, string? message = null)
            : base(exception, message)
        {
            Code = ResultCode.Error;
        }

        /// <summary>
        ///     Initializes a new instance of the <see cref="PinResult"/> class.
        /// </summary>
        public PinResult(ResultBase other, string? message = null)
            : base(other, message)
        {
            Code = ResultCode.Error;
        }

        /// <summary>
        ///     Gets the specific result code for the related call.
        /// </summary>
        public readonly ResultCode Code;

        /// <nodoc />
        public ResultCode ErrorCode => Code;

        /// <inheritdoc />
        public override bool Succeeded => Code == ResultCode.Success;

        /// <inheritdoc />
        public bool Equals(PinResult other)
        {
            return EqualsBase(other) && other != null && Code == other.Code;
        }

        /// <inheritdoc />
        public override bool Equals(object? obj)
        {
            return obj is PinResult other && Equals(other);
        }

        /// <summary>
        /// Overloads &amp; operator to behave as AND operator.
        /// </summary>
        public static PinResult operator &(PinResult result1, PinResult result2)
        {
            return result1.Succeeded
                ? result2
                : new PinResult(
                    Merge(result1.ErrorMessage, result2.ErrorMessage, ", "),
                    Merge(result1.Diagnostics, result2.Diagnostics, ", "));
        }

        /// <inheritdoc />
        public override int GetHashCode()
        {
            return Code.GetHashCode() ^ (ErrorMessage?.GetHashCode() ?? 0);
        }

        /// <inheritdoc />
        public override string ToString()
        {
            switch (Code)
            {
                case ResultCode.Error:
                    return GetErrorString();
                default:
                    return $"{Code}";
            }
        }
    }
}
<|MERGE_RESOLUTION|>--- conflicted
+++ resolved
@@ -1,171 +1,166 @@
-// Copyright (c) Microsoft. All rights reserved.
-// Licensed under the MIT license. See LICENSE file in the project root for full license information.
-
-using System;
-using System.Diagnostics.ContractsLight;
-#nullable enable
-
-namespace BuildXL.Cache.ContentStore.Interfaces.Results
-{
-    /// <summary>
-    ///     Result of the Pin call.
-    /// </summary>
-    public class PinResult : ResultBase, IEquatable<PinResult>
-    {
-        /// <summary>
-        ///     A code that helps caller to make decisions.
-        /// </summary>
-        public enum ResultCode
-        {
-            /// <summary>
-            ///     The call succeeded
-            /// </summary>
-            Success = 0,
-
-            /// <summary>
-            ///     An error occurred, see ErrorMessage for description.
-            /// </summary>
-            Error,
-
-            /// <summary>
-            ///     Content was not found.
-            /// </summary>
-            ContentNotFound
-        }
-
-        /// <summary>
-        ///     Gets or sets size of the content.
-        /// </summary>
-        public long ContentSize { get; set; } = -1;
-
-        /// <summary>
-        ///     Gets or sets the last time content was used.
-        /// </summary>
-        public DateTime LastAccessTime { get; set; } = DateTime.MinValue;
-
-        /// <summary>
-        ///     Success singleton.
-        /// </summary>
-        public static readonly PinResult Success = new PinResult(ResultCode.Success);
-
-        /// <summary>
-        ///     Content not found singleton.
-        /// </summary>
-        public static readonly PinResult ContentNotFound = new PinResult(code: ResultCode.ContentNotFound);
-
-        /// <summary>
-        ///     Initializes a new instance of the <see cref="PinResult"/> class.
-        /// </summary>
-        public PinResult(long contentSize = -1, DateTime? lastAccessTime = null, ResultCode code = ResultCode.Success)
-            : base(code == ResultCode.Success ? null : code.ToString(), diagnostics: null)
-        {
-            ContentSize = contentSize;
-            LastAccessTime = lastAccessTime ?? DateTime.MinValue;
-            Code = code;
-        }
-
-        /// <summary>
-        ///     Initializes a new instance of the <see cref="PinResult"/> class.
-        /// </summary>
-        public PinResult(ResultCode code = ResultCode.Success)
-            : base(code == ResultCode.Success ? null : code.ToString(), diagnostics: null)
-        {
-            Code = code;
-        }
-
-        /// <summary>
-        ///     Initializes a new instance of the <see cref="PinResult"/> class.
-        /// </summary>
-        public PinResult(ResultCode code, string errorMessage, string? diagnostics = null)
-            : base(errorMessage, diagnostics)
-        {
-<<<<<<< HEAD
-            Contract.RequiresNotNullOrEmpty(errorMessage);
-=======
-            Contract.Requires(!string.IsNullOrEmpty(errorMessage));
-            Contract.Requires(code != ResultCode.Success, "This constructor should be used for error cases only.");
-
->>>>>>> cf9675cf
-            Code = code;
-        }
-
-        /// <summary>
-        ///     Initializes a new instance of the <see cref="PinResult"/> class.
-        /// </summary>
-        public PinResult(string errorMessage, string? diagnostics = null)
-            : this(ResultCode.Error, errorMessage, diagnostics)
-        {
-        }
-
-        /// <summary>
-        ///     Initializes a new instance of the <see cref="PinResult"/> class.
-        /// </summary>
-        public PinResult(Exception exception, string? message = null)
-            : base(exception, message)
-        {
-            Code = ResultCode.Error;
-        }
-
-        /// <summary>
-        ///     Initializes a new instance of the <see cref="PinResult"/> class.
-        /// </summary>
-        public PinResult(ResultBase other, string? message = null)
-            : base(other, message)
-        {
-            Code = ResultCode.Error;
-        }
-
-        /// <summary>
-        ///     Gets the specific result code for the related call.
-        /// </summary>
-        public readonly ResultCode Code;
-
-        /// <nodoc />
-        public ResultCode ErrorCode => Code;
-
-        /// <inheritdoc />
-        public override bool Succeeded => Code == ResultCode.Success;
-
-        /// <inheritdoc />
-        public bool Equals(PinResult other)
-        {
-            return EqualsBase(other) && other != null && Code == other.Code;
-        }
-
-        /// <inheritdoc />
-        public override bool Equals(object? obj)
-        {
-            return obj is PinResult other && Equals(other);
-        }
-
-        /// <summary>
-        /// Overloads &amp; operator to behave as AND operator.
-        /// </summary>
-        public static PinResult operator &(PinResult result1, PinResult result2)
-        {
-            return result1.Succeeded
-                ? result2
-                : new PinResult(
-                    Merge(result1.ErrorMessage, result2.ErrorMessage, ", "),
-                    Merge(result1.Diagnostics, result2.Diagnostics, ", "));
-        }
-
-        /// <inheritdoc />
-        public override int GetHashCode()
-        {
-            return Code.GetHashCode() ^ (ErrorMessage?.GetHashCode() ?? 0);
-        }
-
-        /// <inheritdoc />
-        public override string ToString()
-        {
-            switch (Code)
-            {
-                case ResultCode.Error:
-                    return GetErrorString();
-                default:
-                    return $"{Code}";
-            }
-        }
-    }
-}
+// Copyright (c) Microsoft. All rights reserved.
+// Licensed under the MIT license. See LICENSE file in the project root for full license information.
+
+using System;
+using System.Diagnostics.ContractsLight;
+#nullable enable
+
+namespace BuildXL.Cache.ContentStore.Interfaces.Results
+{
+    /// <summary>
+    ///     Result of the Pin call.
+    /// </summary>
+    public class PinResult : ResultBase, IEquatable<PinResult>
+    {
+        /// <summary>
+        ///     A code that helps caller to make decisions.
+        /// </summary>
+        public enum ResultCode
+        {
+            /// <summary>
+            ///     The call succeeded
+            /// </summary>
+            Success = 0,
+
+            /// <summary>
+            ///     An error occurred, see ErrorMessage for description.
+            /// </summary>
+            Error,
+
+            /// <summary>
+            ///     Content was not found.
+            /// </summary>
+            ContentNotFound
+        }
+
+        /// <summary>
+        ///     Gets or sets size of the content.
+        /// </summary>
+        public long ContentSize { get; set; } = -1;
+
+        /// <summary>
+        ///     Gets or sets the last time content was used.
+        /// </summary>
+        public DateTime LastAccessTime { get; set; } = DateTime.MinValue;
+
+        /// <summary>
+        ///     Success singleton.
+        /// </summary>
+        public static readonly PinResult Success = new PinResult(ResultCode.Success);
+
+        /// <summary>
+        ///     Content not found singleton.
+        /// </summary>
+        public static readonly PinResult ContentNotFound = new PinResult(code: ResultCode.ContentNotFound);
+
+        /// <summary>
+        ///     Initializes a new instance of the <see cref="PinResult"/> class.
+        /// </summary>
+        public PinResult(long contentSize = -1, DateTime? lastAccessTime = null, ResultCode code = ResultCode.Success)
+            : base(code == ResultCode.Success ? null : code.ToString(), diagnostics: null)
+        {
+            ContentSize = contentSize;
+            LastAccessTime = lastAccessTime ?? DateTime.MinValue;
+            Code = code;
+        }
+
+        /// <summary>
+        ///     Initializes a new instance of the <see cref="PinResult"/> class.
+        /// </summary>
+        public PinResult(ResultCode code = ResultCode.Success)
+            : base(code == ResultCode.Success ? null : code.ToString(), diagnostics: null)
+        {
+            Code = code;
+        }
+
+        /// <summary>
+        ///     Initializes a new instance of the <see cref="PinResult"/> class.
+        /// </summary>
+        public PinResult(ResultCode code, string errorMessage, string? diagnostics = null)
+            : base(errorMessage, diagnostics)
+        {
+            Contract.RequiresNotNullOrEmpty(errorMessage);
+            Contract.Requires(code != ResultCode.Success, "This constructor should be used for error cases only.");
+            Code = code;
+        }
+
+        /// <summary>
+        ///     Initializes a new instance of the <see cref="PinResult"/> class.
+        /// </summary>
+        public PinResult(string errorMessage, string? diagnostics = null)
+            : this(ResultCode.Error, errorMessage, diagnostics)
+        {
+        }
+
+        /// <summary>
+        ///     Initializes a new instance of the <see cref="PinResult"/> class.
+        /// </summary>
+        public PinResult(Exception exception, string? message = null)
+            : base(exception, message)
+        {
+            Code = ResultCode.Error;
+        }
+
+        /// <summary>
+        ///     Initializes a new instance of the <see cref="PinResult"/> class.
+        /// </summary>
+        public PinResult(ResultBase other, string? message = null)
+            : base(other, message)
+        {
+            Code = ResultCode.Error;
+        }
+
+        /// <summary>
+        ///     Gets the specific result code for the related call.
+        /// </summary>
+        public readonly ResultCode Code;
+
+        /// <nodoc />
+        public ResultCode ErrorCode => Code;
+
+        /// <inheritdoc />
+        public override bool Succeeded => Code == ResultCode.Success;
+
+        /// <inheritdoc />
+        public bool Equals(PinResult other)
+        {
+            return EqualsBase(other) && other != null && Code == other.Code;
+        }
+
+        /// <inheritdoc />
+        public override bool Equals(object? obj)
+        {
+            return obj is PinResult other && Equals(other);
+        }
+
+        /// <summary>
+        /// Overloads &amp; operator to behave as AND operator.
+        /// </summary>
+        public static PinResult operator &(PinResult result1, PinResult result2)
+        {
+            return result1.Succeeded
+                ? result2
+                : new PinResult(
+                    Merge(result1.ErrorMessage, result2.ErrorMessage, ", "),
+                    Merge(result1.Diagnostics, result2.Diagnostics, ", "));
+        }
+
+        /// <inheritdoc />
+        public override int GetHashCode()
+        {
+            return Code.GetHashCode() ^ (ErrorMessage?.GetHashCode() ?? 0);
+        }
+
+        /// <inheritdoc />
+        public override string ToString()
+        {
+            switch (Code)
+            {
+                case ResultCode.Error:
+                    return GetErrorString();
+                default:
+                    return $"{Code}";
+            }
+        }
+    }
+}