// Copyright (c) Microsoft. All rights reserved.
// Licensed under the MIT license. See LICENSE file in the project root for full license information.

using System.Threading.Tasks;
using BuildXL.Cache.ContentStore.Hashing;
using BuildXL.Cache.ContentStore.Interfaces.Results;
using BuildXL.Cache.ContentStore.Interfaces.Sessions;
using BuildXL.Cache.ContentStore.Interfaces.Stores;
using BuildXL.Cache.ContentStore.Interfaces.Tracing;
using BuildXL.Cache.ContentStore.Tracing;
using BuildXL.Cache.ContentStore.Tracing.Internal;
using BuildXL.Cache.ContentStore.Utils;

namespace BuildXL.Cache.ContentStore.Vfs
{
    /// <summary>
    /// A store which virtualizes calls to an underlying content store (i.e. content will
    /// be lazily materialized using the projected file system filter driver)
    /// </summary>
    public class VirtualizedContentStore : StartupShutdownBase, IContentStore
    {
        private IContentStore InnerStore { get; }

        protected override Tracer Tracer { get; } = new Tracer(nameof(VirtualizedContentStore));

        /// <nodoc />
        public VirtualizedContentStore(IContentStore innerStore)
        {
            InnerStore = innerStore;
        }

        /// <inheritdoc />
        public CreateSessionResult<IReadOnlyContentSession> CreateReadOnlySession(Context context, string name, ImplicitPin implicitPin)
        {
            return CreateSession<IReadOnlyContentSession>(context, name, implicitPin);
        }

        /// <inheritdoc />
        public CreateSessionResult<IContentSession> CreateSession(Context context, string name, ImplicitPin implicitPin)
        {
            return CreateSession<IContentSession>(context, name, implicitPin);
        }

        private CreateSessionResult<T> CreateSession<T>(Context context, string name, ImplicitPin implicitPin)
            where T : class, IName
        {
            var operationContext = OperationContext(context);
            return operationContext.PerformOperation(
                Tracer,
                () =>
                {
                    var innerSessionResult = InnerStore.CreateSession(context, name, implicitPin).ThrowIfFailure();
                    var session = new VirtualizedContentSession(this, innerSessionResult.Session, name);
                    return new CreateSessionResult<T>(session as T);
                });
        }

        /// <inheritdoc />
        public Task<GetStatsResult> GetStatsAsync(Context context)
        {
            return InnerStore.GetStatsAsync(context);
        }

        /// <inheritdoc />
        protected override async Task<BoolResult> StartupCoreAsync(OperationContext context)
        {
            await InnerStore.StartupAsync(context).ThrowIfFailure();

            return await base.StartupCoreAsync(context);
        }

        /// <inheritdoc />
        protected override async Task<BoolResult> ShutdownCoreAsync(OperationContext context)
        {
            // Close all sessions?
            var result = await base.ShutdownCoreAsync(context);

            result &= await InnerStore.ShutdownAsync(context);

            return result;
        }

        /// <inheritdoc />
        public Task<DeleteResult> DeleteAsync(Context context, ContentHash contentHash)
        {
            throw new System.NotImplementedException();
        }
<<<<<<< HEAD
=======

        /// <inheritdoc />
        public void PostInitializationCompleted(Context context, BoolResult result) => InnerStore.PostInitializationCompleted(context, result);
>>>>>>> 0160c346
    }
}
<|MERGE_RESOLUTION|>--- conflicted
+++ resolved
@@ -1,95 +1,92 @@
-// Copyright (c) Microsoft. All rights reserved.
-// Licensed under the MIT license. See LICENSE file in the project root for full license information.
-
-using System.Threading.Tasks;
-using BuildXL.Cache.ContentStore.Hashing;
-using BuildXL.Cache.ContentStore.Interfaces.Results;
-using BuildXL.Cache.ContentStore.Interfaces.Sessions;
-using BuildXL.Cache.ContentStore.Interfaces.Stores;
-using BuildXL.Cache.ContentStore.Interfaces.Tracing;
-using BuildXL.Cache.ContentStore.Tracing;
-using BuildXL.Cache.ContentStore.Tracing.Internal;
-using BuildXL.Cache.ContentStore.Utils;
-
-namespace BuildXL.Cache.ContentStore.Vfs
-{
-    /// <summary>
-    /// A store which virtualizes calls to an underlying content store (i.e. content will
-    /// be lazily materialized using the projected file system filter driver)
-    /// </summary>
-    public class VirtualizedContentStore : StartupShutdownBase, IContentStore
-    {
-        private IContentStore InnerStore { get; }
-
-        protected override Tracer Tracer { get; } = new Tracer(nameof(VirtualizedContentStore));
-
-        /// <nodoc />
-        public VirtualizedContentStore(IContentStore innerStore)
-        {
-            InnerStore = innerStore;
-        }
-
-        /// <inheritdoc />
-        public CreateSessionResult<IReadOnlyContentSession> CreateReadOnlySession(Context context, string name, ImplicitPin implicitPin)
-        {
-            return CreateSession<IReadOnlyContentSession>(context, name, implicitPin);
-        }
-
-        /// <inheritdoc />
-        public CreateSessionResult<IContentSession> CreateSession(Context context, string name, ImplicitPin implicitPin)
-        {
-            return CreateSession<IContentSession>(context, name, implicitPin);
-        }
-
-        private CreateSessionResult<T> CreateSession<T>(Context context, string name, ImplicitPin implicitPin)
-            where T : class, IName
-        {
-            var operationContext = OperationContext(context);
-            return operationContext.PerformOperation(
-                Tracer,
-                () =>
-                {
-                    var innerSessionResult = InnerStore.CreateSession(context, name, implicitPin).ThrowIfFailure();
-                    var session = new VirtualizedContentSession(this, innerSessionResult.Session, name);
-                    return new CreateSessionResult<T>(session as T);
-                });
-        }
-
-        /// <inheritdoc />
-        public Task<GetStatsResult> GetStatsAsync(Context context)
-        {
-            return InnerStore.GetStatsAsync(context);
-        }
-
-        /// <inheritdoc />
-        protected override async Task<BoolResult> StartupCoreAsync(OperationContext context)
-        {
-            await InnerStore.StartupAsync(context).ThrowIfFailure();
-
-            return await base.StartupCoreAsync(context);
-        }
-
-        /// <inheritdoc />
-        protected override async Task<BoolResult> ShutdownCoreAsync(OperationContext context)
-        {
-            // Close all sessions?
-            var result = await base.ShutdownCoreAsync(context);
-
-            result &= await InnerStore.ShutdownAsync(context);
-
-            return result;
-        }
-
-        /// <inheritdoc />
-        public Task<DeleteResult> DeleteAsync(Context context, ContentHash contentHash)
-        {
-            throw new System.NotImplementedException();
-        }
-<<<<<<< HEAD
-=======
-
-        /// <inheritdoc />
-        public void PostInitializationCompleted(Context context, BoolResult result) => InnerStore.PostInitializationCompleted(context, result);
->>>>>>> 0160c346
-    }
-}
+// Copyright (c) Microsoft. All rights reserved.
+// Licensed under the MIT license. See LICENSE file in the project root for full license information.
+
+using System.Threading.Tasks;
+using BuildXL.Cache.ContentStore.Hashing;
+using BuildXL.Cache.ContentStore.Interfaces.Results;
+using BuildXL.Cache.ContentStore.Interfaces.Sessions;
+using BuildXL.Cache.ContentStore.Interfaces.Stores;
+using BuildXL.Cache.ContentStore.Interfaces.Tracing;
+using BuildXL.Cache.ContentStore.Tracing;
+using BuildXL.Cache.ContentStore.Tracing.Internal;
+using BuildXL.Cache.ContentStore.Utils;
+
+namespace BuildXL.Cache.ContentStore.Vfs
+{
+    /// <summary>
+    /// A store which virtualizes calls to an underlying content store (i.e. content will
+    /// be lazily materialized using the projected file system filter driver)
+    /// </summary>
+    public class VirtualizedContentStore : StartupShutdownBase, IContentStore
+    {
+        private IContentStore InnerStore { get; }
+
+        protected override Tracer Tracer { get; } = new Tracer(nameof(VirtualizedContentStore));
+
+        /// <nodoc />
+        public VirtualizedContentStore(IContentStore innerStore)
+        {
+            InnerStore = innerStore;
+        }
+
+        /// <inheritdoc />
+        public CreateSessionResult<IReadOnlyContentSession> CreateReadOnlySession(Context context, string name, ImplicitPin implicitPin)
+        {
+            return CreateSession<IReadOnlyContentSession>(context, name, implicitPin);
+        }
+
+        /// <inheritdoc />
+        public CreateSessionResult<IContentSession> CreateSession(Context context, string name, ImplicitPin implicitPin)
+        {
+            return CreateSession<IContentSession>(context, name, implicitPin);
+        }
+
+        private CreateSessionResult<T> CreateSession<T>(Context context, string name, ImplicitPin implicitPin)
+            where T : class, IName
+        {
+            var operationContext = OperationContext(context);
+            return operationContext.PerformOperation(
+                Tracer,
+                () =>
+                {
+                    var innerSessionResult = InnerStore.CreateSession(context, name, implicitPin).ThrowIfFailure();
+                    var session = new VirtualizedContentSession(this, innerSessionResult.Session, name);
+                    return new CreateSessionResult<T>(session as T);
+                });
+        }
+
+        /// <inheritdoc />
+        public Task<GetStatsResult> GetStatsAsync(Context context)
+        {
+            return InnerStore.GetStatsAsync(context);
+        }
+
+        /// <inheritdoc />
+        protected override async Task<BoolResult> StartupCoreAsync(OperationContext context)
+        {
+            await InnerStore.StartupAsync(context).ThrowIfFailure();
+
+            return await base.StartupCoreAsync(context);
+        }
+
+        /// <inheritdoc />
+        protected override async Task<BoolResult> ShutdownCoreAsync(OperationContext context)
+        {
+            // Close all sessions?
+            var result = await base.ShutdownCoreAsync(context);
+
+            result &= await InnerStore.ShutdownAsync(context);
+
+            return result;
+        }
+
+        /// <inheritdoc />
+        public Task<DeleteResult> DeleteAsync(Context context, ContentHash contentHash)
+        {
+            throw new System.NotImplementedException();
+        }
+
+        /// <inheritdoc />
+        public void PostInitializationCompleted(Context context, BoolResult result) => InnerStore.PostInitializationCompleted(context, result);
+    }
+}