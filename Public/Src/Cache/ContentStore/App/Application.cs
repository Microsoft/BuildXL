--- conflicted
+++ resolved
@@ -1,599 +1,596 @@
-// Copyright (c) Microsoft. All rights reserved.
-// Licensed under the MIT license. See LICENSE file in the project root for full license information.
-
-using System;
-using System.Diagnostics;
-using System.Diagnostics.CodeAnalysis;
-using System.Diagnostics.ContractsLight;
-using System.IO;
-using System.Threading;
-using System.Threading.Tasks;
-using BuildXL.Cache.ContentStore.Distributed.Redis.Credentials;
-using BuildXL.Cache.ContentStore.Exceptions;
-using BuildXL.Cache.ContentStore.FileSystem;
-using BuildXL.Cache.ContentStore.Hashing;
-using BuildXL.Cache.ContentStore.Interfaces.Distributed;
-using BuildXL.Cache.ContentStore.Interfaces.FileSystem;
-using BuildXL.Cache.ContentStore.Interfaces.Logging;
-using BuildXL.Cache.ContentStore.Interfaces.Results;
-using BuildXL.Cache.ContentStore.Interfaces.Sessions;
-using BuildXL.Cache.ContentStore.Interfaces.Stores;
-using BuildXL.Cache.ContentStore.Interfaces.Time;
-using BuildXL.Cache.ContentStore.Interfaces.Tracing;
-using BuildXL.Cache.ContentStore.Logging;
-using BuildXL.Cache.ContentStore.Service;
-using BuildXL.Cache.ContentStore.Sessions;
-using BuildXL.Cache.ContentStore.Stores;
-using BuildXL.Cache.ContentStore.Tracing;
-using BuildXL.Cache.Host.Configuration;
-using BuildXL.Cache.Host.Service;
-using BuildXL.Utilities.Instrumentation.Common;
-using CLAP;
-
-// ReSharper disable UnusedMember.Global
-namespace BuildXL.Cache.ContentStore.App
-{
-    /// <summary>
-    ///     Core application implementation with CLAP verbs.
-    /// </summary>
-    internal sealed partial class Application : IDisposable
-    {
-        private const string HashTypeDescription = "Content hash type (SHA1/SHA256/MD5/Vso0/DedupChunk/DedupNode)";
-
-<<<<<<< HEAD
-        private const string CsvLogFileExt = ".csv";
-        private const string TmpCsvLogFileExt = ".csvtmp";
-        private const string KustoConnectionStringEnvVarName = "KustoConnectionString";
-        private const string KustoDatabase = "CloudBuildCBTest";
-        private const string KustoTable = "ContentStoreAppMessage";
-        private static readonly CsvFileLog.ColumnType[] KustoTableSchema = new[]
-        {
-            CsvFileLog.ColumnType.Timestamp,
-            CsvFileLog.ColumnType.SessionId,
-            CsvFileLog.ColumnType.Machine,
-            CsvFileLog.ColumnType.Severity,
-            CsvFileLog.ColumnType.ThreadId,
-            CsvFileLog.ColumnType.Message,
-        };
-
-=======
->>>>>>> dcc144ae
-        private readonly CancellationToken _cancellationToken;
-        private readonly IAbsFileSystem _fileSystem;
-        private readonly ConsoleLog _consoleLog;
-        private readonly Logger _logger;
-        private readonly Tracer _tracer;
-        private readonly KustoUploader _kustoUploader;
-        private bool _waitForDebugger;
-        private FileLog _fileLog;
-        private CsvFileLog _csvFileLog;
-        private Severity _fileLogSeverity = Severity.Diagnostic;
-        private bool _logAutoFlush;
-        private string _logDirectoryPath;
-        private long _logMaxFileSize;
-        private long _csvLogMaxFileSize = 100 * 1024 * 1024; // 100 MB
-        private int _logMaxFileCount;
-        private bool _pause;
-        private string _scenario;
-        private uint _connectionsPerSession;
-        private uint _retryIntervalSeconds;
-        private uint _retryCount;
-        private bool _enableRemoteTelemetry;
-
-
-
-        /// <summary>
-        ///     Initializes a new instance of the <see cref="Application"/> class.
-        /// </summary>
-        public Application(CancellationToken cancellationToken)
-        {
-            _cancellationToken = cancellationToken;
-            _consoleLog = new ConsoleLog(Severity.Warning);
-            _logger = new Logger(true, _consoleLog);
-            _fileSystem = new PassThroughFileSystem(_logger);
-            _tracer = new Tracer(nameof(Application));
-
-            var kustoConnectionString = Environment.GetEnvironmentVariable(KustoConnectionStringEnvVarName);
-            _kustoUploader = string.IsNullOrWhiteSpace(kustoConnectionString)
-                ? null
-                : new KustoUploader
-                    (
-                    kustoConnectionString,
-                    database: KustoDatabase,
-                    table: KustoTable,
-                    deleteFilesOnSuccess: true,
-                    checkForIngestionErrors: true,
-                    log: _consoleLog
-                    );
-        }
-
-        /// <inheritdoc />
-        [SuppressMessage("Microsoft.Usage", "CA2213:DisposableFieldsShouldBeDisposed", MessageId = "_fileLog")]
-        public void Dispose()
-        {
-            // 1. it's important to dispose _logger before log objects
-            //    because _logger.Dispose() calls Flush() on its log objects
-            // 2. it's important to dispose _csvFileLogger before _kustoUploader because
-            //    csvFileLogger.Dispose() can post one last file to be uploaded to Kusto
-            // 3. it's important to dispose _kustoUploader before _consoleLog because
-            //    _kustoUploader uses _consoleLog
-            _logger.Dispose();
-            _fileLog?.Dispose();
-            _csvFileLog?.Dispose();
-            _kustoUploader?.Dispose(); 
-            _consoleLog.Dispose();
-            _fileSystem.Dispose();
-        }
-
-        /// <summary>
-        ///     Show user help.
-        /// </summary>
-        /// <param name="help">Help string generated by CLAP.</param>
-        /// <remarks>
-        ///     This is intended to only be called by CLAP.
-        /// </remarks>
-        [Help(Aliases = "help,h,?")]
-        public void ShowHelp(string help)
-        {
-            Contract.Requires(help != null);
-            _logger.Always("ContentStore Tool");
-            _logger.Always(help);
-        }
-
-        /// <summary>
-        ///     Handle verb exception.
-        /// </summary>
-        /// <remarks>
-        ///     This is intended to only be called by CLAP.
-        /// </remarks>
-        [Error]
-        public void HandleError(ExceptionContext exceptionContext)
-        {
-            Contract.Requires(exceptionContext != null);
-            _logger.Error(exceptionContext.Exception.InnerException != null
-                ? $"{exceptionContext.Exception.Message}: {exceptionContext.Exception.InnerException.Message}"
-                : exceptionContext.Exception.Message);
-            exceptionContext.ReThrow = false;
-        }
-
-        /// <summary>
-        ///     Set option to wait for debugger to attach.
-        /// </summary>
-        [Global("WaitForDebugger", Description = "Wait for debugger to attach")]
-        public void SetWaitForDebugger(bool waitForDebugger)
-        {
-            _waitForDebugger = waitForDebugger;
-        }
-
-        /// <summary>
-        ///     Set the console log line format to short or long form.
-        /// </summary>
-        [Global("LogLongForm", Description = "Use long logging form on console")]
-        public void SetLogLongLayout(bool value)
-        {
-            foreach (var consoleLog in _logger.GetLog<ConsoleLog>())
-            {
-                consoleLog.UseShortLayout = !value;
-            }
-        }
-
-        /// <summary>
-        ///     Set the console log severity filter.
-        /// </summary>
-        [Global("LogSeverity", Description = "Set console severity filter")]
-        public void SetLogSeverity(Severity logSeverity)
-        {
-            foreach (var consoleLog in _logger.GetLog<ConsoleLog>())
-            {
-                consoleLog.CurrentSeverity = logSeverity;
-            }
-        }
-
-        /// <summary>
-        ///     Set the file log severity filter.
-        /// </summary>
-        [Global("LogFileSeverity", Description = "Set file log severity filter")]
-        public void SetLogFileSeverity(Severity severity)
-        {
-            _fileLogSeverity = severity;
-        }
-
-        /// <summary>
-        ///     Enable automatic log file flushing.
-        /// </summary>
-        [Global("LogAutoFlush", Description = "Enable automatic log file flushing")]
-        public void SetLogAutoFlush(bool logAutoFlush)
-        {
-            _logAutoFlush = logAutoFlush;
-        }
-
-        /// <summary>
-        ///     Self explanatory.
-        /// </summary>
-        [Global("LogDirectoryPath", Description = "Set log directory path")]
-        public void SetLogDirectoryPath(string path)
-        {
-            _logDirectoryPath = path;
-        }
-
-        /// <summary>
-        ///     Set log rolling max file size.
-        /// </summary>
-        [Global("LogMaxFileSizeMB", Description = "Set log rolling max file size in MB")]
-        public void SetLogMaxFileSizeMB(long value)
-        {
-            _logMaxFileSize = value * 1024 * 1024;
-        }
-
-        /// <summary>
-        ///     Set CSV log rolling max file size.
-        /// </summary>
-        [Global("CsvLogMaxFileSizeMB", Description = "Set CSV log (used only when remote telemetry is enabled) rolling max file size in MB")]
-        public void SetCsvLogMaxFileSizeMB(long value)
-        {
-            _csvLogMaxFileSize = value * 1024 * 1024;
-        }
-
-        /// <summary>
-        ///     Set log rolling max file count.
-        /// </summary>
-        [Global("LogMaxFileCount", Description = "Set log rolling max file count")]
-        public void SetLogMaxFileCount(int value)
-        {
-            _logMaxFileCount = value;
-        }
-        
-        /// <summary>
-        ///     Set option to pause process before exiting.
-        /// </summary>
-        [Global("Pause", Description = "Pause before exit")]
-        public void Pause(bool pause)
-        {
-            _pause = pause;
-        }
-
-        /// <summary>
-        ///     Set alternate CASaaS scenario name.
-        /// </summary>
-        [Global("Scenario", Description = "Alternate CASaaS scenario name")]
-        public void Scenario(string scenario)
-        {
-            _scenario = scenario;
-        }
-
-        /// <summary>
-        ///     Set level of sensitivity to CASaaS system resource usage. Set to ensure purging occurs offline.
-        /// </summary>
-        [Global("Sensitivity", Description = "Level of sensitivity to system resource usage")]
-        [Obsolete]
-        public void Sensitivity(Sensitivity sensitivity)
-        {
-        }
-
-        /// <summary>
-        ///     Set number of pipe connections to use per session to service.
-        /// </summary>
-        [Global("ConnectionsPerSession", Description = "Number of pipe connections to use per session to service")]
-        public void ConnectionsPerSession(uint value)
-        {
-            _connectionsPerSession = value;
-        }
-
-        /// <summary>
-        ///     Set number of seconds between each client retry.
-        /// </summary>
-        [Global("RetryIntervalSeconds", Description = "Number of seconds between each client retry to service")]
-        public void RetryIntervalSeconds(uint value)
-        {
-            _retryIntervalSeconds = value;
-        }
-
-        /// <summary>
-        ///     Set maximum number of client retries to service before giving up.
-        /// </summary>
-        [Global("RetryCount", Description = "Maximum number of client retries to service before giving up")]
-        public void RetryCount(uint value)
-        {
-            _retryCount = value;
-        }
-
-        /// <summary>
-        ///     Whether or not to enable remote telemetry.
-        /// </summary>
-        [Global("RemoteTelemetry", Description = "Enable remote telemetry")]
-        public void EnableRemoteTelemetry(bool enableRemoteTelemetry)
-        {
-            _enableRemoteTelemetry = enableRemoteTelemetry;
-        }
-
-        private static void SetThreadPoolSizes()
-        {
-            ThreadPool.GetMaxThreads(out var workerThreads, out var completionPortThreads);
-            workerThreads = Math.Max(workerThreads, Environment.ProcessorCount * 16);
-            completionPortThreads = workerThreads;
-            ThreadPool.SetMaxThreads(workerThreads, completionPortThreads);
-
-            ThreadPool.GetMinThreads(out workerThreads, out completionPortThreads);
-            workerThreads = Math.Max(workerThreads, Environment.ProcessorCount * 16);
-            completionPortThreads = workerThreads;
-            ThreadPool.SetMinThreads(workerThreads, completionPortThreads);
-        }
-
-        private static HashType GetHashTypeByNameOrDefault(string name)
-        {
-            return name?.FindHashTypeByName() ?? HashType.Vso0;
-        }
-
-        private void PauseUntilKeyboardHit()
-        {
-            if (!_pause)
-            {
-                return;
-            }
-
-            Console.WriteLine("Press a key to continue");
-            Console.ReadKey(true);
-        }
-
-        private void Initialize()
-        {
-            if (_waitForDebugger)
-            {
-                _logger.Warning("Waiting for debugger to attach. Hit any key to bypass.");
-
-                while (!Debugger.IsAttached)
-                {
-                    Thread.Sleep(TimeSpan.FromSeconds(1));
-                }
-
-                Debugger.Break();
-            }
-
-            SetThreadPoolSizes();
-
-            string logFilePath = FileLog.GetLogFilePath(_logDirectoryPath, logFileBaseName: null, dateInFileName: true, processIdInFileName: true);
-            if (_fileLog == null)
-            {
-                _fileLog = new FileLog(logFilePath, _fileLogSeverity, _logAutoFlush, _logMaxFileSize, _logMaxFileCount);
-                _logger.AddLog(_fileLog);
-            }
-
-            EnableRemoteTelemetryIfNeeded(logFilePath);
-        }
-
-        private void Validate()
-        {
-            if (_enableRemoteTelemetry && _kustoUploader == null)
-            {
-                throw new CacheException("Remote telemetry is enabled but Kusto uploader was not created");
-            }
-        }
-
-        private void EnableRemoteTelemetryIfNeeded(string logFilePath)
-        {
-            if (!_enableRemoteTelemetry)
-            {
-                return;
-            }
-
-            if (_kustoUploader == null)
-            {
-                _logger.Warning
-                    (
-                    "Remote telemetry flag is enabled but no Kusto connection string was found in environment variable '{0}'",
-                    KustoConnectionStringEnvVarName
-                    );
-                return;
-            }
-
-            _csvFileLog = new CsvFileLog
-                (
-                logFilePath: logFilePath + TmpCsvLogFileExt, 
-                schema: KustoTableSchema,
-                severity: _fileLogSeverity,
-                maxFileSize: _csvLogMaxFileSize
-                );
-
-            _csvFileLog.OnLogFileProduced += (path) =>
-            {
-                string newPath = Path.ChangeExtension(path, CsvLogFileExt);
-                File.Move(path, newPath);
-                _kustoUploader.PostFileForIngestion(newPath, _csvFileLog.Guid);
-            };
-
-            _logger.AddLog(_csvFileLog);
-            _logger.Always("Remote telemetry enabled");
-        }
-
-        private void RunFileSystemContentStoreInternal(AbsolutePath rootPath, System.Func<Context, FileSystemContentStoreInternal, Task> funcAsync)
-        {
-            Initialize();
-
-            try
-            {
-                var context = new Context(_logger);
-                Validate();
-
-                using (var store = CreateInternal(rootPath))
-                {
-                    try
-                    {
-                        var result = store.StartupAsync(context).Result;
-                        if (!result)
-                        {
-                            Trace(result, context, "Failed to start store");
-                            return;
-                        }
-
-                        funcAsync(context, store).Wait();
-                    }
-                    finally
-                    {
-                        var result = store.ShutdownAsync(context).Result;
-                        if (!result)
-                        {
-                            context.Error($"Failed to shutdown store, error=[{result.ErrorMessage}]");
-                        }
-                    }
-                }
-            }
-            catch (AggregateException exception)
-            {
-                _logger.Error(exception.InnerException?.Message);
-            }
-        }
-
-        private FileSystemContentStoreInternal CreateInternal(AbsolutePath rootPath)
-        {
-            return new FileSystemContentStoreInternal(
-                _fileSystem, SystemClock.Instance, rootPath, new ConfigurationModel(ContentStoreConfiguration.CreateWithMaxSizeQuotaMB(Constants.OneMB)));
-        }
-
-        private void RunContentStore(string cacheName, string cachePath, ServiceClientRpcConfiguration rpcConfiguration, Func<Context, IContentSession, Task> funcAsync)
-        {
-            VerifyCachePathOrNameProvided(cacheName, cachePath);
-
-            if (cacheName != null)
-            {
-                RunServiceClientContentStore(cacheName, rpcConfiguration, funcAsync);
-            }
-            else
-            {
-                RunFileSystemContentStore(new AbsolutePath(cachePath), funcAsync);
-            }
-
-            PauseUntilKeyboardHit();
-        }
-
-        private void RunFileSystemContentStore(AbsolutePath rootPath, System.Func<Context, IContentSession, Task> funcAsync)
-        {
-            System.Func<IContentStore> createFunc = () => new FileSystemContentStore(
-                _fileSystem, SystemClock.Instance, rootPath, new ConfigurationModel(ContentStoreConfiguration.CreateWithMaxSizeQuotaMB(Constants.OneMB)));
-            RunContentStore(createFunc, funcAsync);
-        }
-
-        private void RunServiceClientContentStore(string cacheName, ServiceClientRpcConfiguration rpcConfiguration, Func<Context, IContentSession, Task> funcAsync)
-        {
-            System.Func<IContentStore> createFunc = () => new ServiceClientContentStore(
-                _logger, _fileSystem, new ServiceClientContentStoreConfiguration(cacheName, rpcConfiguration, _scenario)
-                                      {
-                                          RetryCount = _retryCount,
-                                          RetryIntervalSeconds = _retryIntervalSeconds,
-                                      });
-            RunContentStore(createFunc, funcAsync);
-        }
-
-        private void RunContentStore(
-            Func<IContentStore> createStoreFunc,
-            Func<Context, IContentSession, Task> funcAsync)
-        {
-            Initialize();
-            var context = new Context(_logger);
-
-            try
-            {
-                Validate();
-
-                using (var store = createStoreFunc())
-                {
-                    try
-                    {
-                        var startupResult = store.StartupAsync(new Context(_logger)).Result;
-                        if (!startupResult.Succeeded)
-                        {
-                            Trace(startupResult, context, "Failed to start store");
-                            return;
-                        }
-
-                        var createSessionResult = store.CreateSession(new Context(_logger), "tool", ImplicitPin.None);
-                        if (!createSessionResult.Succeeded)
-                        {
-                            Trace(createSessionResult, context, "Failed to create session");
-                            return;
-                        }
-
-                        using (var session = createSessionResult.Session)
-                        {
-                            try
-                            {
-                                var sessionBoolResult = session.StartupAsync(new Context(_logger)).Result;
-                                if (!sessionBoolResult.Succeeded)
-                                {
-                                    Trace(sessionBoolResult, context, "Failed to start session");
-                                    return;
-                                }
-
-                                funcAsync(new Context(_logger), session).Wait();
-                            }
-                            finally
-                            {
-                                var sessionBoolResult = session.ShutdownAsync(new Context(_logger)).Result;
-                                if (!sessionBoolResult.Succeeded)
-                                {
-                                    _tracer.Error(context, $"Failed to shutdown session, error=[{sessionBoolResult.ErrorMessage}]");
-                                }
-                            }
-                        }
-                    }
-                    finally
-                    {
-                        var r = store.ShutdownAsync(new Context(_logger)).Result;
-                        if (!r.Succeeded)
-                        {
-                            _tracer.Error(context, $"Failed to shutdown store, error=[{r.ErrorMessage}]");
-                        }
-                    }
-                }
-            }
-            catch (Exception exception)
-            {
-                _tracer.Error(context, exception, "Unhandled exception in RunContentStore.");
-            }
-        }
-
-        private void Trace(ResultBase result, Context context, string message)
-        {
-            _tracer.Error(context, $"{message}, result=[{result}]");
-            _tracer.Debug(context, $"{result.Diagnostics}");
-        }
-
-        private void VerifyCachePathOrNameProvided(string name, string path)
-        {
-            if ((string.IsNullOrEmpty(path) && string.IsNullOrEmpty(name)) ||
-                (!string.IsNullOrEmpty(path) && !string.IsNullOrEmpty(name)))
-            {
-                throw new CacheException($"Cache {nameof(path)} or {nameof(name)} must be provided, but not both");
-            }
-        }
-
-        internal DistributedCacheServiceArguments CreateDistributedCacheServiceArguments(
-            IAbsolutePathFileCopier copier,
-            IAbsolutePathTransformer pathTransformer,
-            DistributedContentSettings dcs,
-            HostInfo host,
-            string cacheName,
-            string cacheRootPath,
-            uint grpcPort,
-            int maxSizeQuotaMB,
-            string dataRootPath,
-            CancellationToken ct,
-            int? bufferSizeForGrpcCopies = null,
-            int? gzipBarrierSizeForGrpcCopies = null)
-        {
-            var distributedCacheServiceHost = new EnvironmentVariableHost();
-
-            var localCasSettings = LocalCasSettings.Default(
-                maxSizeQuotaMB: maxSizeQuotaMB,
-                cacheRootPath: cacheRootPath,
-                cacheName: cacheName,
-                grpcPort: grpcPort,
-                grpcPortFileName: _scenario);
-            localCasSettings.PreferredCacheDrive = Path.GetPathRoot(cacheRootPath);
-            localCasSettings.ServiceSettings = new LocalCasServiceSettings(60, scenarioName: _scenario, grpcPort: grpcPort, grpcPortFileName: _scenario, bufferSizeForGrpcCopies: bufferSizeForGrpcCopies, gzipBarrierSizeForGrpcCopies: gzipBarrierSizeForGrpcCopies);
-
-            var config = new DistributedCacheServiceConfiguration(localCasSettings, dcs);
-
-            return new DistributedCacheServiceArguments(_logger, copier, pathTransformer, distributedCacheServiceHost, host, ct, dataRootPath, config, null);
-        }
-    }
-}
+// Copyright (c) Microsoft. All rights reserved.
+// Licensed under the MIT license. See LICENSE file in the project root for full license information.
+
+using System;
+using System.Diagnostics;
+using System.Diagnostics.CodeAnalysis;
+using System.Diagnostics.ContractsLight;
+using System.IO;
+using System.Threading;
+using System.Threading.Tasks;
+using BuildXL.Cache.ContentStore.Distributed.Redis.Credentials;
+using BuildXL.Cache.ContentStore.Exceptions;
+using BuildXL.Cache.ContentStore.FileSystem;
+using BuildXL.Cache.ContentStore.Hashing;
+using BuildXL.Cache.ContentStore.Interfaces.Distributed;
+using BuildXL.Cache.ContentStore.Interfaces.FileSystem;
+using BuildXL.Cache.ContentStore.Interfaces.Logging;
+using BuildXL.Cache.ContentStore.Interfaces.Results;
+using BuildXL.Cache.ContentStore.Interfaces.Sessions;
+using BuildXL.Cache.ContentStore.Interfaces.Stores;
+using BuildXL.Cache.ContentStore.Interfaces.Time;
+using BuildXL.Cache.ContentStore.Interfaces.Tracing;
+using BuildXL.Cache.ContentStore.Logging;
+using BuildXL.Cache.ContentStore.Service;
+using BuildXL.Cache.ContentStore.Sessions;
+using BuildXL.Cache.ContentStore.Stores;
+using BuildXL.Cache.ContentStore.Tracing;
+using BuildXL.Cache.Host.Configuration;
+using BuildXL.Cache.Host.Service;
+using BuildXL.Utilities.Instrumentation.Common;
+using CLAP;
+
+// ReSharper disable UnusedMember.Global
+namespace BuildXL.Cache.ContentStore.App
+{
+    /// <summary>
+    ///     Core application implementation with CLAP verbs.
+    /// </summary>
+    internal sealed partial class Application : IDisposable
+    {
+        private const string HashTypeDescription = "Content hash type (SHA1/SHA256/MD5/Vso0/DedupChunk/DedupNode)";
+
+        private const string CsvLogFileExt = ".csv";
+        private const string TmpCsvLogFileExt = ".csvtmp";
+        private const string KustoConnectionStringEnvVarName = "KustoConnectionString";
+        private const string KustoDatabase = "CloudBuildCBTest";
+        private const string KustoTable = "ContentStoreAppMessage";
+        private static readonly CsvFileLog.ColumnType[] KustoTableSchema = new[]
+        {
+            CsvFileLog.ColumnType.Timestamp,
+            CsvFileLog.ColumnType.SessionId,
+            CsvFileLog.ColumnType.Machine,
+            CsvFileLog.ColumnType.Severity,
+            CsvFileLog.ColumnType.ThreadId,
+            CsvFileLog.ColumnType.Message,
+        };
+
+        private readonly CancellationToken _cancellationToken;
+        private readonly IAbsFileSystem _fileSystem;
+        private readonly ConsoleLog _consoleLog;
+        private readonly Logger _logger;
+        private readonly Tracer _tracer;
+        private readonly KustoUploader _kustoUploader;
+        private bool _waitForDebugger;
+        private FileLog _fileLog;
+        private CsvFileLog _csvFileLog;
+        private Severity _fileLogSeverity = Severity.Diagnostic;
+        private bool _logAutoFlush;
+        private string _logDirectoryPath;
+        private long _logMaxFileSize;
+        private long _csvLogMaxFileSize = 100 * 1024 * 1024; // 100 MB
+        private int _logMaxFileCount;
+        private bool _pause;
+        private string _scenario;
+        private uint _connectionsPerSession;
+        private uint _retryIntervalSeconds;
+        private uint _retryCount;
+        private bool _enableRemoteTelemetry;
+
+
+
+        /// <summary>
+        ///     Initializes a new instance of the <see cref="Application"/> class.
+        /// </summary>
+        public Application(CancellationToken cancellationToken)
+        {
+            _cancellationToken = cancellationToken;
+            _consoleLog = new ConsoleLog(Severity.Warning);
+            _logger = new Logger(true, _consoleLog);
+            _fileSystem = new PassThroughFileSystem(_logger);
+            _tracer = new Tracer(nameof(Application));
+
+            var kustoConnectionString = Environment.GetEnvironmentVariable(KustoConnectionStringEnvVarName);
+            _kustoUploader = string.IsNullOrWhiteSpace(kustoConnectionString)
+                ? null
+                : new KustoUploader
+                    (
+                    kustoConnectionString,
+                    database: KustoDatabase,
+                    table: KustoTable,
+                    deleteFilesOnSuccess: true,
+                    checkForIngestionErrors: true,
+                    log: _consoleLog
+                    );
+        }
+
+        /// <inheritdoc />
+        [SuppressMessage("Microsoft.Usage", "CA2213:DisposableFieldsShouldBeDisposed", MessageId = "_fileLog")]
+        public void Dispose()
+        {
+            // 1. it's important to dispose _logger before log objects
+            //    because _logger.Dispose() calls Flush() on its log objects
+            // 2. it's important to dispose _csvFileLogger before _kustoUploader because
+            //    csvFileLogger.Dispose() can post one last file to be uploaded to Kusto
+            // 3. it's important to dispose _kustoUploader before _consoleLog because
+            //    _kustoUploader uses _consoleLog
+            _logger.Dispose();
+            _fileLog?.Dispose();
+            _csvFileLog?.Dispose();
+            _kustoUploader?.Dispose(); 
+            _consoleLog.Dispose();
+            _fileSystem.Dispose();
+        }
+
+        /// <summary>
+        ///     Show user help.
+        /// </summary>
+        /// <param name="help">Help string generated by CLAP.</param>
+        /// <remarks>
+        ///     This is intended to only be called by CLAP.
+        /// </remarks>
+        [Help(Aliases = "help,h,?")]
+        public void ShowHelp(string help)
+        {
+            Contract.Requires(help != null);
+            _logger.Always("ContentStore Tool");
+            _logger.Always(help);
+        }
+
+        /// <summary>
+        ///     Handle verb exception.
+        /// </summary>
+        /// <remarks>
+        ///     This is intended to only be called by CLAP.
+        /// </remarks>
+        [Error]
+        public void HandleError(ExceptionContext exceptionContext)
+        {
+            Contract.Requires(exceptionContext != null);
+            _logger.Error(exceptionContext.Exception.InnerException != null
+                ? $"{exceptionContext.Exception.Message}: {exceptionContext.Exception.InnerException.Message}"
+                : exceptionContext.Exception.Message);
+            exceptionContext.ReThrow = false;
+        }
+
+        /// <summary>
+        ///     Set option to wait for debugger to attach.
+        /// </summary>
+        [Global("WaitForDebugger", Description = "Wait for debugger to attach")]
+        public void SetWaitForDebugger(bool waitForDebugger)
+        {
+            _waitForDebugger = waitForDebugger;
+        }
+
+        /// <summary>
+        ///     Set the console log line format to short or long form.
+        /// </summary>
+        [Global("LogLongForm", Description = "Use long logging form on console")]
+        public void SetLogLongLayout(bool value)
+        {
+            foreach (var consoleLog in _logger.GetLog<ConsoleLog>())
+            {
+                consoleLog.UseShortLayout = !value;
+            }
+        }
+
+        /// <summary>
+        ///     Set the console log severity filter.
+        /// </summary>
+        [Global("LogSeverity", Description = "Set console severity filter")]
+        public void SetLogSeverity(Severity logSeverity)
+        {
+            foreach (var consoleLog in _logger.GetLog<ConsoleLog>())
+            {
+                consoleLog.CurrentSeverity = logSeverity;
+            }
+        }
+
+        /// <summary>
+        ///     Set the file log severity filter.
+        /// </summary>
+        [Global("LogFileSeverity", Description = "Set file log severity filter")]
+        public void SetLogFileSeverity(Severity severity)
+        {
+            _fileLogSeverity = severity;
+        }
+
+        /// <summary>
+        ///     Enable automatic log file flushing.
+        /// </summary>
+        [Global("LogAutoFlush", Description = "Enable automatic log file flushing")]
+        public void SetLogAutoFlush(bool logAutoFlush)
+        {
+            _logAutoFlush = logAutoFlush;
+        }
+
+        /// <summary>
+        ///     Self explanatory.
+        /// </summary>
+        [Global("LogDirectoryPath", Description = "Set log directory path")]
+        public void SetLogDirectoryPath(string path)
+        {
+            _logDirectoryPath = path;
+        }
+
+        /// <summary>
+        ///     Set log rolling max file size.
+        /// </summary>
+        [Global("LogMaxFileSizeMB", Description = "Set log rolling max file size in MB")]
+        public void SetLogMaxFileSizeMB(long value)
+        {
+            _logMaxFileSize = value * 1024 * 1024;
+        }
+
+        /// <summary>
+        ///     Set CSV log rolling max file size.
+        /// </summary>
+        [Global("CsvLogMaxFileSizeMB", Description = "Set CSV log (used only when remote telemetry is enabled) rolling max file size in MB")]
+        public void SetCsvLogMaxFileSizeMB(long value)
+        {
+            _csvLogMaxFileSize = value * 1024 * 1024;
+        }
+
+        /// <summary>
+        ///     Set log rolling max file count.
+        /// </summary>
+        [Global("LogMaxFileCount", Description = "Set log rolling max file count")]
+        public void SetLogMaxFileCount(int value)
+        {
+            _logMaxFileCount = value;
+        }
+        
+        /// <summary>
+        ///     Set option to pause process before exiting.
+        /// </summary>
+        [Global("Pause", Description = "Pause before exit")]
+        public void Pause(bool pause)
+        {
+            _pause = pause;
+        }
+
+        /// <summary>
+        ///     Set alternate CASaaS scenario name.
+        /// </summary>
+        [Global("Scenario", Description = "Alternate CASaaS scenario name")]
+        public void Scenario(string scenario)
+        {
+            _scenario = scenario;
+        }
+
+        /// <summary>
+        ///     Set level of sensitivity to CASaaS system resource usage. Set to ensure purging occurs offline.
+        /// </summary>
+        [Global("Sensitivity", Description = "Level of sensitivity to system resource usage")]
+        [Obsolete]
+        public void Sensitivity(Sensitivity sensitivity)
+        {
+        }
+
+        /// <summary>
+        ///     Set number of pipe connections to use per session to service.
+        /// </summary>
+        [Global("ConnectionsPerSession", Description = "Number of pipe connections to use per session to service")]
+        public void ConnectionsPerSession(uint value)
+        {
+            _connectionsPerSession = value;
+        }
+
+        /// <summary>
+        ///     Set number of seconds between each client retry.
+        /// </summary>
+        [Global("RetryIntervalSeconds", Description = "Number of seconds between each client retry to service")]
+        public void RetryIntervalSeconds(uint value)
+        {
+            _retryIntervalSeconds = value;
+        }
+
+        /// <summary>
+        ///     Set maximum number of client retries to service before giving up.
+        /// </summary>
+        [Global("RetryCount", Description = "Maximum number of client retries to service before giving up")]
+        public void RetryCount(uint value)
+        {
+            _retryCount = value;
+        }
+
+        /// <summary>
+        ///     Whether or not to enable remote telemetry.
+        /// </summary>
+        [Global("RemoteTelemetry", Description = "Enable remote telemetry")]
+        public void EnableRemoteTelemetry(bool enableRemoteTelemetry)
+        {
+            _enableRemoteTelemetry = enableRemoteTelemetry;
+        }
+
+        private static void SetThreadPoolSizes()
+        {
+            ThreadPool.GetMaxThreads(out var workerThreads, out var completionPortThreads);
+            workerThreads = Math.Max(workerThreads, Environment.ProcessorCount * 16);
+            completionPortThreads = workerThreads;
+            ThreadPool.SetMaxThreads(workerThreads, completionPortThreads);
+
+            ThreadPool.GetMinThreads(out workerThreads, out completionPortThreads);
+            workerThreads = Math.Max(workerThreads, Environment.ProcessorCount * 16);
+            completionPortThreads = workerThreads;
+            ThreadPool.SetMinThreads(workerThreads, completionPortThreads);
+        }
+
+        private static HashType GetHashTypeByNameOrDefault(string name)
+        {
+            return name?.FindHashTypeByName() ?? HashType.Vso0;
+        }
+
+        private void PauseUntilKeyboardHit()
+        {
+            if (!_pause)
+            {
+                return;
+            }
+
+            Console.WriteLine("Press a key to continue");
+            Console.ReadKey(true);
+        }
+
+        private void Initialize()
+        {
+            if (_waitForDebugger)
+            {
+                _logger.Warning("Waiting for debugger to attach. Hit any key to bypass.");
+
+                while (!Debugger.IsAttached)
+                {
+                    Thread.Sleep(TimeSpan.FromSeconds(1));
+                }
+
+                Debugger.Break();
+            }
+
+            SetThreadPoolSizes();
+
+            string logFilePath = FileLog.GetLogFilePath(_logDirectoryPath, logFileBaseName: null, dateInFileName: true, processIdInFileName: true);
+            if (_fileLog == null)
+            {
+                _fileLog = new FileLog(logFilePath, _fileLogSeverity, _logAutoFlush, _logMaxFileSize, _logMaxFileCount);
+                _logger.AddLog(_fileLog);
+            }
+
+            EnableRemoteTelemetryIfNeeded(logFilePath);
+        }
+
+        private void Validate()
+        {
+            if (_enableRemoteTelemetry && _kustoUploader == null)
+            {
+                throw new CacheException("Remote telemetry is enabled but Kusto uploader was not created");
+            }
+        }
+
+        private void EnableRemoteTelemetryIfNeeded(string logFilePath)
+        {
+            if (!_enableRemoteTelemetry)
+            {
+                return;
+            }
+
+            if (_kustoUploader == null)
+            {
+                _logger.Warning
+                    (
+                    "Remote telemetry flag is enabled but no Kusto connection string was found in environment variable '{0}'",
+                    KustoConnectionStringEnvVarName
+                    );
+                return;
+            }
+
+            _csvFileLog = new CsvFileLog
+                (
+                logFilePath: logFilePath + TmpCsvLogFileExt, 
+                schema: KustoTableSchema,
+                severity: _fileLogSeverity,
+                maxFileSize: _csvLogMaxFileSize
+                );
+
+            _csvFileLog.OnLogFileProduced += (path) =>
+            {
+                string newPath = Path.ChangeExtension(path, CsvLogFileExt);
+                File.Move(path, newPath);
+                _kustoUploader.PostFileForIngestion(newPath, _csvFileLog.Guid);
+            };
+
+            _logger.AddLog(_csvFileLog);
+            _logger.Always("Remote telemetry enabled");
+        }
+
+        private void RunFileSystemContentStoreInternal(AbsolutePath rootPath, System.Func<Context, FileSystemContentStoreInternal, Task> funcAsync)
+        {
+            Initialize();
+
+            try
+            {
+                var context = new Context(_logger);
+                Validate();
+
+                using (var store = CreateInternal(rootPath))
+                {
+                    try
+                    {
+                        var result = store.StartupAsync(context).Result;
+                        if (!result)
+                        {
+                            Trace(result, context, "Failed to start store");
+                            return;
+                        }
+
+                        funcAsync(context, store).Wait();
+                    }
+                    finally
+                    {
+                        var result = store.ShutdownAsync(context).Result;
+                        if (!result)
+                        {
+                            context.Error($"Failed to shutdown store, error=[{result.ErrorMessage}]");
+                        }
+                    }
+                }
+            }
+            catch (AggregateException exception)
+            {
+                _logger.Error(exception.InnerException?.Message);
+            }
+        }
+
+        private FileSystemContentStoreInternal CreateInternal(AbsolutePath rootPath)
+        {
+            return new FileSystemContentStoreInternal(
+                _fileSystem, SystemClock.Instance, rootPath, new ConfigurationModel(ContentStoreConfiguration.CreateWithMaxSizeQuotaMB(Constants.OneMB)));
+        }
+
+        private void RunContentStore(string cacheName, string cachePath, ServiceClientRpcConfiguration rpcConfiguration, Func<Context, IContentSession, Task> funcAsync)
+        {
+            VerifyCachePathOrNameProvided(cacheName, cachePath);
+
+            if (cacheName != null)
+            {
+                RunServiceClientContentStore(cacheName, rpcConfiguration, funcAsync);
+            }
+            else
+            {
+                RunFileSystemContentStore(new AbsolutePath(cachePath), funcAsync);
+            }
+
+            PauseUntilKeyboardHit();
+        }
+
+        private void RunFileSystemContentStore(AbsolutePath rootPath, System.Func<Context, IContentSession, Task> funcAsync)
+        {
+            System.Func<IContentStore> createFunc = () => new FileSystemContentStore(
+                _fileSystem, SystemClock.Instance, rootPath, new ConfigurationModel(ContentStoreConfiguration.CreateWithMaxSizeQuotaMB(Constants.OneMB)));
+            RunContentStore(createFunc, funcAsync);
+        }
+
+        private void RunServiceClientContentStore(string cacheName, ServiceClientRpcConfiguration rpcConfiguration, Func<Context, IContentSession, Task> funcAsync)
+        {
+            System.Func<IContentStore> createFunc = () => new ServiceClientContentStore(
+                _logger, _fileSystem, new ServiceClientContentStoreConfiguration(cacheName, rpcConfiguration, _scenario)
+                                      {
+                                          RetryCount = _retryCount,
+                                          RetryIntervalSeconds = _retryIntervalSeconds,
+                                      });
+            RunContentStore(createFunc, funcAsync);
+        }
+
+        private void RunContentStore(
+            Func<IContentStore> createStoreFunc,
+            Func<Context, IContentSession, Task> funcAsync)
+        {
+            Initialize();
+            var context = new Context(_logger);
+
+            try
+            {
+                Validate();
+
+                using (var store = createStoreFunc())
+                {
+                    try
+                    {
+                        var startupResult = store.StartupAsync(new Context(_logger)).Result;
+                        if (!startupResult.Succeeded)
+                        {
+                            Trace(startupResult, context, "Failed to start store");
+                            return;
+                        }
+
+                        var createSessionResult = store.CreateSession(new Context(_logger), "tool", ImplicitPin.None);
+                        if (!createSessionResult.Succeeded)
+                        {
+                            Trace(createSessionResult, context, "Failed to create session");
+                            return;
+                        }
+
+                        using (var session = createSessionResult.Session)
+                        {
+                            try
+                            {
+                                var sessionBoolResult = session.StartupAsync(new Context(_logger)).Result;
+                                if (!sessionBoolResult.Succeeded)
+                                {
+                                    Trace(sessionBoolResult, context, "Failed to start session");
+                                    return;
+                                }
+
+                                funcAsync(new Context(_logger), session).Wait();
+                            }
+                            finally
+                            {
+                                var sessionBoolResult = session.ShutdownAsync(new Context(_logger)).Result;
+                                if (!sessionBoolResult.Succeeded)
+                                {
+                                    _tracer.Error(context, $"Failed to shutdown session, error=[{sessionBoolResult.ErrorMessage}]");
+                                }
+                            }
+                        }
+                    }
+                    finally
+                    {
+                        var r = store.ShutdownAsync(new Context(_logger)).Result;
+                        if (!r.Succeeded)
+                        {
+                            _tracer.Error(context, $"Failed to shutdown store, error=[{r.ErrorMessage}]");
+                        }
+                    }
+                }
+            }
+            catch (Exception exception)
+            {
+                _tracer.Error(context, exception, "Unhandled exception in RunContentStore.");
+            }
+        }
+
+        private void Trace(ResultBase result, Context context, string message)
+        {
+            _tracer.Error(context, $"{message}, result=[{result}]");
+            _tracer.Debug(context, $"{result.Diagnostics}");
+        }
+
+        private void VerifyCachePathOrNameProvided(string name, string path)
+        {
+            if ((string.IsNullOrEmpty(path) && string.IsNullOrEmpty(name)) ||
+                (!string.IsNullOrEmpty(path) && !string.IsNullOrEmpty(name)))
+            {
+                throw new CacheException($"Cache {nameof(path)} or {nameof(name)} must be provided, but not both");
+            }
+        }
+
+        internal DistributedCacheServiceArguments CreateDistributedCacheServiceArguments(
+            IAbsolutePathFileCopier copier,
+            IAbsolutePathTransformer pathTransformer,
+            DistributedContentSettings dcs,
+            HostInfo host,
+            string cacheName,
+            string cacheRootPath,
+            uint grpcPort,
+            int maxSizeQuotaMB,
+            string dataRootPath,
+            CancellationToken ct,
+            int? bufferSizeForGrpcCopies = null,
+            int? gzipBarrierSizeForGrpcCopies = null)
+        {
+            var distributedCacheServiceHost = new EnvironmentVariableHost();
+
+            var localCasSettings = LocalCasSettings.Default(
+                maxSizeQuotaMB: maxSizeQuotaMB,
+                cacheRootPath: cacheRootPath,
+                cacheName: cacheName,
+                grpcPort: grpcPort,
+                grpcPortFileName: _scenario);
+            localCasSettings.PreferredCacheDrive = Path.GetPathRoot(cacheRootPath);
+            localCasSettings.ServiceSettings = new LocalCasServiceSettings(60, scenarioName: _scenario, grpcPort: grpcPort, grpcPortFileName: _scenario, bufferSizeForGrpcCopies: bufferSizeForGrpcCopies, gzipBarrierSizeForGrpcCopies: gzipBarrierSizeForGrpcCopies);
+
+            var config = new DistributedCacheServiceConfiguration(localCasSettings, dcs);
+
+            return new DistributedCacheServiceArguments(_logger, copier, pathTransformer, distributedCacheServiceHost, host, ct, dataRootPath, config, null);
+        }
+    }
+}