﻿// Copyright (c) Microsoft. All rights reserved.
// Licensed under the MIT license. See LICENSE file in the project root for full license information.

using System;
using System.Collections.Generic;
using System.Collections.ObjectModel;
using System.Linq;
using System.Runtime.Serialization;
using System.Text.RegularExpressions;
using Newtonsoft.Json;

namespace BuildXL.Cache.Host.Configuration
{
    /// <summary>
    /// Feature flag settings for an L2 Content Cache.
    /// </summary>
    [DataContract]
    public class DistributedContentSettings
    {
        private const int DefaultMaxConcurrentCopyOperations = 512;

        internal static readonly int[] DefaultRetryIntervalForCopiesMs = 
            new int[]
            {
                // retry the first 2 times quickly.
                20,
                200,

                // then back-off exponentially.
                1000,
                5000,
                10000,
                30000,

                // Borrowed from Empirical CacheV2 determined to be appropriate for general remote server restarts.
                60000,
                120000,
            };

        [JsonConstructor]
        private DistributedContentSettings()
        {
        }

        public static DistributedContentSettings CreateDisabled()
        {
            return new DistributedContentSettings
            {
                IsDistributedContentEnabled = false,
                ConnectionSecretNameMap = new Dictionary<string, string>()
            };
        }

        public static DistributedContentSettings CreateEnabled(IDictionary<string, string> connectionSecretNameMap, bool isGrpcCopierEnabled = false)
        {
            return new DistributedContentSettings(connectionSecretNameMap)
            {
                IsDistributedContentEnabled = true,
                IsGrpcCopierEnabled = isGrpcCopierEnabled
            };
        }

        public static DistributedContentSettings CreateForCloudBuildCacheCacheFactory(DistributedContentSettings distributedSettings)
        {
            return new DistributedContentSettings
            {
                IsBandwidthCheckEnabled = distributedSettings.IsBandwidthCheckEnabled,
                IsDistributedEvictionEnabled = distributedSettings.IsDistributedEvictionEnabled,
                AlternateDriveMap =
                    distributedSettings.GetAutopilotAlternateDriveMap().ToDictionary(kvp => kvp.Key, kvp => kvp.Value)
            };
        }

        private DistributedContentSettings(IDictionary<string, string> connectionSecretNameMap)
        {
            ConnectionSecretNameMap = connectionSecretNameMap;
        }

        /// <summary>
        /// Feature flag to turn on distributed content tracking (L2/datacenter cache).
        /// </summary>
        [DataMember]
        public bool IsDistributedContentEnabled { get; set; }

        /// <summary>
        /// Configurable Keyspace Prefixes
        /// </summary>
        [DataMember]
        public string KeySpacePrefix { get; set; } = "CBPrefix";

        /// <summary>
        /// Bump content expiry times when adding replicas
        /// </summary>
        [DataMember]
        public int ContentHashBumpTimeMinutes { get; set; } = 2880;

        private int _redisMemoizationExpiryTimeMinutes;

        /// <summary>
        /// TTL to be set in Redis for memoization entries.
        /// </summary>
        [DataMember]
        public int RedisMemoizationExpiryTimeMinutes {
            get => _redisMemoizationExpiryTimeMinutes == 0 ? ContentHashBumpTimeMinutes : _redisMemoizationExpiryTimeMinutes;
            set => _redisMemoizationExpiryTimeMinutes = value;
        }

        /// <summary>
        /// The map of environment to connection secrets
        /// </summary>
        [DataMember]
        private IDictionary<string, string> ConnectionSecretNameMap { get; set; }

        /// <summary>
        /// The map of environment to connection secret pairs (one for content locations and one for machine ids)
        /// </summary>
        /// <remarks>Internal for access by config validation rules</remarks>
        [DataMember]
        public IDictionary<string, RedisContentSecretNames> ConnectionSecretNamesMap { get; set; }

        /// <summary>
        /// The map of drive paths to alternate paths to access them
        /// </summary>
        [DataMember]
        private IDictionary<string, string> AlternateDriveMap { get; set; }

        [DataMember]
        public string ContentAvailabilityGuarantee { get; set; }

        [DataMember]
        public int RedisBatchPageSize { get; set; } = 500;

        [DataMember]
        public int? RedisConnectionErrorLimit { get; set; }

        // TODO: file a work item to remove the flag!
        [DataMember]
        public bool CheckLocalFiles { get; set; } = false;

        [DataMember]
        public int MaxShutdownDurationInMinutes { get; set; } = 30;

        /// <summary>
        /// If true, then content store will start a self-check to validate that the content in cache is valid at startup.
        /// </summary>
        [DataMember]
        public bool StartSelfCheckAtStartup { get; set; } = false;

        /// <summary>
        /// An interval between self checks performed by a content store to make sure that all the data on disk matches it's hashes.
        /// </summary>
        [DataMember]
        public int SelfCheckFrequencyInMinutes { get; set; } = (int)TimeSpan.FromDays(1).TotalMinutes;

        [DataMember]
        public int? SelfCheckProgressReportingIntervalInMinutes { get; set; }

        [DataMember]
        public int? SelfCheckDelayInMilliseconds { get; set; }

        [DataMember]
        public int? SelfCheckDefaultHddDelayInMilliseconds { get; set; }

        /// <summary>
        /// An epoch used for reseting self check of a content directory.
        /// </summary>
        [DataMember]
        public string SelfCheckEpoch { get; set; } = "E0";

        /// <summary>
        /// Whether to use native (unmanaged) file enumeration or not.
        /// </summary>
        [DataMember]
        public bool UseNativeBlobEnumeration { get; set; } = false;

        [DataMember]
        public bool IsRepairHandlingEnabled { get; set; } = false;

        [DataMember]
        public bool IsTouchEnabled { get; set; } = false;

        [DataMember]
        public bool UseMdmCounters { get; set; } = true;

        /// <summary>
        /// The TTL of blobs in Redis. Setting to 0 will disable blobs.
        /// </summary>
        [DataMember]
        public int BlobExpiryTimeMinutes { get; set; } = 0;

        /// <summary>
        /// TMax size of blobs in Redis. Setting to 0 will disable blobs.
        /// </summary>
        [DataMember]
        public long MaxBlobSize { get; set; } = 1024 * 4;

        /// <summary>
        /// Max capacity that blobs can occupy in Redis. Setting to 0 will disable blobs.
        /// </summary>
        [DataMember]
        public long MaxBlobCapacity { get; set; } = 1024 * 1024 * 1024;

        /// <summary>
        /// Amount of entries to compute evictability metric for in a single pass. The larger this is, the faster the
        /// candidate pool fills up, but also the slower it is to produce a candidate. Helps control how fast we need
        /// to produce candidates.
        /// </summary>
        [DataMember]
        public int EvictionWindowSize { get; set; } = 500;

        /// <summary>
        /// Amount of entries to compute evictability metric for before determining eviction order. The larger this is,
        /// the slower and more resources eviction takes, but also the more accurate it becomes.
        /// </summary>
        /// <remarks>
        /// Two pools are kept in memory at the same time, so we effectively keep double the amount of data in memory.
        /// </remarks>
        [DataMember]
        public int EvictionPoolSize { get; set; } = 5000;

        /// <summary>
        /// A candidate must have an age older than this amount, or else it won't be evicted.
        /// </summary>
        [DataMember]
        public TimeSpan EvictionMinAge { get; set; } = TimeSpan.Zero;

        /// <summary>
        /// After the first raided redis instance completes, the second instance is given a window of time to complete before the retries are cancelled.
        /// Default to always wait for both instances to complete.
        /// </summary>
        public TimeSpan? RetryWindow { get; set; } = null;

        /// <summary>
        /// Fraction of the pool considered trusted to be in the accurate order.
        /// </summary>
        [DataMember]
        public float EvictionRemovalFraction { get; set; } = 0.015355f;

        private int[] _retryIntervalForCopiesMs =
            new int[]
            {
                // retry the first 2 times quickly.
                20,
                200,

                // then back-off exponentially.
                1000,
                5000,
                10000,
                30000,

                // Borrowed from Empirical CacheV2 determined to be appropriate for general remote server restarts.
                60000,
                120000,
            };

        /// <summary>
        /// Delays for retries for file copies
        /// </summary>
        [DataMember]
        public int[] RetryIntervalForCopiesMs
        {
            get => _retryIntervalForCopiesMs ?? DefaultRetryIntervalForCopiesMs;
            set => _retryIntervalForCopiesMs = value;
        }

        public IReadOnlyList<TimeSpan> RetryIntervalForCopies => RetryIntervalForCopiesMs.Select(ms => TimeSpan.FromMilliseconds(ms)).ToList();

        /// <summary>
        /// Controls the maximum total number of copy retry attempts
        /// </summary>
        public int MaxRetryCount { get; set; } = 32;
        #region Grpc Copier
        /// <summary>
        /// Use GRPC for file copies between CASaaS.
        /// </summary>
        [DataMember]
        public bool IsGrpcCopierEnabled { get; set; } = false;

        /// <summary>
        /// Whether or not GZip is enabled for GRPC copies.
        /// </summary>
        [DataMember]
        public bool UseCompressionForCopies { get; set; } = false;

        /// <summary>
        /// Upper bound on number of cached GRPC clients.
        /// </summary>
        [DataMember]
        public int MaxGrpcClientCount { get; set; } = DefaultMaxConcurrentCopyOperations;

        /// <summary>
        /// Maximum cached age for GRPC clients.
        /// </summary>
        [DataMember]
        public int MaxGrpcClientAgeMinutes { get; set; } = 55;

        /// <summary>
        /// Time between GRPC cache cleanups.
        /// </summary>
        [DataMember]
        public int GrpcClientCleanupDelayMinutes { get; set; } = 17;
        #endregion

        #region Distributed Eviction
        [DataMember]
        public bool IsDistributedEvictionEnabled { get; set; } = false;

        [DataMember]
        public int? ReplicaCreditInMinutes { get; set; } = 180;

        [DataMember]
        public int? MinReplicaCountToSafeEvict { get; set; }

        [DataMember]
        public int? MinReplicaCountToImmediateEvict { get; set; }
        #endregion

        #region Bandwidth Check
        [DataMember]
        public bool IsBandwidthCheckEnabled { get; set; } = true;

        [DataMember]
        public double? MinimumSpeedInMbPerSec { get; set; } = null;

        [DataMember]
        public int BandwidthCheckIntervalSeconds { get; set; } = 60;

        [DataMember]
        public double MaxBandwidthLimit { get; set; } = double.MaxValue;

        [DataMember]
        public double BandwidthLimitMultiplier { get; set; } = 1;

        [DataMember]
        public int HistoricalBandwidthRecordsStored { get; set; } = 64;
        #endregion

        #region Pin Better
        [DataMember]
        public bool IsPinBetterEnabled { get; set; } = false;

        [DataMember]
        public double? PinRisk { get; set; }

        [DataMember]
        public double? MachineRisk { get; set; }

        [DataMember]
        public double? FileRisk { get; set; }

        [DataMember]
        public int? MaxIOOperations { get; set; }
        #endregion

        #region Pin Caching
        [DataMember]
        public bool IsPinCachingEnabled { get; set; } = false;

        /// <summary>
        /// Gets or sets the starting retention time for content hash entries in the pin cache.
        /// </summary>
        [DataMember]
        public int? PinCacheReplicaCreditRetentionMinutes { get; set; }

        /// <summary>
        /// Gets or sets the decay applied for replicas to <see cref="PinCacheReplicaCreditRetentionMinutes"/>. Must be between 0 and 0.9.
        /// For each replica 1...n, with decay d, the additional retention is depreciated by d^n (i.e. only  <see cref="PinCacheReplicaCreditRetentionMinutes"/> * d^n is added to the total retention
        /// based on the replica).
        /// </summary>
        [DataMember]
        public double? PinCacheReplicaCreditRetentionDecay { get; set; }
        #endregion

        #region Local Location Store

        #region Distributed Central Storage

        [DataMember]
        public bool UseDistributedCentralStorage { get; set; } = false;

        [DataMember]
        public int MaxCentralStorageRetentionGb { get; set; } = 25;

        [DataMember]
        public int CentralStoragePropagationDelaySeconds { get; set; } = 5;

        [DataMember]
        public int CentralStoragePropagationIterations { get; set; } = 3;

        [DataMember]
        public int CentralStorageMaxSimultaneousCopies { get; set; } = 10;

        #endregion

        [DataMember]
        public bool IsMasterEligible { get; set; } = false;

        [DataMember]
        public bool IsRedisGarbageCollectionEnabled { get; set; } = false;

        /// <summary>
        /// Disabling reconciliation is an unsafe option that can cause builds to fail because the machine's state can be off compared to the LLS's state.
        /// Please do not set this property for long period of time. 
        /// </summary>
        [DataMember]
        public bool Unsafe_DisableReconciliation { get; set; } = false;

        [DataMember]
        public int ReconciliationCycleFrequencyMinutes { get; set; } = 30;

        [DataMember]
        public int ReconciliationMaxCycleSize { get; set; } = 100000;

        [DataMember]
        public bool IsContentLocationDatabaseEnabled { get; set; } = false;

        [DataMember]
        public bool StoreClusterStateInDatabase { get; set; } = true;

        [DataMember]
        public bool IsMachineReputationEnabled { get; set; } = true;

        [DataMember]
        public bool? UseIncrementalCheckpointing { get; set; }

        [DataMember]
        public int? IncrementalCheckpointDegreeOfParallelism { get; set; }

        [DataMember]
        public int? ContentLocationDatabaseGcIntervalMinutes { get; set; }

        [DataMember]
        public int? ContentLocationDatabaseEntryTimeToLiveMinutes { get; set; }

        [DataMember]
        public bool? ContentLocationDatabaseCacheEnabled { get; set; }

        [DataMember]
        public int? ContentLocationDatabaseFlushDegreeOfParallelism { get; set; }

        [DataMember]
        public int? ContentLocationDatabaseFlushTransactionSize { get; set; }

        [DataMember]
        public bool? ContentLocationDatabaseFlushSingleTransaction { get; set; }

        [DataMember]
        public double? ContentLocationDatabaseFlushPreservePercentInMemory { get; set; }

        [DataMember]
        public int? ContentLocationDatabaseCacheMaximumUpdatesPerFlush { get; set; }

        [DataMember]
        public TimeSpan? ContentLocationDatabaseCacheFlushingMaximumInterval { get; set; }

        [DataMember]
        public int? FullRangeCompactionIntervalMinutes { get; set; }

        // Key Vault Settings
        [DataMember]
        public string KeyVaultSettingsString { get; set; }

        [DataMember]
        public int SecretsRetrievalRetryCount { get; set; } = 5;

        [DataMember]
        public int SecretsRetrievalMinBackoffSeconds { get; set; } = 10;

        [DataMember]
        public int SecretsRetrievalMaxBackoffSeconds { get; set; } = 60;

        [DataMember]
        public int SecretsRetrievalDeltaBackoffSeconds { get; set; } = 10;

        [DataMember]
        public string EventHubSecretName { get; set; }

        [DataMember]
        public int? MaxEventProcessingConcurrency { get; set; }

        [DataMember]
        public int? EventBatchSize { get; set; }

        [DataMember]
        public int? EventProcessingMaxQueueSize { get; set; }

        [DataMember]
        public string[] AzureStorageSecretNames { get; set; }

        [DataMember]
        public string AzureStorageSecretName { get; set; }

        [DataMember]
        public bool AzureBlobStorageUseSasTokens { get; set; } = false;

        [DataMember]
        public string EventHubEpoch { get; set; } = ".LLS_V1.2";

        [DataMember]
        public string GlobalRedisSecretName { get; set; }

        [DataMember]
        public string SecondaryGlobalRedisSecretName { get; set; }

        [DataMember]
        public bool? MirrorClusterState { get; set; }

        [DataMember]
        public double? HeartbeatIntervalMinutes { get; set; }

        [DataMember]
        public double? CreateCheckpointIntervalMinutes { get; set; }

        [DataMember]
        public double? RestoreCheckpointIntervalMinutes { get; set; }

        [DataMember]
        public int? SafeToLazilyUpdateMachineCountThreshold { get; set; }

        [DataMember]
        public int? CentralStorageOperationTimeoutInMinutes { get; set; }

        /// <summary>
        /// Valid values: LocalLocationStore, Redis, Both (see ContentStore.Distributed.ContentLocationMode)
        /// </summary>
        [DataMember]
        public string ContentLocationReadMode { get; set; }

        /// <summary>
        /// Valid values: LocalLocationStore, Redis, Both (see ContentStore.Distributed.ContentLocationMode)
        /// </summary>
        [DataMember]
        public string ContentLocationWriteMode { get; set; }

        [DataMember]
        public int? LocationEntryExpiryMinutes { get; set; }

        [DataMember]
        public int? RestoreCheckpointAgeThresholdMinutes { get; set; }

        [DataMember]
<<<<<<< HEAD
        public int? TouchFrequencyMinutes { get; set; }

        [DataMember]
        public bool CleanRandomFilesAtRoot { get; set; } = false;
=======
        public int? MachineExpiryMinutes { get; set; }
>>>>>>> 9f9384d3

        [DataMember]
        public bool CleanRandomFilesAtRoot { get; set; } = false;

        // Files smaller than this will use the untrusted hash
        [DataMember]
        public int TrustedHashFileSizeBoundary = 100000;

        [DataMember]
        public long ParallelHashingFileSizeBoundary { get; set; } = -1;

        [DataMember]
        public long CacheFileExistenceTimeoutInCopySec { get; set; } = -1;

        [DataMember]
        public long CacheFileExistenceSizeBytes { get; set; } = -1;


        [DataMember]
        public bool UseRedundantPutFileShortcut { get; set; } = false;

        [DataMember]
        public int MaxConcurrentCopyOperations { get; set; } = DefaultMaxConcurrentCopyOperations;

        [DataMember]
        public int MaxConcurrentProactiveCopyOperations { get; set; } = DefaultMaxConcurrentCopyOperations;

        /// <summary>
        /// Gets or sets whether to override Unix file access modes.
        /// </summary>
        [DataMember]
        public bool OverrideUnixFileAccessMode { get; set; } = false;

        [DataMember]
        public bool TraceFileSystemContentStoreDiagnosticMessages { get; set; } = false;

        [DataMember]
        public bool UseFastHibernationPin { get; set; } = false;

        /// <summary>
        /// Valid values: Disabled, InsideRing, OutsideRing, Both (See ProactiveCopyMode enum)
        /// </summary>
        [DataMember]
        public string ProactiveCopyMode { get; set; } = "Disabled";

        [DataMember]
        public bool PushProactiveCopies { get; set; } = false;

        [DataMember]
        public bool ProactiveCopyOnPin { get; set; } = false;

        [DataMember]
        public int ProactiveCopyLocationsThreshold { get; set; } = 1;

        [DataMember]
        public int MaximumConcurrentPutFileOperations { get; set; } = 512;

        [DataMember]
        public bool EnableMetadataStore { get; set; } = false;

        [DataMember]
        public int MaximumNumberOfMetadataEntriesToStore { get; set; } = 500_000;

        [DataMember]
        public bool UseRedisMetadataStore{ get; set; } = false;

        [DataMember]
        public int TimeoutForProactiveCopiesMinutes { get; set; } = 15;

        #endregion

        /// <summary>
        /// Gets the secret name to connect to Redis for a particular CloudBuild stamp.
        /// </summary>
        /// <param name="stampId">The ID of the stamp.</param>
        /// <returns>The secret name in the AP secret store.</returns>
        public RedisContentSecretNames GetRedisConnectionSecretNames(string stampId)
        {
            if (!IsDistributedContentEnabled)
            {
                return null;
            }

            if (ConnectionSecretNamesMap != null)
            {
                return ConnectionSecretNamesMap.Single(kvp => Regex.IsMatch(stampId, kvp.Key, RegexOptions.IgnoreCase))
                    .Value;
            }

            return new RedisContentSecretNames(
                ConnectionSecretNameMap.Single(kvp => Regex.IsMatch(stampId, kvp.Key, RegexOptions.IgnoreCase)).Value);
        }

        public IReadOnlyDictionary<string, string> GetAutopilotAlternateDriveMap()
        {
            if (AlternateDriveMap != null)
            {
                return new ReadOnlyDictionary<string, string>(AlternateDriveMap);
            }
            else
            {
                return new Dictionary<string, string>();
            }
        }
    }
}
<|MERGE_RESOLUTION|>--- conflicted
+++ resolved
@@ -540,14 +540,13 @@
         public int? RestoreCheckpointAgeThresholdMinutes { get; set; }
 
         [DataMember]
-<<<<<<< HEAD
         public int? TouchFrequencyMinutes { get; set; }
 
         [DataMember]
         public bool CleanRandomFilesAtRoot { get; set; } = false;
-=======
+
+        [DataMember]
         public int? MachineExpiryMinutes { get; set; }
->>>>>>> 9f9384d3
 
         [DataMember]
         public bool CleanRandomFilesAtRoot { get; set; } = false;
@@ -653,4 +652,4 @@
             }
         }
     }
-}
+}