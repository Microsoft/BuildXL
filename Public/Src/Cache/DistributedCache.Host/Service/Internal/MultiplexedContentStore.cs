--- conflicted
+++ resolved
@@ -1,379 +1,376 @@
-﻿// Copyright (c) Microsoft. All rights reserved.
-// Licensed under the MIT license. See LICENSE file in the project root for full license information.
-
-using System;
-using System.Collections.Generic;
-using System.Diagnostics.ContractsLight;
-using System.Linq;
-using System.Text;
-using System.Threading.Tasks;
-using BuildXL.Cache.ContentStore.Extensions;
-using BuildXL.Cache.ContentStore.Hashing;
-using BuildXL.Cache.ContentStore.Interfaces.Results;
-using BuildXL.Cache.ContentStore.Interfaces.Sessions;
-using BuildXL.Cache.ContentStore.Interfaces.Stores;
-using BuildXL.Cache.ContentStore.Interfaces.Tracing;
-using BuildXL.Cache.ContentStore.Stores;
-using BuildXL.Cache.ContentStore.Tracing;
-using BuildXL.Cache.ContentStore.Tracing.Internal;
-using BuildXL.Cache.ContentStore.UtilitiesCore;
-
-namespace BuildXL.Cache.Host.Service.Internal
-{
-    // TODO: move it to the library?
-    public class MultiplexedContentStore : IContentStore, IRepairStore, IStreamStore
-    {
-        private readonly Dictionary<string, IContentStore> _drivesWithContentStore;
-        private readonly string _preferredCacheDrive;
-
-        /// <summary>
-        /// Execution tracer for the session.
-        /// </summary>
-        protected readonly ContentSessionTracer SessionTracer = new ContentSessionTracer(nameof(MultiplexedContentStore));
-
-        /// <summary>
-        ///     Execution tracer.
-        /// </summary>
-        protected readonly ContentStoreTracer Tracer = new ContentStoreTracer(nameof(MultiplexedContentStore));
-
-        private bool _disposed;
-
-        public MultiplexedContentStore(Dictionary<string, IContentStore> drivesWithContentStore, string preferredCacheDrive)
-        {
-            Contract.Requires(!string.IsNullOrEmpty(preferredCacheDrive), "preferredCacheDrive should not be null or empty.");
-            Contract.Requires(drivesWithContentStore?.Count > 0, "drivesWithContentStore should not be null or empty.");
-            Contract.Requires(drivesWithContentStore.ContainsKey(preferredCacheDrive), $"drivesWithContentStore should contain '{preferredCacheDrive}'.");
-
-            _drivesWithContentStore = drivesWithContentStore;
-            _preferredCacheDrive = preferredCacheDrive;
-        }
-
-        /// <inheritdoc />
-        public Task<BoolResult> StartupAsync(Context context)
-        {
-            return StartupCall<ContentStoreTracer>.RunAsync(Tracer, context, async () =>
-            {
-                StartupStarted = true;
-                var finalResult = BoolResult.Success;
-
-                var stores = _drivesWithContentStore.Values.ToArray();
-                for (var i = 0; i < stores.Length; i++)
-                {
-                    var startupResult = await stores[i].StartupAsync(context).ConfigureAwait(false);
-
-                    if (!startupResult.Succeeded)
-                    {
-                        finalResult = startupResult;
-                        for (var j = 0; j < i; j++)
-                        {
-                            var shutdownResult = await stores[j].ShutdownAsync(context).ConfigureAwait(false);
-                            if (!shutdownResult.Succeeded)
-                            {
-                                finalResult = new BoolResult(finalResult, shutdownResult.ErrorMessage);
-                            }
-                        }
-                    }
-                }
-
-                StartupCompleted = true;
-                return finalResult;
-            });
-        }
-
-        /// <inheritdoc />
-        public bool StartupCompleted { get; private set; }
-
-        /// <inheritdoc />
-        public bool StartupStarted { get; private set; }
-
-        /// <inheritdoc />
-        public Task<BoolResult> ShutdownAsync(Context context)
-        {
-            return ShutdownCall<ContentStoreTracer>.RunAsync(Tracer, context, async () =>
-            {
-                ShutdownStarted = true;
-                var finalResult = BoolResult.Success;
-
-                foreach (var store in _drivesWithContentStore.Values)
-                {
-                    if (store.StartupCompleted && !store.ShutdownCompleted)
-                    {
-                        // Shutdown is available only when the store started up successfully and wasn't shut down yet.
-                        var result = await store.ShutdownAsync(context).ConfigureAwait(false);
-                        if (!result)
-                        {
-                            finalResult = new BoolResult(finalResult, result.ErrorMessage);
-                        }
-                    }
-                }
-
-                ShutdownCompleted = true;
-                return finalResult;
-            });
-
-        }
-
-        /// <inheritdoc />
-        public bool ShutdownCompleted { get; private set; }
-
-        /// <inheritdoc />
-        public bool ShutdownStarted { get; private set; }
-
-        /// <inheritdoc />
-        public void Dispose()
-        {
-            if (!_disposed)
-            {
-                Dispose(true);
-                _disposed = true;
-            }
-        }
-
-        /// <summary>
-        ///     Protected implementation of Dispose pattern.
-        /// </summary>
-        protected virtual void Dispose(bool disposing)
-        {
-            if (disposing)
-            {
-                foreach (IContentStore store in _drivesWithContentStore.Values)
-                {
-                    store.Dispose();
-                }
-            }
-        }
-
-        /// <nodoc />
-        public CreateSessionResult<IReadOnlyContentSession> CreateReadOnlySession(Context context, string name, ImplicitPin implicitPin)
-        {
-            return CreateReadOnlySessionCall.Run(Tracer, new OperationContext(context), name, () =>
-            {
-                var sessions = new Dictionary<string, IReadOnlyContentSession>(StringComparer.OrdinalIgnoreCase);
-                foreach (KeyValuePair<string, IContentStore> entry in _drivesWithContentStore)
-                {
-                    var result = entry.Value.CreateReadOnlySession(context, name, implicitPin);
-                    if (!result.Succeeded)
-                    {
-                        foreach (var session in sessions.Values)
-                        {
-                            session.Dispose();
-                        }
-
-                        return new CreateSessionResult<IReadOnlyContentSession>(result);
-                    }
-                    sessions.Add(entry.Key, result.Session);
-                }
-
-                var multiCacheSession = new MultiplexedReadOnlyContentSession(SessionTracer, sessions, name, _preferredCacheDrive);
-                return new CreateSessionResult<IReadOnlyContentSession>(multiCacheSession);
-            });
-        }
-
-        /// <nodoc />
-        public CreateSessionResult<IContentSession> CreateSession(Context context, string name, ImplicitPin implicitPin)
-        {
-            return CreateSessionCall.Run(Tracer, new OperationContext(context), name, () =>
-            {
-                var sessions = new Dictionary<string, IReadOnlyContentSession>(StringComparer.OrdinalIgnoreCase);
-                foreach (KeyValuePair<string, IContentStore> entry in _drivesWithContentStore)
-                {
-                    var result = entry.Value.CreateSession(context, name, implicitPin);
-                    if (!result.Succeeded)
-                    {
-                        foreach (var session in sessions.Values)
-                        {
-                            session.Dispose();
-                        }
-
-                        return new CreateSessionResult<IContentSession>(result);
-                    }
-                    sessions.Add(entry.Key, result.Session);
-                }
-
-                var multiCacheSession = new MultiplexedContentSession(SessionTracer, sessions, name, _preferredCacheDrive);
-                return new CreateSessionResult<IContentSession>(multiCacheSession);
-            });
-        }
-
-        /// <inheritdoc />
-        public Task<GetStatsResult> GetStatsAsync(Context context)
-        {
-            return GetStatsCall<ContentStoreTracer>.RunAsync(
-               Tracer,
-               new OperationContext(context),
-               async () =>
-               {
-                   CounterSet aggregatedCounters = new CounterSet();
-                   aggregatedCounters.Merge(SessionTracer.GetCounters(), $"{nameof(MultiplexedContentStore)}.");
-
-                   foreach (var kvp in _drivesWithContentStore)
-                   {
-                       var stats = await kvp.Value.GetStatsAsync(context);
-                       if (stats.Succeeded)
-                       {
-                           aggregatedCounters.Merge(stats.CounterSet, $"{kvp.Value.GetType().Name}.{kvp.Key}.");
-                       }
-                   }
-
-                   return new GetStatsResult(aggregatedCounters);
-               });
-        }
-
-        /// <inheritdoc />
-        public Task<StructResult<long>> RemoveFromTrackerAsync(Context context)
-        {
-            return RemoveFromTrackerCall<ContentStoreTracer>.RunAsync(Tracer, new OperationContext(context), async () =>
-            {
-                var removeTaskByStore = new Dictionary<string, Task<StructResult<long>>>();
-
-                foreach (var kvp in _drivesWithContentStore)
-                {
-                    if (kvp.Value is IRepairStore store)
-                    {
-                        removeTaskByStore.Add(kvp.Key, store.RemoveFromTrackerAsync(context));
-                    }
-                }
-
-                await Task.WhenAll(removeTaskByStore.Values);
-
-                var sb = new StringBuilder();
-                long filesTrimmed = 0;
-                foreach (var kvp in removeTaskByStore)
-                {
-                    var removeFromTrackerResult = await kvp.Value;
-                    if (removeFromTrackerResult.Succeeded)
-                    {
-                        filesTrimmed += removeFromTrackerResult.Data;
-                    }
-                    else
-                    {
-                        sb.Concat($"{kvp.Key} repair handling failed, error=[{removeFromTrackerResult}]", "; ");
-                    }
-                }
-
-                if (sb.Length > 0)
-                {
-                    return new StructResult<long>(sb.ToString());
-                }
-                else
-                {
-                    return new StructResult<long>(filesTrimmed);
-                }
-            });
-        }
-
-        public async Task<OpenStreamResult> StreamContentAsync(Context context, ContentHash contentHash)
-        {
-            OpenStreamResult openStreamResult = null;
-
-            // Check primary content store
-            var preferredCacheStore = _drivesWithContentStore[_preferredCacheDrive];
-            if (preferredCacheStore is IStreamStore streamStore)
-            {
-                openStreamResult = await streamStore.StreamContentAsync(context, contentHash);
-
-                if (openStreamResult.Succeeded)
-                {
-                    return openStreamResult;
-                }
-            }
-
-            foreach (var kvp in _drivesWithContentStore)
-            {
-                if (kvp.Key == _preferredCacheDrive)
-                {
-                    // Already checked the preferred cache
-                    continue;
-                }
-
-                if (kvp.Value is IStreamStore otherStreamStore)
-                {
-                    openStreamResult = await otherStreamStore.StreamContentAsync(context, contentHash);
-
-                    if (openStreamResult.Succeeded)
-                    {
-                        return openStreamResult;
-                    }
-                }
-            }
-
-            return openStreamResult ?? new OpenStreamResult($"Could not find a content store which implements {nameof(IStreamStore)} in {nameof(MultiplexedContentStore)}.");
-        }
-
-        public async Task<FileExistenceResult> CheckFileExistsAsync(Context context, ContentHash contentHash)
-        {
-            FileExistenceResult fileExistenceResult = null;
-
-            // Check primary content store
-            var preferredCacheStore = _drivesWithContentStore[_preferredCacheDrive];
-            if (preferredCacheStore is IStreamStore streamStore)
-            {
-                fileExistenceResult = await streamStore.CheckFileExistsAsync(context, contentHash);
-
-                if (fileExistenceResult.Succeeded)
-                {
-                    return fileExistenceResult;
-                }
-            }
-
-            foreach (var kvp in _drivesWithContentStore)
-            {
-                if (kvp.Key == _preferredCacheDrive)
-                {
-                    // Already checked the preferred cache
-                    continue;
-                }
-
-                if (kvp.Value is IStreamStore otherStreamStore)
-                {
-                    fileExistenceResult = await otherStreamStore.CheckFileExistsAsync(context, contentHash);
-
-                    if (fileExistenceResult.Succeeded)
-                    {
-                        return fileExistenceResult;
-                    }
-                }
-            }
-
-            return fileExistenceResult ?? new FileExistenceResult(FileExistenceResult.ResultCode.Error, $"Could not find a content store which implements {nameof(IStreamStore)} in {nameof(MultiplexedContentStore)}.");
-        }
-
-        /// <inheritdoc />
-        public async Task<DeleteResult> DeleteAsync(Context context, ContentHash contentHash)
-        {
-            var succeeded = false;
-            long evictedSize = 0L;
-            long pinnedSize = 0L;
-
-            foreach (var kvp in _drivesWithContentStore)
-            {
-                var deleteResult = await kvp.Value.DeleteAsync(context, contentHash);
-                if (deleteResult.Succeeded)
-                {
-                    succeeded = true;
-                    evictedSize += deleteResult.EvictedSize;
-                    pinnedSize += deleteResult.PinnedSize;
-                }
-                else
-                {
-                    return deleteResult;
-                }
-            }
-
-            Contract.Assert(succeeded);
-            return new DeleteResult(contentHash, evictedSize, pinnedSize);
-        }
-<<<<<<< HEAD
-=======
-
-        /// <inheritdoc />
-        public void PostInitializationCompleted(Context context, BoolResult result)
-        {
-            foreach (var kvp in _drivesWithContentStore)
-            {
-                kvp.Value.PostInitializationCompleted(context, result);
-            }
-        }
->>>>>>> 0160c346
-    }
-}
+﻿// Copyright (c) Microsoft. All rights reserved.
+// Licensed under the MIT license. See LICENSE file in the project root for full license information.
+
+using System;
+using System.Collections.Generic;
+using System.Diagnostics.ContractsLight;
+using System.Linq;
+using System.Text;
+using System.Threading.Tasks;
+using BuildXL.Cache.ContentStore.Extensions;
+using BuildXL.Cache.ContentStore.Hashing;
+using BuildXL.Cache.ContentStore.Interfaces.Results;
+using BuildXL.Cache.ContentStore.Interfaces.Sessions;
+using BuildXL.Cache.ContentStore.Interfaces.Stores;
+using BuildXL.Cache.ContentStore.Interfaces.Tracing;
+using BuildXL.Cache.ContentStore.Stores;
+using BuildXL.Cache.ContentStore.Tracing;
+using BuildXL.Cache.ContentStore.Tracing.Internal;
+using BuildXL.Cache.ContentStore.UtilitiesCore;
+
+namespace BuildXL.Cache.Host.Service.Internal
+{
+    // TODO: move it to the library?
+    public class MultiplexedContentStore : IContentStore, IRepairStore, IStreamStore
+    {
+        private readonly Dictionary<string, IContentStore> _drivesWithContentStore;
+        private readonly string _preferredCacheDrive;
+
+        /// <summary>
+        /// Execution tracer for the session.
+        /// </summary>
+        protected readonly ContentSessionTracer SessionTracer = new ContentSessionTracer(nameof(MultiplexedContentStore));
+
+        /// <summary>
+        ///     Execution tracer.
+        /// </summary>
+        protected readonly ContentStoreTracer Tracer = new ContentStoreTracer(nameof(MultiplexedContentStore));
+
+        private bool _disposed;
+
+        public MultiplexedContentStore(Dictionary<string, IContentStore> drivesWithContentStore, string preferredCacheDrive)
+        {
+            Contract.Requires(!string.IsNullOrEmpty(preferredCacheDrive), "preferredCacheDrive should not be null or empty.");
+            Contract.Requires(drivesWithContentStore?.Count > 0, "drivesWithContentStore should not be null or empty.");
+            Contract.Requires(drivesWithContentStore.ContainsKey(preferredCacheDrive), $"drivesWithContentStore should contain '{preferredCacheDrive}'.");
+
+            _drivesWithContentStore = drivesWithContentStore;
+            _preferredCacheDrive = preferredCacheDrive;
+        }
+
+        /// <inheritdoc />
+        public Task<BoolResult> StartupAsync(Context context)
+        {
+            return StartupCall<ContentStoreTracer>.RunAsync(Tracer, context, async () =>
+            {
+                StartupStarted = true;
+                var finalResult = BoolResult.Success;
+
+                var stores = _drivesWithContentStore.Values.ToArray();
+                for (var i = 0; i < stores.Length; i++)
+                {
+                    var startupResult = await stores[i].StartupAsync(context).ConfigureAwait(false);
+
+                    if (!startupResult.Succeeded)
+                    {
+                        finalResult = startupResult;
+                        for (var j = 0; j < i; j++)
+                        {
+                            var shutdownResult = await stores[j].ShutdownAsync(context).ConfigureAwait(false);
+                            if (!shutdownResult.Succeeded)
+                            {
+                                finalResult = new BoolResult(finalResult, shutdownResult.ErrorMessage);
+                            }
+                        }
+                    }
+                }
+
+                StartupCompleted = true;
+                return finalResult;
+            });
+        }
+
+        /// <inheritdoc />
+        public bool StartupCompleted { get; private set; }
+
+        /// <inheritdoc />
+        public bool StartupStarted { get; private set; }
+
+        /// <inheritdoc />
+        public Task<BoolResult> ShutdownAsync(Context context)
+        {
+            return ShutdownCall<ContentStoreTracer>.RunAsync(Tracer, context, async () =>
+            {
+                ShutdownStarted = true;
+                var finalResult = BoolResult.Success;
+
+                foreach (var store in _drivesWithContentStore.Values)
+                {
+                    if (store.StartupCompleted && !store.ShutdownCompleted)
+                    {
+                        // Shutdown is available only when the store started up successfully and wasn't shut down yet.
+                        var result = await store.ShutdownAsync(context).ConfigureAwait(false);
+                        if (!result)
+                        {
+                            finalResult = new BoolResult(finalResult, result.ErrorMessage);
+                        }
+                    }
+                }
+
+                ShutdownCompleted = true;
+                return finalResult;
+            });
+
+        }
+
+        /// <inheritdoc />
+        public bool ShutdownCompleted { get; private set; }
+
+        /// <inheritdoc />
+        public bool ShutdownStarted { get; private set; }
+
+        /// <inheritdoc />
+        public void Dispose()
+        {
+            if (!_disposed)
+            {
+                Dispose(true);
+                _disposed = true;
+            }
+        }
+
+        /// <summary>
+        ///     Protected implementation of Dispose pattern.
+        /// </summary>
+        protected virtual void Dispose(bool disposing)
+        {
+            if (disposing)
+            {
+                foreach (IContentStore store in _drivesWithContentStore.Values)
+                {
+                    store.Dispose();
+                }
+            }
+        }
+
+        /// <nodoc />
+        public CreateSessionResult<IReadOnlyContentSession> CreateReadOnlySession(Context context, string name, ImplicitPin implicitPin)
+        {
+            return CreateReadOnlySessionCall.Run(Tracer, new OperationContext(context), name, () =>
+            {
+                var sessions = new Dictionary<string, IReadOnlyContentSession>(StringComparer.OrdinalIgnoreCase);
+                foreach (KeyValuePair<string, IContentStore> entry in _drivesWithContentStore)
+                {
+                    var result = entry.Value.CreateReadOnlySession(context, name, implicitPin);
+                    if (!result.Succeeded)
+                    {
+                        foreach (var session in sessions.Values)
+                        {
+                            session.Dispose();
+                        }
+
+                        return new CreateSessionResult<IReadOnlyContentSession>(result);
+                    }
+                    sessions.Add(entry.Key, result.Session);
+                }
+
+                var multiCacheSession = new MultiplexedReadOnlyContentSession(SessionTracer, sessions, name, _preferredCacheDrive);
+                return new CreateSessionResult<IReadOnlyContentSession>(multiCacheSession);
+            });
+        }
+
+        /// <nodoc />
+        public CreateSessionResult<IContentSession> CreateSession(Context context, string name, ImplicitPin implicitPin)
+        {
+            return CreateSessionCall.Run(Tracer, new OperationContext(context), name, () =>
+            {
+                var sessions = new Dictionary<string, IReadOnlyContentSession>(StringComparer.OrdinalIgnoreCase);
+                foreach (KeyValuePair<string, IContentStore> entry in _drivesWithContentStore)
+                {
+                    var result = entry.Value.CreateSession(context, name, implicitPin);
+                    if (!result.Succeeded)
+                    {
+                        foreach (var session in sessions.Values)
+                        {
+                            session.Dispose();
+                        }
+
+                        return new CreateSessionResult<IContentSession>(result);
+                    }
+                    sessions.Add(entry.Key, result.Session);
+                }
+
+                var multiCacheSession = new MultiplexedContentSession(SessionTracer, sessions, name, _preferredCacheDrive);
+                return new CreateSessionResult<IContentSession>(multiCacheSession);
+            });
+        }
+
+        /// <inheritdoc />
+        public Task<GetStatsResult> GetStatsAsync(Context context)
+        {
+            return GetStatsCall<ContentStoreTracer>.RunAsync(
+               Tracer,
+               new OperationContext(context),
+               async () =>
+               {
+                   CounterSet aggregatedCounters = new CounterSet();
+                   aggregatedCounters.Merge(SessionTracer.GetCounters(), $"{nameof(MultiplexedContentStore)}.");
+
+                   foreach (var kvp in _drivesWithContentStore)
+                   {
+                       var stats = await kvp.Value.GetStatsAsync(context);
+                       if (stats.Succeeded)
+                       {
+                           aggregatedCounters.Merge(stats.CounterSet, $"{kvp.Value.GetType().Name}.{kvp.Key}.");
+                       }
+                   }
+
+                   return new GetStatsResult(aggregatedCounters);
+               });
+        }
+
+        /// <inheritdoc />
+        public Task<StructResult<long>> RemoveFromTrackerAsync(Context context)
+        {
+            return RemoveFromTrackerCall<ContentStoreTracer>.RunAsync(Tracer, new OperationContext(context), async () =>
+            {
+                var removeTaskByStore = new Dictionary<string, Task<StructResult<long>>>();
+
+                foreach (var kvp in _drivesWithContentStore)
+                {
+                    if (kvp.Value is IRepairStore store)
+                    {
+                        removeTaskByStore.Add(kvp.Key, store.RemoveFromTrackerAsync(context));
+                    }
+                }
+
+                await Task.WhenAll(removeTaskByStore.Values);
+
+                var sb = new StringBuilder();
+                long filesTrimmed = 0;
+                foreach (var kvp in removeTaskByStore)
+                {
+                    var removeFromTrackerResult = await kvp.Value;
+                    if (removeFromTrackerResult.Succeeded)
+                    {
+                        filesTrimmed += removeFromTrackerResult.Data;
+                    }
+                    else
+                    {
+                        sb.Concat($"{kvp.Key} repair handling failed, error=[{removeFromTrackerResult}]", "; ");
+                    }
+                }
+
+                if (sb.Length > 0)
+                {
+                    return new StructResult<long>(sb.ToString());
+                }
+                else
+                {
+                    return new StructResult<long>(filesTrimmed);
+                }
+            });
+        }
+
+        public async Task<OpenStreamResult> StreamContentAsync(Context context, ContentHash contentHash)
+        {
+            OpenStreamResult openStreamResult = null;
+
+            // Check primary content store
+            var preferredCacheStore = _drivesWithContentStore[_preferredCacheDrive];
+            if (preferredCacheStore is IStreamStore streamStore)
+            {
+                openStreamResult = await streamStore.StreamContentAsync(context, contentHash);
+
+                if (openStreamResult.Succeeded)
+                {
+                    return openStreamResult;
+                }
+            }
+
+            foreach (var kvp in _drivesWithContentStore)
+            {
+                if (kvp.Key == _preferredCacheDrive)
+                {
+                    // Already checked the preferred cache
+                    continue;
+                }
+
+                if (kvp.Value is IStreamStore otherStreamStore)
+                {
+                    openStreamResult = await otherStreamStore.StreamContentAsync(context, contentHash);
+
+                    if (openStreamResult.Succeeded)
+                    {
+                        return openStreamResult;
+                    }
+                }
+            }
+
+            return openStreamResult ?? new OpenStreamResult($"Could not find a content store which implements {nameof(IStreamStore)} in {nameof(MultiplexedContentStore)}.");
+        }
+
+        public async Task<FileExistenceResult> CheckFileExistsAsync(Context context, ContentHash contentHash)
+        {
+            FileExistenceResult fileExistenceResult = null;
+
+            // Check primary content store
+            var preferredCacheStore = _drivesWithContentStore[_preferredCacheDrive];
+            if (preferredCacheStore is IStreamStore streamStore)
+            {
+                fileExistenceResult = await streamStore.CheckFileExistsAsync(context, contentHash);
+
+                if (fileExistenceResult.Succeeded)
+                {
+                    return fileExistenceResult;
+                }
+            }
+
+            foreach (var kvp in _drivesWithContentStore)
+            {
+                if (kvp.Key == _preferredCacheDrive)
+                {
+                    // Already checked the preferred cache
+                    continue;
+                }
+
+                if (kvp.Value is IStreamStore otherStreamStore)
+                {
+                    fileExistenceResult = await otherStreamStore.CheckFileExistsAsync(context, contentHash);
+
+                    if (fileExistenceResult.Succeeded)
+                    {
+                        return fileExistenceResult;
+                    }
+                }
+            }
+
+            return fileExistenceResult ?? new FileExistenceResult(FileExistenceResult.ResultCode.Error, $"Could not find a content store which implements {nameof(IStreamStore)} in {nameof(MultiplexedContentStore)}.");
+        }
+
+        /// <inheritdoc />
+        public async Task<DeleteResult> DeleteAsync(Context context, ContentHash contentHash)
+        {
+            var succeeded = false;
+            long evictedSize = 0L;
+            long pinnedSize = 0L;
+
+            foreach (var kvp in _drivesWithContentStore)
+            {
+                var deleteResult = await kvp.Value.DeleteAsync(context, contentHash);
+                if (deleteResult.Succeeded)
+                {
+                    succeeded = true;
+                    evictedSize += deleteResult.EvictedSize;
+                    pinnedSize += deleteResult.PinnedSize;
+                }
+                else
+                {
+                    return deleteResult;
+                }
+            }
+
+            Contract.Assert(succeeded);
+            return new DeleteResult(contentHash, evictedSize, pinnedSize);
+        }
+
+        /// <inheritdoc />
+        public void PostInitializationCompleted(Context context, BoolResult result)
+        {
+            foreach (var kvp in _drivesWithContentStore)
+            {
+                kvp.Value.PostInitializationCompleted(context, result);
+            }
+        }
+    }
+}