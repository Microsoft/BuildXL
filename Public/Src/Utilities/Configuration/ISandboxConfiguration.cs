--- conflicted
+++ resolved
@@ -1,248 +1,247 @@
-// Copyright (c) Microsoft. All rights reserved.
-// Licensed under the MIT license. See LICENSE file in the project root for full license information.
-
-namespace BuildXL.Utilities.Configuration
-{
-    /// <summary>
-    /// White List entry
-    /// </summary>
-    public interface ISandboxConfiguration
-    {
-        /// <summary>
-        /// If set, pip execution synthetically produces outputs to disk (instantly) rather than doing real I/O. This elides all copies, WriteFile writes, and deployment of Process outputs;
-        /// cache queries, hashing, etc. are retained.
-        /// </summary>
-        bool DebugInstantPipOutputs { get; }
-
-        /// <summary>
-        /// Break into the debugger when BuildXL detects that a tool accesses a file that was not declared in the specification dependencies. This option is useful when developing new tools or
-        /// SDKs using these tools. Defaults to off.
-        /// </summary>
-        bool BreakOnUnexpectedFileAccess { get; }
-
-        /// <summary>
-        /// Whether to allow access to certain files that are touched during code coverage collection.
-        /// </summary>
-        bool FileAccessIgnoreCodeCoverage { get; }
-
-        /// <summary>
-        /// TODO: This is set via magic.
-        /// </summary>
-        bool FailUnexpectedFileAccesses { get; }
-
-        /// <summary>
-        /// Whether to enforce access policies for CreateDirectory calls for already existing directories and the ones under writable mounts.
-        /// </summary>
-        bool EnforceAccessPoliciesOnDirectoryCreation { get; }
-
-        /// <summary>
-        /// When enabled, force read only for requested read-write access so long as the tool is allowed to read.
-        /// </summary>
-        /// <remarks>
-        /// Some tools, like Perl, open files with read-write access, but only read those files.
-        /// </remarks>
-        bool ForceReadOnlyForRequestedReadWrite { get; }
-
-        /// <summary>
-        /// Flushes page cache to file system on storing outputs to cache.
-        /// </summary>
-        /// <remarks>
-        /// Disabling the flush should not affect correctness. However, this may affect USN-journal based incremental scheduling
-        /// because dirty pages are written lazily to the file-system, and thus may indicate that a file is modified, although a CLOSE
-        /// USN record has been written. Thus, in the next build the file is rehashed.
-        /// </remarks>
-        bool FlushPageCacheToFileSystemOnStoringOutputsToCache { get; }
-
-        /// <summary>
-        /// Whether BuildXL normalizes timestamps processes see when they read files. If false, reads will see the actual
-        /// timestamp, as long as it is newer than the well known timestamp used to enforce rewrite ordering.
-        /// </summary>
-        bool NormalizeReadTimestamps { get; }
-
-        /// <summary>
-        /// Whether BuildXL will use larger NtClose prealocated list.
-        /// </summary>
-        bool UseLargeNtClosePreallocatedList { get; }
-
-        /// <summary>
-        /// Whether BuildXL will use extra thread to drain NtClose handle List or clean the cache directly.
-        /// </summary>
-        bool UseExtraThreadToDrainNtClose { get; }
-
-        /// <summary>
-        /// Whether accesses to untracked scopes are masked
-        /// </summary>
-        bool MaskUntrackedAccesses { get; }
-
-        #region Timeout configuration
-
-        /// <summary>
-        /// How long to wait before terminating individual processes, in milliseconds. Setting this value will only have an effect if no other timeout is specified for a process.
-        /// </summary>
-        int DefaultTimeout { get; }
-
-        /// <summary>
-        /// After how much time to issue a warning that an individual process runs too long, in milliseconds. Setting this value will only have an effect if no other timeout is specified for
-        /// a process.
-        /// </summary>
-        int DefaultWarningTimeout { get; }
-
-        /// <summary>
-        /// Multiplier applied to the final timeout for individual processes. Setting a multiplier greater than one will increase the timeout accordingly for all pips, even those with an
-        /// explicit non-default timeout set.
-        /// </summary>
-        /// WIP: Property > 1
-        int TimeoutMultiplier { get; }
-
-        /// <summary>
-        /// Multiplier applied to the warning timeout for individual processes. Setting a multiplier greater than one will increase the warning timeout accordingly for all pips, even those
-        /// with an explicit non-default warning timeout set.
-        /// </summary>
-        /// WIP: Property > 1
-        int WarningTimeoutMultiplier { get; }
-
-        /// <summary>
-        /// Root directory where timeout dumps should be saved
-        /// </summary>
-        AbsolutePath TimeoutDumpDirectory { get; }
-
-        #endregion
-
-        #region Logging options for the Sandbox
-
-        /// <summary>
-        /// Records the files observed to be accessed by individual pips to the log. Defaults to off.
-        /// </summary>
-        bool LogObservedFileAccesses { get; }
-
-        /// <summary>
-        /// Records all launched processes, including nested processes, of each pip to the log. Defaults to off.
-        /// </summary>
-        bool LogProcesses { get; }
-
-        /// <summary>
-        /// Records user and kernel mode execution times as well as IO Counts.
-        /// </summary>
-        bool LogProcessData { get; }
-
-        /// <summary>
-        /// Records the file enforcement access tables for individual pips to the log. Defaults to off.
-        /// </summary>
-        bool LogFileAccessTables { get; }
-
-        #endregion
-
-        /// <summary>
-        /// Specifies how process standard error and standard output should be reported. Allowed values are 'TruncatedOutputOnError', 'FullOutputAlways', 'FullOutputOnError',
-        /// 'FullOutputOnWarningOrError'. Default is 'TruncatedOutputOnError'.
-        /// </summary>
-        OutputReportingMode OutputReportingMode { get; }
-
-        /// <summary>
-        /// The filesystem rules uses by the ObservedInputProcessor
-        /// </summary>
-        FileSystemMode FileSystemMode { get; }
-
-        /// <summary>
-        /// Gets the IUnsafeSandboxConfiguration that goes with this ISandboxConfiguration.
-        /// </summary>
-        IUnsafeSandboxConfiguration UnsafeSandboxConfiguration { get; }
-
-        /// <summary>
-        /// Hard exits on error with special exit code if internal error in the detours layer is detected;
-        /// </summary>
-        bool HardExitOnErrorInDetours { get; }
-
-        /// <summary>
-        /// Check Detours message count.
-        /// </summary>
-        bool CheckDetoursMessageCount { get; }
-
-        /// <summary>
-        /// Log the Detouring status messages.
-        /// </summary>
-        bool LogProcessDetouringStatus { get; }
-
-        /// <summary>
-        /// Allows logging internal error messages to a file.
-        /// </summary>
-        bool AllowInternalDetoursErrorNotificationFile { get; }
-
-        /// <summary>
-        /// Whether to measure CPU times (user/system) of sandboxed processes.  Default: false.
-        /// </summary>
-        /// <remarks>
-        /// In principle thre should be no reason not to measure CPU times.  But on macOS this amounts to wrapping
-        /// every process in '/usr/bin/time', which could lead to some unexpected behavior.  Hence this option to
-        /// explicitly turn in on or off.
-        /// </remarks>
-        bool KextMeasureProcessCpuTimes { get; }
-
-        /// <summary>
-        /// Indicates how big a single sandbox kernel extension report queue is in MB when it is allocated in the sandbox kernel extension
-        /// </summary>
-        uint KextReportQueueSizeMb { get; }
-
-        /// <summary>
-        /// Tells the sandbox kernel extension whether or not to batch reports.
-        /// </summary>
-        bool KextEnableReportBatching { get; }
-
-        /// <summary>
-        /// Throttling can be triggered when CPU usage is above this value.
-        /// </summary>
-        uint KextThrottleCpuUsageBlockThresholdPercent { get; }
-
-        /// <summary>
-        /// A blocked process can be awakened only when CPU usage is below this value.
-        /// </summary>
-        uint KextThrottleCpuUsageWakeupThresholdPercent { get; }
-
-        /// <summary>
-        /// Throttling can be triggered only when available RAM drops below this value.
-        /// </summary>
-        uint KextThrottleMinAvailableRamMB { get; }
-
-        /// <summary>
-        /// Container-related configuration
-        /// </summary>
-        ISandboxContainerConfiguration ContainerConfiguration { get; }
-
-        /// <summary>
-        /// Execution mode for processes that require admin privilege.
-        /// </summary>
-        AdminRequiredProcessExecutionMode AdminRequiredProcessExecutionMode { get; }
-
-        /// <summary>
-        /// Root of redirected temporary folders for VM execution.
-        /// </summary>
-        /// <remarks>
-        /// This is used mainly for testing.
-        /// </remarks>
-        AbsolutePath RedirectedTempFolderRootForVmExecution { get; }
-
-        /// <summary>
-<<<<<<< HEAD
-        /// Retries process whose exit code or its children's exit code is Azure Watson's special exit code, i.e., 0xDEAD.
-        /// </summary>
-        /// <remarks>
-        /// When running in CloudBuild, Process nondeterministically sometimes exits with 0xDEAD exit code. This is the exit code
-        /// returned by Azure Watson dump after catching the process crash. The root cause of the crash is unknown,
-        /// but the primary suspect is the way Detours handle NtClose.
-        /// </remarks>
-        bool RetryOnAzureWatsonExitCode { get; }
-=======
-        /// Ensures temp directories existence before pip execution.
-        /// </summary>
-        /// <remarks>
-        /// This is a temporary flag for enforcing consistent behavior in temp directories creation.
-        /// If this flag is set to false, then only directories specified in %TMP% and %TEMP% are 
-        /// ensured to exist, but additional temp directories are not. The current default is false. 
-        /// Eventually, BuildXL will always ensure temp directory creation. However, currently, such a change
-        /// can break customers who assume that additional temp directories are not created before the pip executes.
-        /// Thus, this enforcement is made opt-in.
-        /// </remarks>
-        bool EnsureTempDirectoriesExistenceBeforePipExecution { get; }
->>>>>>> 42049880
-    }
-}
+// Copyright (c) Microsoft. All rights reserved.
+// Licensed under the MIT license. See LICENSE file in the project root for full license information.
+
+namespace BuildXL.Utilities.Configuration
+{
+    /// <summary>
+    /// White List entry
+    /// </summary>
+    public interface ISandboxConfiguration
+    {
+        /// <summary>
+        /// If set, pip execution synthetically produces outputs to disk (instantly) rather than doing real I/O. This elides all copies, WriteFile writes, and deployment of Process outputs;
+        /// cache queries, hashing, etc. are retained.
+        /// </summary>
+        bool DebugInstantPipOutputs { get; }
+
+        /// <summary>
+        /// Break into the debugger when BuildXL detects that a tool accesses a file that was not declared in the specification dependencies. This option is useful when developing new tools or
+        /// SDKs using these tools. Defaults to off.
+        /// </summary>
+        bool BreakOnUnexpectedFileAccess { get; }
+
+        /// <summary>
+        /// Whether to allow access to certain files that are touched during code coverage collection.
+        /// </summary>
+        bool FileAccessIgnoreCodeCoverage { get; }
+
+        /// <summary>
+        /// TODO: This is set via magic.
+        /// </summary>
+        bool FailUnexpectedFileAccesses { get; }
+
+        /// <summary>
+        /// Whether to enforce access policies for CreateDirectory calls for already existing directories and the ones under writable mounts.
+        /// </summary>
+        bool EnforceAccessPoliciesOnDirectoryCreation { get; }
+
+        /// <summary>
+        /// When enabled, force read only for requested read-write access so long as the tool is allowed to read.
+        /// </summary>
+        /// <remarks>
+        /// Some tools, like Perl, open files with read-write access, but only read those files.
+        /// </remarks>
+        bool ForceReadOnlyForRequestedReadWrite { get; }
+
+        /// <summary>
+        /// Flushes page cache to file system on storing outputs to cache.
+        /// </summary>
+        /// <remarks>
+        /// Disabling the flush should not affect correctness. However, this may affect USN-journal based incremental scheduling
+        /// because dirty pages are written lazily to the file-system, and thus may indicate that a file is modified, although a CLOSE
+        /// USN record has been written. Thus, in the next build the file is rehashed.
+        /// </remarks>
+        bool FlushPageCacheToFileSystemOnStoringOutputsToCache { get; }
+
+        /// <summary>
+        /// Whether BuildXL normalizes timestamps processes see when they read files. If false, reads will see the actual
+        /// timestamp, as long as it is newer than the well known timestamp used to enforce rewrite ordering.
+        /// </summary>
+        bool NormalizeReadTimestamps { get; }
+
+        /// <summary>
+        /// Whether BuildXL will use larger NtClose prealocated list.
+        /// </summary>
+        bool UseLargeNtClosePreallocatedList { get; }
+
+        /// <summary>
+        /// Whether BuildXL will use extra thread to drain NtClose handle List or clean the cache directly.
+        /// </summary>
+        bool UseExtraThreadToDrainNtClose { get; }
+
+        /// <summary>
+        /// Whether accesses to untracked scopes are masked
+        /// </summary>
+        bool MaskUntrackedAccesses { get; }
+
+        #region Timeout configuration
+
+        /// <summary>
+        /// How long to wait before terminating individual processes, in milliseconds. Setting this value will only have an effect if no other timeout is specified for a process.
+        /// </summary>
+        int DefaultTimeout { get; }
+
+        /// <summary>
+        /// After how much time to issue a warning that an individual process runs too long, in milliseconds. Setting this value will only have an effect if no other timeout is specified for
+        /// a process.
+        /// </summary>
+        int DefaultWarningTimeout { get; }
+
+        /// <summary>
+        /// Multiplier applied to the final timeout for individual processes. Setting a multiplier greater than one will increase the timeout accordingly for all pips, even those with an
+        /// explicit non-default timeout set.
+        /// </summary>
+        /// WIP: Property > 1
+        int TimeoutMultiplier { get; }
+
+        /// <summary>
+        /// Multiplier applied to the warning timeout for individual processes. Setting a multiplier greater than one will increase the warning timeout accordingly for all pips, even those
+        /// with an explicit non-default warning timeout set.
+        /// </summary>
+        /// WIP: Property > 1
+        int WarningTimeoutMultiplier { get; }
+
+        /// <summary>
+        /// Root directory where timeout dumps should be saved
+        /// </summary>
+        AbsolutePath TimeoutDumpDirectory { get; }
+
+        #endregion
+
+        #region Logging options for the Sandbox
+
+        /// <summary>
+        /// Records the files observed to be accessed by individual pips to the log. Defaults to off.
+        /// </summary>
+        bool LogObservedFileAccesses { get; }
+
+        /// <summary>
+        /// Records all launched processes, including nested processes, of each pip to the log. Defaults to off.
+        /// </summary>
+        bool LogProcesses { get; }
+
+        /// <summary>
+        /// Records user and kernel mode execution times as well as IO Counts.
+        /// </summary>
+        bool LogProcessData { get; }
+
+        /// <summary>
+        /// Records the file enforcement access tables for individual pips to the log. Defaults to off.
+        /// </summary>
+        bool LogFileAccessTables { get; }
+
+        #endregion
+
+        /// <summary>
+        /// Specifies how process standard error and standard output should be reported. Allowed values are 'TruncatedOutputOnError', 'FullOutputAlways', 'FullOutputOnError',
+        /// 'FullOutputOnWarningOrError'. Default is 'TruncatedOutputOnError'.
+        /// </summary>
+        OutputReportingMode OutputReportingMode { get; }
+
+        /// <summary>
+        /// The filesystem rules uses by the ObservedInputProcessor
+        /// </summary>
+        FileSystemMode FileSystemMode { get; }
+
+        /// <summary>
+        /// Gets the IUnsafeSandboxConfiguration that goes with this ISandboxConfiguration.
+        /// </summary>
+        IUnsafeSandboxConfiguration UnsafeSandboxConfiguration { get; }
+
+        /// <summary>
+        /// Hard exits on error with special exit code if internal error in the detours layer is detected;
+        /// </summary>
+        bool HardExitOnErrorInDetours { get; }
+
+        /// <summary>
+        /// Check Detours message count.
+        /// </summary>
+        bool CheckDetoursMessageCount { get; }
+
+        /// <summary>
+        /// Log the Detouring status messages.
+        /// </summary>
+        bool LogProcessDetouringStatus { get; }
+
+        /// <summary>
+        /// Allows logging internal error messages to a file.
+        /// </summary>
+        bool AllowInternalDetoursErrorNotificationFile { get; }
+
+        /// <summary>
+        /// Whether to measure CPU times (user/system) of sandboxed processes.  Default: false.
+        /// </summary>
+        /// <remarks>
+        /// In principle thre should be no reason not to measure CPU times.  But on macOS this amounts to wrapping
+        /// every process in '/usr/bin/time', which could lead to some unexpected behavior.  Hence this option to
+        /// explicitly turn in on or off.
+        /// </remarks>
+        bool KextMeasureProcessCpuTimes { get; }
+
+        /// <summary>
+        /// Indicates how big a single sandbox kernel extension report queue is in MB when it is allocated in the sandbox kernel extension
+        /// </summary>
+        uint KextReportQueueSizeMb { get; }
+
+        /// <summary>
+        /// Tells the sandbox kernel extension whether or not to batch reports.
+        /// </summary>
+        bool KextEnableReportBatching { get; }
+
+        /// <summary>
+        /// Throttling can be triggered when CPU usage is above this value.
+        /// </summary>
+        uint KextThrottleCpuUsageBlockThresholdPercent { get; }
+
+        /// <summary>
+        /// A blocked process can be awakened only when CPU usage is below this value.
+        /// </summary>
+        uint KextThrottleCpuUsageWakeupThresholdPercent { get; }
+
+        /// <summary>
+        /// Throttling can be triggered only when available RAM drops below this value.
+        /// </summary>
+        uint KextThrottleMinAvailableRamMB { get; }
+
+        /// <summary>
+        /// Container-related configuration
+        /// </summary>
+        ISandboxContainerConfiguration ContainerConfiguration { get; }
+
+        /// <summary>
+        /// Execution mode for processes that require admin privilege.
+        /// </summary>
+        AdminRequiredProcessExecutionMode AdminRequiredProcessExecutionMode { get; }
+
+        /// <summary>
+        /// Root of redirected temporary folders for VM execution.
+        /// </summary>
+        /// <remarks>
+        /// This is used mainly for testing.
+        /// </remarks>
+        AbsolutePath RedirectedTempFolderRootForVmExecution { get; }
+
+        /// <summary>
+        /// Retries process whose exit code or its children's exit code is Azure Watson's special exit code, i.e., 0xDEAD.
+        /// </summary>
+        /// <remarks>
+        /// When running in CloudBuild, Process nondeterministically sometimes exits with 0xDEAD exit code. This is the exit code
+        /// returned by Azure Watson dump after catching the process crash. The root cause of the crash is unknown,
+        /// but the primary suspect is the way Detours handle NtClose.
+        /// </remarks>
+        bool RetryOnAzureWatsonExitCode { get; }
+
+        /// <summary>
+        /// Ensures temp directories existence before pip execution.
+        /// </summary>
+        /// <remarks>
+        /// This is a temporary flag for enforcing consistent behavior in temp directories creation.
+        /// If this flag is set to false, then only directories specified in %TMP% and %TEMP% are 
+        /// ensured to exist, but additional temp directories are not. The current default is false. 
+        /// Eventually, BuildXL will always ensure temp directory creation. However, currently, such a change
+        /// can break customers who assume that additional temp directories are not created before the pip executes.
+        /// Thus, this enforcement is made opt-in.
+        /// </remarks>
+        bool EnsureTempDirectoriesExistenceBeforePipExecution { get; }
+    }
+}