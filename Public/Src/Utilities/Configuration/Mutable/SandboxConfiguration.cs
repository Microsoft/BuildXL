--- conflicted
+++ resolved
@@ -251,7 +251,6 @@
 
         /// <inheritdoc /> 
         public bool PreserveOutputsForIncrementalTool { get; set; }
-<<<<<<< HEAD
 
         /// <nodoc /> 
         public List<string> GlobalUnsafePassthroughEnvironmentVariables { get; set; }
@@ -259,7 +258,4 @@
         /// <inheritdoc /> 
         IReadOnlyList<string> ISandboxConfiguration.GlobalUnsafePassthroughEnvironmentVariables => GlobalUnsafePassthroughEnvironmentVariables;
     }
-=======
-}
->>>>>>> 86cb2ade
-}
+}