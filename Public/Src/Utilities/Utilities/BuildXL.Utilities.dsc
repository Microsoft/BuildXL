// Copyright (c) Microsoft. All rights reserved.
// Licensed under the MIT license. See LICENSE file in the project root for full license information.

import * as Managed from "Sdk.Managed";
import * as Branding from "BuildXL.Branding";

@@public
export const dll = BuildXLSdk.library({
    assemblyName: "BuildXL.Utilities",
    allowUnsafeBlocks: true,
    embeddedResources: [{resX: f`Strings.resx`, generatedClassMode: "implicitPublic"}],
    sources: globR(d`.`, "*.cs"), 
    references: [
        ...addIf(BuildXLSdk.isFullFramework,
            NetFx.System.Xml.dll,
            NetFx.System.Management.dll,
            NetFx.System.Security.dll
        ),
        Collections.dll,
        Interop.dll,
        importFrom("BuildXL.Utilities.Instrumentation").Common.dll,
        ...addIfLazy(BuildXLSdk.isDotNetCoreBuild, () => [
            importFrom("Microsoft.Win32.Registry").pkg,
            importFrom("System.Security.Cryptography.ProtectedData").pkg
        ]),
        ...BuildXLSdk.tplPackages,
<<<<<<< HEAD
        importFrom("Newtonsoft.Json.v10").pkg,
        ...addIf(BuildXLSdk.isDotNetCoreBuild, 
                importFrom("System.Security.Cryptography.ProtectedData").withQualifier({targetFramework: "netstandard2.0"}).pkg
        ),
=======
        importFrom("Newtonsoft.Json").pkg,
>>>>>>> 20d9f78d
    ],
    defineConstants: qualifier.configuration === "debug" ? ["DebugStringTable"] : [],
    internalsVisibleTo: [
        "BuildXL.FrontEnd.Script",
        "BuildXL.Pips",
        "BuildXL.Scheduler",
        "Test.BuildXL.Pips",
        "Test.BuildXL.Scheduler",
        "Test.BuildXL.Utilities",
        "Test.BuildXL.FrontEnd.Script",
    ],
});
<|MERGE_RESOLUTION|>--- conflicted
+++ resolved
@@ -1,46 +1,39 @@
-// Copyright (c) Microsoft. All rights reserved.
-// Licensed under the MIT license. See LICENSE file in the project root for full license information.
-
-import * as Managed from "Sdk.Managed";
-import * as Branding from "BuildXL.Branding";
-
-@@public
-export const dll = BuildXLSdk.library({
-    assemblyName: "BuildXL.Utilities",
-    allowUnsafeBlocks: true,
-    embeddedResources: [{resX: f`Strings.resx`, generatedClassMode: "implicitPublic"}],
-    sources: globR(d`.`, "*.cs"), 
-    references: [
-        ...addIf(BuildXLSdk.isFullFramework,
-            NetFx.System.Xml.dll,
-            NetFx.System.Management.dll,
-            NetFx.System.Security.dll
-        ),
-        Collections.dll,
-        Interop.dll,
-        importFrom("BuildXL.Utilities.Instrumentation").Common.dll,
-        ...addIfLazy(BuildXLSdk.isDotNetCoreBuild, () => [
-            importFrom("Microsoft.Win32.Registry").pkg,
-            importFrom("System.Security.Cryptography.ProtectedData").pkg
-        ]),
-        ...BuildXLSdk.tplPackages,
-<<<<<<< HEAD
-        importFrom("Newtonsoft.Json.v10").pkg,
-        ...addIf(BuildXLSdk.isDotNetCoreBuild, 
-                importFrom("System.Security.Cryptography.ProtectedData").withQualifier({targetFramework: "netstandard2.0"}).pkg
-        ),
-=======
-        importFrom("Newtonsoft.Json").pkg,
->>>>>>> 20d9f78d
-    ],
-    defineConstants: qualifier.configuration === "debug" ? ["DebugStringTable"] : [],
-    internalsVisibleTo: [
-        "BuildXL.FrontEnd.Script",
-        "BuildXL.Pips",
-        "BuildXL.Scheduler",
-        "Test.BuildXL.Pips",
-        "Test.BuildXL.Scheduler",
-        "Test.BuildXL.Utilities",
-        "Test.BuildXL.FrontEnd.Script",
-    ],
-});
+// Copyright (c) Microsoft. All rights reserved.
+// Licensed under the MIT license. See LICENSE file in the project root for full license information.
+
+import * as Managed from "Sdk.Managed";
+import * as Branding from "BuildXL.Branding";
+
+@@public
+export const dll = BuildXLSdk.library({
+    assemblyName: "BuildXL.Utilities",
+    allowUnsafeBlocks: true,
+    embeddedResources: [{resX: f`Strings.resx`, generatedClassMode: "implicitPublic"}],
+    sources: globR(d`.`, "*.cs"), 
+    references: [
+        ...addIf(BuildXLSdk.isFullFramework,
+            NetFx.System.Xml.dll,
+            NetFx.System.Management.dll,
+            NetFx.System.Security.dll
+        ),
+        Collections.dll,
+        Interop.dll,
+        importFrom("BuildXL.Utilities.Instrumentation").Common.dll,
+        ...addIfLazy(BuildXLSdk.isDotNetCoreBuild, () => [
+            importFrom("Microsoft.Win32.Registry").pkg,
+            importFrom("System.Security.Cryptography.ProtectedData").pkg
+        ]),
+        ...BuildXLSdk.tplPackages,
+        importFrom("Newtonsoft.Json.v10").pkg,
+    ],
+    defineConstants: qualifier.configuration === "debug" ? ["DebugStringTable"] : [],
+    internalsVisibleTo: [
+        "BuildXL.FrontEnd.Script",
+        "BuildXL.Pips",
+        "BuildXL.Scheduler",
+        "Test.BuildXL.Pips",
+        "Test.BuildXL.Scheduler",
+        "Test.BuildXL.Utilities",
+        "Test.BuildXL.FrontEnd.Script",
+    ],
+});