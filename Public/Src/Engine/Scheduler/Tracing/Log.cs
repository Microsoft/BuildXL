// Copyright (c) Microsoft. All rights reserved.
// Licensed under the MIT license. See LICENSE file in the project root for full license information.

using System.Collections.Concurrent;
using System.Collections.Generic;
using System.Linq;
using BuildXL.Pips.Operations;
using BuildXL.Tracing;
using BuildXL.Utilities;
using BuildXL.Utilities.Instrumentation.Common;
using BuildXL.Utilities.Tracing;
using static BuildXL.Utilities.FormattableStringEx;
#if FEATURE_MICROSOFT_DIAGNOSTICS_TRACING
using Microsoft.Diagnostics.Tracing;
#else
using System.Diagnostics.Tracing;
#endif

#pragma warning disable 1591
#pragma warning disable CA1823 // Unused field

namespace BuildXL.Scheduler.Tracing
{
    /// <summary>
    /// Logging
    /// </summary>
    [EventKeywordsType(typeof(Keywords))]
    [EventTasksType(typeof(Tasks))]
    public abstract partial class Logger : LoggerBase
    {
        private bool m_preserveLogEvents;

        private readonly ConcurrentQueue<Diagnostic> m_capturedDiagnostics = new ConcurrentQueue<Diagnostic>();

        internal Logger()
        {
        }

        /// <summary>
        /// Factory method that creates instances of the logger.
        /// </summary>
        /// <param name="preserveLogEvents">When specified all logged events would be stored in the internal data structure.</param>
        public static Logger CreateLogger(bool preserveLogEvents = false)
        {
            return new LoggerImpl() { m_preserveLogEvents = preserveLogEvents };
        }

        /// <summary>
        /// Provides diagnostics captured by the logger.
        /// Would be non-empty only when preserveLogEvents flag was specified in the <see cref="Logger.CreateLogger" /> factory method.
        /// </summary>
        public IReadOnlyList<Diagnostic> CapturedDiagnostics => m_capturedDiagnostics.ToList();

        /// <inheritdoc />
        public override bool InspectMessageEnabled => m_preserveLogEvents;

        /// <inheritdoc />
        protected override void InspectMessage(int logEventId, EventLevel level, string message, Location? location = null)
        {
            m_capturedDiagnostics.Enqueue(new Diagnostic(logEventId, level, message, location));
        }

        /// <summary>
        /// Returns the logger instance
        /// </summary>
        public static Logger Log => m_log;

        /// <summary>
        /// Prefix used to indicate dependency analysis results specific to a pip.
        /// </summary>
        /// <remarks>
        /// Why this extra prefix? Text filtering. There's a corresponding ETW keyword, but today people lean mostly on the text logs.
        /// </remarks>
        public const string PipDependencyAnalysisPrefix = "Detected dependency violation: [{1}] ";

        /// <summary>
        /// Prefix used to indicate dependency analysis results specific to a pip, the spec file that generated it, and the working directory
        /// </summary>
        /// <remarks>
        /// Why this extra prefix? Text filtering. There's a corresponding ETW keyword, but today people lean mostly on the text logs.
        /// </remarks>
        public const string PipSpecDependencyAnalysisPrefix = "Detected dependency violation: [{1}, {2}, {3}] ";

        private const string AbsentPathProbeUnderOpaqueDirectoryMessage = "Absent path probe under opaque directory: This pip probed path '{2}' that does not exist. The path is under an output directory that the pip does not depend on. " +
                           "The probe is not guaranteed to always be absent and may introduce non-deterministic behaviors in the build if the pip is incrementally skipped. " +
                           "Please declare an explicit dependency between this pip and the producer of the output directory so the probe always happens after the directory is finalized. ";

        #region PipExecutor

        internal void PipWriteFileFailed(LoggingContext loggingContext, string pipDescription, string path, BuildXLException ex)
        {
            PipWriteFileFailed(loggingContext, pipDescription, path, ex.LogEventErrorCode, ex.LogEventMessage);
        }

        internal static string PipWriteFileFailedMessage(string pipDescription, string path, BuildXLException ex)
        {
            return I($"[{pipDescription}] Write file '{path}' failed with error code {ex.LogEventErrorCode:X8}: {ex.LogEventMessage}");
        }

        [GeneratedEvent(
            (ushort)EventId.PipWriteFileFailed,
            EventGenerators = EventGenerators.LocalOnly,
            EventLevel = Level.Error,
            Keywords = (int)Keywords.UserMessage,
            EventTask = (ushort)Tasks.PipExecutor,
            Message = "[{pipDescription}] Write file '{path}' failed with error code {errorCode:X8}: {message}")]
        internal abstract void PipWriteFileFailed(LoggingContext loggingContext, string pipDescription, string path, int errorCode, string message);

        internal void PipCopyFileFailed(
            LoggingContext loggingContext,
            string pipDescription,
            string source,
            string destination,
            BuildXLException ex)
        {
            PipCopyFileFailed(loggingContext, pipDescription, source, destination, ex.LogEventErrorCode, ex.LogEventMessage);
        }

        [GeneratedEvent(
            (ushort)EventId.PipCopyFileFailed,
            EventGenerators = EventGenerators.LocalOnly,
            EventLevel = Level.Error,
            Keywords = (int)Keywords.UserMessage,
            EventTask = (ushort)Tasks.PipExecutor,
            Message = "[{pipDescription}] Copy file '{source}' to '{destination}' failed with error code {errorCode:X8}: {message}")]
        internal abstract void PipCopyFileFailed(
            LoggingContext loggingContext,
            string pipDescription,
            string source,
            string destination,
            int errorCode,
            string message);

        [GeneratedEvent(
            (ushort)EventId.PipIpcFailed,
            EventGenerators = EventGenerators.LocalOnly,
            EventLevel = Level.Error,
            Keywords = (int)Keywords.UserMessage,
            EventTask = (ushort)Tasks.PipExecutor,
            Message = "IPC operation '{operation}' could not be executed via IPC moniker '{moniker}'.  Reason: {reason}. Error: {message}")]
        internal abstract void PipIpcFailed(
            LoggingContext loggingContext,
            string operation,
            string moniker,
            string reason,
            string message);

        [GeneratedEvent(
            (ushort)EventId.PipIpcFailedDueToInvalidInput,
            EventGenerators = EventGenerators.LocalOnly,
            EventLevel = Level.Error,
            Keywords = (int)(Keywords.UserMessage | Keywords.UserError),
            EventTask = (ushort)Tasks.PipExecutor,
            Message = "IPC operation '{operation}' could not be executed via IPC moniker '{moniker}'.  IPC operation input is invalid. Error: {message}")]
        internal abstract void PipIpcFailedDueToInvalidInput(
            LoggingContext loggingContext,
            string operation,
            string moniker,
            string message);

        [GeneratedEvent(
            (ushort)EventId.PipCopyFileFromUntrackableDir,
            EventGenerators = EventGenerators.LocalOnly,
            EventLevel = Level.Error,
            Keywords = (int)(Keywords.UserMessage | Keywords.UserError),
            EventTask = (ushort)Tasks.PipExecutor,
            Message = "[{pipDescription}] Copy file '{source}' to '{destination}' failed because the source file is under a mountpoint that is configured with 'TrackSourceFileChanges == false'")]
        internal abstract void PipCopyFileFromUntrackableDir(
            LoggingContext loggingContext,
            string pipDescription,
            string source,
            string destination);

        [GeneratedEvent(
            (ushort)EventId.PipCopyFileSourceFileDoesNotExist,
            EventGenerators = EventGenerators.LocalOnly,
            EventLevel = Level.Error,
            Keywords = (int)(Keywords.UserMessage | Keywords.UserError),
            EventTask = (ushort)Tasks.PipExecutor,
            Message = "[{pipDescription}] Copy file '{source}' to '{destination}' failed because '{source}' does not exist")]
        internal abstract void PipCopyFileSourceFileDoesNotExist(
            LoggingContext loggingContext,
            string pipDescription,
            string source,
            string destination);

        [GeneratedEvent(
            (ushort)EventId.StorageCachePutContentFailed,
            EventGenerators = EventGenerators.LocalOnly,
            EventLevel = Level.Error,
            Keywords = (int)Keywords.UserMessage,
            EventTask = (ushort)Tasks.Storage,
            Message = "Putting '{path}' into the cache, resulted in error: {errorMessage}")]
        internal abstract void StorageCachePutContentFailed(LoggingContext loggingContext, string path, string errorMessage);

        [GeneratedEvent(
            (ushort)EventId.StorageTrackOutputFailed,
            EventGenerators = EventGenerators.LocalOnly,
            EventLevel = Level.Error,
            Keywords = (int)Keywords.UserMessage,
            EventTask = (ushort)Tasks.Storage,
            Message = "Tracking output '{path}' resulted in error: {errorMessage}")]
        internal abstract void StorageTrackOutputFailed(LoggingContext loggingContext, string path, string errorMessage);

        [GeneratedEvent(
            (ushort)EventId.PipOutputProduced,
            EventGenerators = EventGenerators.LocalOnly,
            EventLevel = Level.Verbose,
            Keywords = (int)Keywords.UserMessage,
            EventTask = (ushort)Tasks.Scheduler,
            Message = "[{pipDescription}] Produced output '{fileName}' hash: '{contentHash}'. {reparsePointInfo}.")]
        internal abstract void SchedulePipOutputProduced(
            LoggingContext loggingContext,
            string pipDescription,
            string fileName,
            string contentHash,
            string reparsePointInfo);

        [GeneratedEvent(
            (ushort)EventId.PipOutputUpToDate,
            EventGenerators = EventGenerators.LocalOnly,
            EventLevel = Level.Verbose,
            Keywords = (int)Keywords.UserMessage,
            EventTask = (ushort)Tasks.PipExecutor,
            Message = "[{pipDescription}] Pip output for '{fileName}' is already up to date. (hash: '{contentHash}'). {reparsePointInfo}.")]
        internal abstract void SchedulePipOutputUpToDate(
            LoggingContext loggingContext,
            string pipDescription,
            string fileName,
            string contentHash,
            string reparsePointInfo);

        [GeneratedEvent(
            (ushort)EventId.PipOutputNotMaterialized,
            EventGenerators = EventGenerators.LocalOnly,
            EventLevel = Level.Verbose,
            Keywords = (int)Keywords.Diagnostics,
            EventTask = (ushort)Tasks.PipExecutor,
            Message = "[{pipDescription}] Pip output for '{fileName}' is not materialized (hash: '{contentHash}'). {reparsePointInfo}.")]
        internal abstract void SchedulePipOutputNotMaterialized(
            LoggingContext loggingContext,
            string pipDescription,
            string fileName,
            string contentHash,
            string reparsePointInfo);

        [GeneratedEvent(
            (ushort)EventId.PipOutputDeployedFromCache,
            EventGenerators = EventGenerators.LocalOnly,
            EventLevel = Level.Verbose,
            Keywords = (int)Keywords.UserMessage,
            EventTask = (ushort)Tasks.PipExecutor,
            Message = "[{pipDescription}] Deploying cached pip output to '{fileName}' (hash: '{contentHash}'). {reparsePointInfo}.")]
        internal abstract void SchedulePipOutputDeployedFromCache(
            LoggingContext loggingContext,
            string pipDescription,
            string fileName,
            string contentHash,
            string reparsePointInfo);

        [GeneratedEvent(
            (ushort)EventId.PipWarningsFromCache,
            EventGenerators = EventGenerators.LocalOnly,
            EventLevel = Level.Verbose,
            Keywords = (int)Keywords.UserMessage,
            EventTask = (ushort)Tasks.PipExecutor,
            Message = "[{pipDescription}] Found cached warnings: {numberOfWarnings}")]
        internal abstract void PipWarningsFromCache(LoggingContext loggingContext, string pipDescription, int numberOfWarnings);

        [GeneratedEvent(
            (ushort)EventId.ProcessPipCacheMiss,
            EventGenerators = EventGenerators.LocalOnly,
            EventLevel = Level.Verbose,
            Keywords = (int)Keywords.UserMessage,
            EventTask = (ushort)Tasks.Storage,
            Message = "[{pipDescription}] Cache miss (fingerprint '{fingerprint}'): Process will be executed.")]
        internal abstract void ScheduleProcessPipCacheMiss(LoggingContext loggingContext, string pipDescription, string fingerprint);

        [GeneratedEvent(
            (ushort)EventId.ProcessPipProcessWeight,
            EventGenerators = EventGenerators.LocalOnly,
            EventLevel = Level.Verbose,
            Keywords = (int)Keywords.UserMessage,
            EventTask = (ushort)Tasks.Storage,
            Message = "[{pipDescription}] Executing process with process weight: {weight}.")]
        internal abstract void ProcessPipProcessWeight(LoggingContext loggingContext, string pipDescription, int weight);

        [GeneratedEvent(
            (ushort)EventId.ProcessPipCacheHit,
            EventGenerators = EventGenerators.LocalOnly,
            EventLevel = Level.Verbose,
            Keywords = (int)Keywords.UserMessage,
            EventTask = (ushort)Tasks.Storage,
            Message = "[{pipDescription}] Cache hit (fingerprint '{fingerprint}'; unique ID {uniqueId:X}): Process outputs will be deployed from cache.")]
        internal abstract void ScheduleProcessPipCacheHit(LoggingContext loggingContext, string pipDescription, string fingerprint, ulong uniqueId);

        [GeneratedEvent(
            (ushort)EventId.PipFailedDueToServicesFailedToRun,
            EventGenerators = EventGenerators.LocalOnly,
            EventLevel = Level.Error,
            Keywords = (int)Keywords.UserMessage,
            EventTask = (ushort)Tasks.Scheduler,
            Message = "[{pipDescription}] Pip failed to execute because its requested services could not be started.")]
        internal abstract void PipFailedDueToServicesFailedToRun(LoggingContext loggingContext, string pipDescription);

        [GeneratedEvent(
            (ushort)EventId.PipMaterializeDependenciesFailureUnrelatedToCache,
            EventGenerators = EventGenerators.LocalOnly,
            EventLevel = Level.Error,
            Keywords = (int)Keywords.UserMessage,
            EventTask = (ushort)Tasks.Scheduler,
            Message = "[{pipDescription}] Failed to materialize pip dependencies for reason unrelated to cache. Materialization result: {artifactMaterializationResult}, Error: {errorMessage}")]
        internal abstract void PipMaterializeDependenciesFailureUnrelatedToCache(LoggingContext loggingContext, string pipDescription, string artifactMaterializationResult, string errorMessage);

        [GeneratedEvent(
            (ushort)EventId.PipMaterializeDependenciesFromCacheFailure,
            EventGenerators = EventGenerators.LocalOnly,
            EventLevel = Level.Error,
            Keywords = (int)Keywords.UserMessage,
            EventTask = (ushort)Tasks.Scheduler,
            Message = "[{pipDescription}] Failed to materialize pip dependencies content from cache: {errorMessage}")]
        internal abstract void PipMaterializeDependenciesFromCacheFailure(LoggingContext loggingContext, string pipDescription, string errorMessage);

        [GeneratedEvent(
            (ushort)LogEventId.PipFailedDueToDependenciesCannotBeHashed,
            EventGenerators = EventGenerators.LocalOnly,
            EventLevel = Level.Error,
            Keywords = (int)Keywords.UserMessage,
            EventTask = (ushort)Tasks.Scheduler,
            Message = "[{pipDescription}] Pip failed to execute because its dependencies cannot be hashed.")]
        internal abstract void PipFailedDueToDependenciesCannotBeHashed(LoggingContext loggingContext, string pipDescription);

        [GeneratedEvent(
            (ushort)LogEventId.PipFailedDueToSourceDependenciesCannotBeHashed,
            EventGenerators = EventGenerators.LocalOnly,
            EventLevel = Level.Error,
            Keywords = (int)Keywords.UserMessage,
            EventTask = (ushort)Tasks.Scheduler,
            Message = "[{pipDescription}] Pip failed to execute because its source dependencies cannot be hashed.")]
        internal abstract void PipFailedDueToSourceDependenciesCannotBeHashed(LoggingContext loggingContext, string pipDescription);

        [GeneratedEvent(
            (ushort)LogEventId.PipFailedDueToOutputsCannotBeHashed,
            EventGenerators = EventGenerators.LocalOnly,
            EventLevel = Level.Error,
            Keywords = (int)Keywords.UserMessage,
            EventTask = (ushort)Tasks.Scheduler,
            Message = "[{pipDescription}] Pip failed to execute because its outputs cannot be hashed.")]
        internal abstract void PipFailedDueToOutputsCannotBeHashed(LoggingContext loggingContext, string pipDescription);

        [GeneratedEvent(
            (ushort)LogEventId.PipIsMarkedClean,
            EventGenerators = EventGenerators.LocalOnly,
            EventLevel = Level.Verbose,
            Keywords = (int)Keywords.UserMessage,
            EventTask = (ushort)Tasks.Scheduler,
            Message = "[{pipDescription}] Pip is marked as clean.")]
        internal abstract void PipIsMarkedClean(LoggingContext loggingContext, string pipDescription);

        [GeneratedEvent(
            (ushort)LogEventId.PipIsIncrementallySkippedDueToCleanMaterialized,
            EventGenerators = EventGenerators.LocalOnly,
            EventLevel = Level.Verbose,
            Keywords = (int)Keywords.UserMessage,
            EventTask = (ushort)Tasks.Scheduler,
            Message = "[{pipDescription}] Pip is incrementally skipped because it is marked as clean and materialized.")]
        internal abstract void PipIsIncrementallySkippedDueToCleanMaterialized(LoggingContext loggingContext, string pipDescription);

        [GeneratedEvent(
            (ushort)LogEventId.PipIsMarkedMaterialized,
            EventGenerators = EventGenerators.LocalOnly,
            EventLevel = Level.Verbose,
            Keywords = (int)Keywords.UserMessage,
            EventTask = (ushort)Tasks.Scheduler,
            Message = "[{pipDescription}] Pip is marked as materialized because it has materialized its outputs.")]
        internal abstract void PipIsMarkedMaterialized(LoggingContext loggingContext, string pipDescription);

        [GeneratedEvent(
            (ushort)LogEventId.PipIsPerpetuallyDirty,
            EventGenerators = EventGenerators.LocalOnly,
            EventLevel = Level.Verbose,
            Keywords = (int)Keywords.UserMessage,
            EventTask = (ushort)Tasks.Scheduler,
            Message = "[{pipDescription}] Pip is perpetually dirty.")]
        internal abstract void PipIsPerpetuallyDirty(LoggingContext loggingContext, string pipDescription);

        [GeneratedEvent(
            (ushort)LogEventId.PipFingerprintData,
            EventGenerators = EventGenerators.LocalOnly,
            EventLevel = Level.Verbose,
            Keywords = (int)Keywords.UserMessage,
            EventTask = (ushort)Tasks.Scheduler,
            Message = "Pip Fingerprint Version: '{fingerprintVersion}', Salt: '{fingerprintSalt}'")]
        internal abstract void PipFingerprintData(LoggingContext loggingContext, int fingerprintVersion, string fingerprintSalt);

        [GeneratedEvent(
            (ushort)EventId.StorageCacheIngressFallbackContentToMakePrivateError,
            EventGenerators = EventGenerators.LocalOnly,
            EventLevel = Level.Error,
            Keywords = (int)Keywords.UserMessage,
            EventTask = (ushort)Tasks.Storage,
            Message = "Failed to copy the content with hash {contentHash} (from '{fallbackPath}') into the build cache. This is needed in order to provide a private, writable copy at the same location. Error: {errorMessage}")]
        internal abstract void StorageCacheIngressFallbackContentToMakePrivateError(LoggingContext loggingContext, string contentHash, string fallbackPath, string errorMessage);

        [GeneratedEvent(
            (ushort)EventId.ProcessDescendantOfUncacheable,
            EventGenerators = EventGenerators.LocalOnly,
            EventLevel = Level.Verbose,
            Keywords = (int)Keywords.Diagnostics,
            EventTask = (ushort)Tasks.PipExecutor,
            Message = "[{pipDescription}] Depends on pip a pip which had file monitoring violations that made it uncacheable.")]
        internal abstract void ProcessDescendantOfUncacheable(LoggingContext loggingContext, string pipDescription);

        [GeneratedEvent(
            (ushort)EventId.ProcessNotStoredToCacheDueToFileMonitoringViolations,
            EventGenerators = EventGenerators.LocalOnly,
            EventLevel = Level.Warning,
            Keywords = (int)Keywords.UserMessage,
            EventTask = (ushort)Tasks.PipExecutor,
            Message = "[{pipDescription}] Pip completed successfully, but with file monitoring violations. It will not be stored to the cache, since its declared inputs or outputs may be inaccurate.")]
        internal abstract void ScheduleProcessNotStoredToCacheDueToFileMonitoringViolations(LoggingContext loggingContext, string pipDescription);

        [GeneratedEvent(
            (ushort)LogEventId.ScheduleProcessNotStoredToWarningsUnderWarnAsError,
            EventGenerators = EventGenerators.LocalOnly,
            EventLevel = Level.Verbose,
            Keywords = (int)Keywords.UserMessage,
            EventTask = (ushort)Tasks.PipExecutor,
            Message = "[{pipDescription}] Pip completed with warnings which were flagged as errors due to /warnaserror. It will not be stored to the cache, but downstream pips will continue to be executed.")]
        internal abstract void ScheduleProcessNotStoredToWarningsUnderWarnAsError(LoggingContext loggingContext, string pipDescription);

        [GeneratedEvent(
            (ushort)EventId.ProcessNotStoredToCachedDueToItsInherentUncacheability,
            EventGenerators = EventGenerators.LocalOnly,
            EventLevel = Level.Verbose,
            Keywords = (int)Keywords.UserMessage,
            EventTask = (ushort)Tasks.PipExecutor,
            Message = "[{pipDescription}] Pip completed successfully, but will not be stored to the cache, since it was explicitly declared as uncacheable.")]
        internal abstract void ScheduleProcessNotStoredToCacheDueToInherentUncacheability(LoggingContext loggingContext, string pipDescription);

        [GeneratedEvent(
            (ushort)EventId.ContentMissAfterContentFingerprintCacheDescriptorHit,
            EventGenerators = EventGenerators.LocalOnly,
            EventLevel = Level.Verbose,
            Keywords = (int)Keywords.UserMessage,
            EventTask = (ushort)Tasks.PipExecutor,
            Message = "[{pipDescription}] Matching content was not found for all hashes in the pip cache descriptor for content fingerprint '{contentFingerprint}' (unique ID: {uniqueId:X}). The descriptor must be ignored.")]
        internal abstract void ScheduleContentMissAfterContentFingerprintCacheDescriptorHit(LoggingContext loggingContext, string pipDescription, string contentFingerprint, ulong uniqueId);

        [GeneratedEvent(
            (ushort)EventId.PipFailedToMaterializeItsOutputs,
            EventGenerators = EventGenerators.LocalOnly,
            EventLevel = Level.Error,
            Keywords = (int)Keywords.UserMessage,
            EventTask = (ushort)Tasks.Storage,
            Message = "[{pipDescription}] Pip failed to materialize its outputs: {errorMessage}")]
        internal abstract void PipFailedToMaterializeItsOutputs(LoggingContext loggingContext, string pipDescription, string errorMessage);

        [GeneratedEvent(
            (ushort)EventId.ScheduleArtificialCacheMiss,
            EventGenerators = EventGenerators.LocalOnly,
            EventLevel = Level.Verbose,
            Keywords = (int)Keywords.UserMessage,
            EventTask = (ushort)Tasks.Scheduler,
            Message = "[{pipDescription}] Pip will execute due to an artificial cache miss (cache lookup skipped).")]
        internal abstract void ScheduleArtificialCacheMiss(LoggingContext loggingContext, string pipDescription);

        [GeneratedEvent(
            (ushort)EventId.ScheduleProcessConfiguredUncacheable,
            EventGenerators = EventGenerators.LocalOnly,
            EventLevel = Level.Verbose,
            Keywords = (int)Keywords.UserMessage,
            EventTask = (ushort)Tasks.Scheduler,
            Message = "[{pipDescription}] Pip configured to be uncacheable. No cache lookup will be performed.")]
        internal abstract void ScheduleProcessConfiguredUncacheable(LoggingContext loggingContext, string pipDescription);

        [GeneratedEvent(
            (ushort)EventId.CacheDescriptorMissForContentFingerprint,
            EventGenerators = EventGenerators.LocalOnly,
            EventLevel = Level.Verbose,
            Keywords = (int)Keywords.Diagnostics,
            EventTask = (ushort)Tasks.PipExecutor,
            Message = "[{pipDescription}] Weak fingerprint miss: A pip cache descriptor was not found for content fingerprint '{contentFingerprint}'.")]
        internal abstract void TwoPhaseCacheDescriptorMissDueToWeakFingerprint(LoggingContext loggingContext, string pipDescription, string contentFingerprint);

        [GeneratedEvent(
            (ushort)EventId.InvalidCacheDescriptorForContentFingerprint,
            EventGenerators = EventGenerators.LocalOnly,
            EventLevel = Level.Verbose,
            Keywords = (int)Keywords.UserMessage,
            EventTask = (ushort)Tasks.PipExecutor,
            Message = "[{pipDescription}] The pip cache descriptor for content fingerprint '{contentFingerprint}' from cache depth {cacheDepth} was invalid and so must be ignored. {error}")]
        internal abstract void ScheduleInvalidCacheDescriptorForContentFingerprint(LoggingContext loggingContext, string pipDescription, string contentFingerprint, int cacheDepth, string error);

        [GeneratedEvent(
            (ushort)EventId.CacheDescriptorHitForContentFingerprint,
            EventGenerators = EventGenerators.LocalOnly,
            EventLevel = Level.Verbose,
            Keywords = (int)Keywords.Diagnostics,
            EventTask = (ushort)Tasks.PipExecutor,
            Message = "[{pipDescription}] A pip cache descriptor was found for content fingerprint '{contentFingerprint}' (unique ID: {uniqueId:X}) from cache depth {cacheDepth}, indicating that an equivalent pip previously ran with these inputs.")]
        internal abstract void ScheduleCacheDescriptorHitForContentFingerprint(LoggingContext loggingContext, string pipDescription, string contentFingerprint, ulong uniqueId, int cacheDepth);

        [GeneratedEvent(
            (ushort)EventId.DisallowedFileAccessInSealedDirectory,
            EventGenerators = EventGenerators.LocalOnly,
            EventLevel = Level.Verbose,
            Keywords = (int)Keywords.UserMessage,
            EventTask = (ushort)Tasks.PipExecutor,
            Message = "[{pipDescription}] When accessing files under a sealed directory, a pip must declare a dependency on one or more views of that directory (partial or full) that contain those files. " +
                      "Although this pip contains a dependency on a view of a containing directory, it accessed the following existent file that is not a part of it: '{path}'. ")]
        internal abstract void ScheduleDisallowedFileAccessInSealedDirectory(LoggingContext loggingContext, string pipDescription, string path);

        [GeneratedEvent(
            (ushort)EventId.DisallowedFileAccessInTopOnlySourceSealedDirectory,
            EventGenerators = EventGenerators.LocalOnly,
            EventLevel = Level.Verbose,
            Keywords = (int)Keywords.UserMessage,
            EventTask = (ushort)Tasks.PipExecutor,
            Message = "[{pipDescription}] This pip accessed file under '{path}' nested deeply within a top only source sealed directory.")]
        internal abstract void DisallowedFileAccessInTopOnlySourceSealedDirectory(LoggingContext loggingContext, string pipDescription, string path);

        [GeneratedEvent(
            (ushort)EventId.PipInputAssertion,
            EventGenerators = EventGenerators.LocalOnly,
            EventLevel = Level.Verbose,
            Keywords = (int)Keywords.Diagnostics,
            EventTask = (ushort)Tasks.PipInputAssertions,
            Message = "[{pipDescription}] Pip input assertion for content {contentHash} at path {inputAssersionPath}")]
        internal abstract void TracePipInputAssertion(
            LoggingContext loggingContext,
            string pipDescription,
            string inputAssersionPath,
            string contentHash);

        [GeneratedEvent(
            (ushort)LogEventId.AbortObservedInputProcessorBecauseFileUntracked,
            EventGenerators = EventGenerators.LocalOnly,
            EventLevel = Level.Error,
            Keywords = (int)Keywords.UserMessage,
            EventTask = (ushort)Tasks.PipExecutor,
            Message = "[{pipDescription}] Processing observed input is aborted because failure in computing the hash of '{path}'. The file is possibly untracked and under mount '{mount}' with hashing disabled.")]
        internal abstract void AbortObservedInputProcessorBecauseFileUntracked(LoggingContext loggingContext, string pipDescription, string path, string mount);

        [GeneratedEvent(
            (ushort)EventId.FileAccessCheckProbeFailed,
            EventGenerators = EventGenerators.LocalOnly,
            EventLevel = Level.Verbose,
            Keywords = (int)Keywords.UserMessage,
            EventTask = (ushort)Tasks.PipExecutor,
            Message = "[{pipDescription}] Access to the path '{path}' would be allowed so long as that path is nonexistent or is a directory. However, the existence and type of that path could not be determined: {error}")]
        internal abstract void ScheduleFileAccessCheckProbeFailed(LoggingContext loggingContext, string pipDescription, string path, string error);

        [GeneratedEvent(
            (ushort)EventId.PipDirectoryMembershipAssertion,
            EventGenerators = EventGenerators.LocalOnly,
            EventLevel = Level.Verbose,
            Keywords = (int)Keywords.Diagnostics,
            EventTask = (ushort)Tasks.PipInputAssertions,
            Message = "[{pipDescription}] Pip input assertion for directory membership (fingerprint {fingerprint}) at path {inputAssersionPath}")]
        internal abstract void PipDirectoryMembershipAssertion(
            LoggingContext loggingContext,
            string pipDescription,
            string inputAssersionPath,
            string fingerprint);

        [GeneratedEvent(
            (ushort)EventId.PipDirectoryMembershipFingerprintingError,
            EventGenerators = EventGenerators.LocalOnly,
            EventLevel = Level.Error,
            Keywords = (int)Keywords.UserMessage,
            EventTask = (ushort)Tasks.PipExecutor,
            Message = "[{pipDescription}] Computing a fingerprint for the membership of directory '{path}' failed. A fingerprint for this directory is needed to store or use a cached result for this process.")]
        internal abstract void PipDirectoryMembershipFingerprintingError(LoggingContext loggingContext, string pipDescription, string path);

        [GeneratedEvent(
            (ushort)EventId.TryBringContentToLocalCache,
            EventGenerators = EventGenerators.LocalOnly,
            EventLevel = Level.Verbose,
            Keywords = (int)Keywords.Diagnostics | (int)Keywords.Performance,
            EventTask = (ushort)Tasks.Storage,
            Message = "[{pipDescription}] Try bring content to local cache.")]
        internal abstract void ScheduleTryBringContentToLocalCache(LoggingContext loggingContext, string pipDescription);

        [GeneratedEvent(
            (ushort)EventId.ProcessingPipOutputFileFailed,
            EventGenerators = EventGenerators.LocalOnly,
            EventLevel = Level.Error,
            Keywords = (int)Keywords.UserMessage,
            EventTask = (ushort)Tasks.PipExecutor,
            Message = "[{pipDescription}] Failed to process output file '{path}'. {message}")]
        internal abstract void ProcessingPipOutputFileFailed(LoggingContext loggingContext, string pipDescription, string path, string message);

        [GeneratedEvent(
            (ushort)EventId.ProcessingPipOutputDirectoryFailed,
            EventGenerators = EventGenerators.LocalOnly,
            EventLevel = Level.Error,
            Keywords = (int)Keywords.UserMessage,
            EventTask = (ushort)Tasks.PipExecutor,
            Message = "[{pipDescription}] Failed to process output directory '{path}'. {message}")]
        internal abstract void ProcessingPipOutputDirectoryFailed(LoggingContext loggingContext, string pipDescription, string path, string message);

        [GeneratedEvent(
            (ushort)LogEventId.StorageCacheCleanDirectoryOutputError,
            EventGenerators = EventGenerators.LocalOnly,
            EventLevel = Level.Error,
            Keywords = (int)Keywords.UserMessage,
            EventTask = (ushort)Tasks.Storage,
            Message = "Cleaning output directory '{destinationPath}' for pip {pipDescription} resulted in error: {errorMessage}")]
        public abstract void StorageCacheCleanDirectoryOutputError(LoggingContext loggingContext, string pipDescription, string destinationPath, string errorMessage);

        [GeneratedEvent(
            (ushort)LogEventId.StorageSymlinkDirInOutputDirectoryWarning,
            EventGenerators = EventGenerators.LocalOnly,
            EventLevel = Level.Warning,
            Keywords = (int)Keywords.UserMessage,
            EventTask = (ushort)Tasks.Storage,
            Message = "[{pipDescription}] Pip produced a directory symlink or junction'{symlinkPath}', which is not supported. The pip will not be cached.")]
        public abstract void StorageSymlinkDirInOutputDirectoryWarning(LoggingContext loggingContext, string pipDescription, string symlinkPath);

        [GeneratedEvent(
            (ushort)LogEventId.StorageRemoveAbsentFileOutputWarning,
            EventGenerators = EventGenerators.LocalOnly,
            EventLevel = Level.Warning,
            Keywords = (int)Keywords.UserMessage,
            EventTask = (ushort)Tasks.Storage,
            Message = "[{pipDescription}] Removing absent file '{destinationPath}' resulted in error: {errorMessage}")]
        public abstract void StorageRemoveAbsentFileOutputWarning(LoggingContext loggingContext, string pipDescription, string destinationPath, string errorMessage);

        [GeneratedEvent(
             (ushort)LogEventId.PipInputVerificationMismatch,
             EventGenerators = EventGenerators.LocalOnly,
             Message = "Pip input '{filePath}' has hash '{actualHash}' which does not match expected hash '{expectedHash}' from master. Ensure that source files are properly replicated from the master.",
             EventLevel = Level.Error,
             EventTask = (ushort)Tasks.Distribution,
             Keywords = (int)(Keywords.UserMessage | Keywords.InfrastructureError))]
        public abstract void PipInputVerificationMismatch(LoggingContext context, string actualHash, string expectedHash, string filePath);

        [GeneratedEvent(
            (ushort)LogEventId.PipInputVerificationMismatchExpectedExistence,
            EventGenerators = EventGenerators.LocalOnly,
            Message = "Pip input '{filePath}' not found locally, but exists on the master. Ensure that source files are properly replicated from the master.",
            EventLevel = Level.Error,
            EventTask = (ushort)Tasks.Distribution,
            Keywords = (int)(Keywords.UserMessage | Keywords.InfrastructureError))]
        public abstract void PipInputVerificationMismatchExpectedExistence(LoggingContext context, string filePath);

        [GeneratedEvent(
            (ushort)LogEventId.PipInputVerificationMismatchExpectedNonExistence,
            EventGenerators = EventGenerators.LocalOnly,
            Message = "Pip input '{filePath}' found locally, but does NOT exist on the master. Ensure that old files are cleaned up and source files are properly replicated from the master.",
            EventLevel = Level.Error,
            EventTask = (ushort)Tasks.Distribution,
            Keywords = (int)(Keywords.UserMessage | Keywords.InfrastructureError))]
        public abstract void PipInputVerificationMismatchExpectedNonExistence(LoggingContext context, string filePath);

        [GeneratedEvent(
            (ushort)LogEventId.PipInputVerificationUntrackedInput,
            EventGenerators = EventGenerators.LocalOnly,
            Message = "[{pipDescription}] Pip input '{filePath}' is not tracked and cannot be verified on the worker.",
            EventLevel = Level.Warning,
            EventTask = (ushort)Tasks.Distribution,
            Keywords = (int)Keywords.UserMessage)]
        public abstract void PipInputVerificationUntrackedInput(LoggingContext context, long pipSemiStableHash, string pipDescription, string filePath);

        [GeneratedEvent(
            (ushort)LogEventId.PipInputVerificationMismatchRecovery,
            EventGenerators = EventGenerators.LocalOnly,
            Message = "[{pipDescription}] Pip input '{filePath}' has hash '{actualHash}' which does not match expected hash '{expectedHash}' from master. Attempting to materialize file from cache.",
            EventLevel = Level.Verbose,
            EventTask = (ushort)Tasks.Distribution,
            Keywords = (int)Keywords.UserMessage)]
        public abstract void PipInputVerificationMismatchRecovery(LoggingContext context, long pipSemiStableHash, string pipDescription, string actualHash, string expectedHash, string filePath);

        [GeneratedEvent(
            (ushort)LogEventId.PipInputVerificationMismatchRecoveryExpectedExistence,
            EventGenerators = EventGenerators.LocalOnly,
            Message = "[{pipDescription}] Pip input '{filePath}' not found locally, but exists on the master. Attempting to materialize file from cache.",
            EventLevel = Level.Verbose,
            EventTask = (ushort)Tasks.Distribution,
            Keywords = (int)Keywords.UserMessage)]
        public abstract void PipInputVerificationMismatchRecoveryExpectedExistence(LoggingContext context, long pipSemiStableHash, string pipDescription, string filePath);

        [GeneratedEvent(
            (ushort)LogEventId.PipInputVerificationMismatchRecoveryExpectedNonExistence,
            EventGenerators = EventGenerators.LocalOnly,
            Message = "[{pipDescription}] Pip input '{filePath}' found locally, but does NOT exist on the master. File will be deleted.",
            EventLevel = Level.Verbose,
            EventTask = (ushort)Tasks.Distribution,
            Keywords = (int)Keywords.UserMessage)]
        public abstract void PipInputVerificationMismatchRecoveryExpectedNonExistence(LoggingContext context, long pipSemiStableHash, string pipDescription, string filePath);

        [GeneratedEvent(
            (ushort)LogEventId.DistributionExecutePipRequest,
            EventGenerators = EventGenerators.LocalOnly,
            Message = "[{pipDescription}] Requesting pip execution of step {step} on worker {workerName}",
            EventLevel = Level.Verbose,
            EventTask = (ushort)Tasks.Distribution,
            EventOpcode = (byte)EventOpcode.Info,
            Keywords = (int)Keywords.UserMessage)]
        public abstract void DistributionExecutePipRequest(LoggingContext context, long pipSemiStableHash, string pipDescription, string workerName, string step);

        [GeneratedEvent(
            (ushort)LogEventId.DistributionFinishedPipRequest,
            EventGenerators = EventGenerators.LocalOnly,
            Message = "[{pipDescription}] Finished pip execution of step {step} on worker {workerName}",
            EventLevel = Level.Verbose,
            EventTask = (ushort)Tasks.Distribution,
            EventOpcode = (byte)EventOpcode.Info,
            Keywords = (int)Keywords.UserMessage)]
        public abstract void DistributionFinishedPipRequest(LoggingContext context, long pipSemiStableHash, string pipDescription, string workerName, string step);

        [GeneratedEvent(
            (ushort)LogEventId.DistributionMasterWorkerProcessOutputContent,
            EventGenerators = EventGenerators.LocalOnly,
            Message = "[{pipDescription}] Pip output '{filePath}' with hash '{hash} reported from worker '{workerName}'. {reparsePointInfo}.",
            EventLevel = Level.Verbose,
            EventTask = (ushort)Tasks.Distribution,
            Keywords = (int)Keywords.UserMessage)]
        public abstract void DistributionMasterWorkerProcessOutputContent(LoggingContext context, long pipSemiStableHash, string pipDescription, string filePath, string hash, string reparsePointInfo, string workerName);

        [GeneratedEvent(
            (ushort)LogEventId.InitiateWorkerRelease,
            EventGenerators = EventGenerators.LocalOnly,
            Message = "{workerName} will be released because {numProcessPipsWaiting} (numProcessPipsWaiting) < {totalSlots} (totalSlots). Worker's Acquired Slots: {cachelookup} (cachelookup), {execute} (execute), {ipc} (ipc).",
            EventLevel = Level.Verbose,
            EventTask = (ushort)Tasks.Distribution,
            Keywords = (int)Keywords.UserMessage)]
        public abstract void InitiateWorkerRelease(LoggingContext context, string workerName, long numProcessPipsWaiting, int totalSlots, int cachelookup, int execute, int ipc);

        [GeneratedEvent(
            (ushort)LogEventId.WorkerReleasedEarly,
            EventGenerators = EventGenerators.LocalOnly,
            Message = "{workerName} is released. Drain duration: {drainDurationMs}ms. Disconnect duration: {disconnectDurationMs}ms.",
            EventLevel = Level.Verbose,
            EventTask = (ushort)Tasks.Distribution,
            Keywords = (int)Keywords.UserMessage)]
        public abstract void WorkerReleasedEarly(LoggingContext context, string workerName, long drainDurationMs, long disconnectDurationMs);

        [GeneratedEvent(
            (ushort)EventId.StorageCacheGetContentError,
            EventGenerators = EventGenerators.LocalOnly,
            EventLevel = Level.Error,
            Keywords = (int)Keywords.UserMessage,
            EventTask = (ushort)Tasks.Storage,
            Message = "Placing the content with hash {contentHash} to '{destinationPath}' resulted in error: {errorMessage}")]
        public abstract void StorageCacheGetContentError(LoggingContext loggingContext, string contentHash, string destinationPath, string errorMessage);

        [GeneratedEvent(
            (ushort)EventId.StorageCacheGetContentWarning,
            EventGenerators = EventGenerators.LocalOnly,
            EventLevel = Level.Warning,
            Keywords = (int)Keywords.UserMessage,
            EventTask = (ushort)Tasks.Storage,
            Message = "[{pipDescription}] Placing the content with hash {contentHash} to '{destinationPath}' resulted in error: {errorMessage}")]
        public abstract void StorageCacheGetContentWarning(LoggingContext loggingContext, string pipDescription, string contentHash, string destinationPath, string errorMessage);

        [GeneratedEvent(
            (ushort)EventId.CopyingPipOutputToLocalStorage,
            EventGenerators = EventGenerators.LocalOnly,
            EventLevel = Level.Verbose,
            Keywords = (int)Keywords.UserMessage | (int)Keywords.Performance,
            EventTask = (ushort)Tasks.Storage,
            Message = "[{pipDescription}] Ensured pip output (hash: '{contentHash}') is available for local materialization: Result: {result} | Target location up-to-date: {targetLocationUpToDate} | Remotely copied bytes: {remotelyCopyBytes}")]
        public abstract void ScheduleCopyingPipOutputToLocalStorage(
            LoggingContext loggingContext,
            string pipDescription,
            string contentHash,
            bool result,
            string targetLocationUpToDate,
            long remotelyCopyBytes);

        [GeneratedEvent(
            (int)EventId.CopyingPipInputToLocalStorage,
            EventGenerators = EventGenerators.LocalOnly,
            EventLevel = Level.Verbose,
            Keywords = (int)Keywords.UserMessage | (int)Keywords.Performance,
            EventTask = (int)Tasks.Storage,
            Message = "[{pipDescription}] Ensured pip input (hash: '{contentHash}') is available for local materialization: Result: {result} | Target location up-to-date: {targetLocationUpToDate} | Remotely copied bytes: {remotelyCopyBytes}")]
        public abstract void ScheduleCopyingPipInputToLocalStorage(
            LoggingContext context,
            long pipSemiStableHash,
            string pipDescription,
            string contentHash,
            bool result,
            string targetLocationUpToDate,
            long remotelyCopyBytes);

        [GeneratedEvent(
            (ushort)EventId.StorageBringProcessContentLocalWarning,
            EventGenerators = EventGenerators.LocalOnly,
            EventLevel = Level.Warning,
            Keywords = (int)Keywords.UserMessage,
            EventTask = (ushort)Tasks.Storage,
            Message = "[{pipDescription}] An unexpected failure occurred in retrieving content for prior process outputs (the process cannot be completed from cache): {errorMessage}")]
        public abstract void StorageBringProcessContentLocalWarning(LoggingContext loggingContext, string pipDescription, string errorMessage);

        [GeneratedEvent(
            (ushort)EventId.FailedToMaterializeFileWarning,
            EventGenerators = EventGenerators.LocalOnly,
            EventLevel = Level.Warning,
            Keywords = (int)Keywords.UserMessage,
            EventTask = (ushort)Tasks.Storage,
            Message = "[{pipDescription}] Failed to pin file content with hash {contentHash} and intended destination '{destinationPath}'. Search for content hash in cache logging.")]
        public abstract void FailedToLoadFileContentWarning(LoggingContext loggingContext, string pipDescription, string contentHash, string destinationPath);

        [GeneratedEvent(
            (ushort)EventId.MaterializeFilePipProducerNotFound,
            EventGenerators = EventGenerators.LocalOnly,
            EventLevel = Level.Warning,
            Keywords = (int)Keywords.UserMessage,
            EventTask = (ushort)Tasks.Storage,
            Message = "Failed to find pip producer for file {filePath}.")]
        public abstract void MaterializeFilePipProducerNotFound(LoggingContext loggingContext, string filePath);

        #endregion

        #region Two-phase fingerprinting

        [GeneratedEvent(
            (int)EventId.TwoPhaseFailureQueryingWeakFingerprint,
            EventGenerators = EventGenerators.LocalOnly,
            EventLevel = Level.Warning,
            Keywords = (int)Keywords.UserMessage,
            EventTask = (ushort)Tasks.PipExecutor,
            Message = "[{pipDescription}] Querying for a batch of prior executions (for weak fingerprint {weakFingerprint}) failed: {errorMessage}. Since some cached results may be unavailable, this process may have to re-run.")]
        internal abstract void TwoPhaseFailureQueryingWeakFingerprint(LoggingContext loggingContext, string pipDescription, string weakFingerprint, string errorMessage);

        [GeneratedEvent(
            (int)EventId.TwoPhaseCacheDescriptorMissDueToStrongFingerprints,
            EventGenerators = EventGenerators.LocalOnly,
            EventLevel = Level.Verbose,
            Keywords = (int)Keywords.Diagnostics,
            EventTask = (ushort)Tasks.PipExecutor,
            Message = "[{pipDescription}] Strong fingerprint miss: One or more pip cache descriptor were found for weak fingerprint '{contentFingerprint}'; however, no available strong fingerprints matched.")]
        internal abstract void TwoPhaseCacheDescriptorMissDueToStrongFingerprints(LoggingContext loggingContext, string pipDescription, string contentFingerprint);

        [GeneratedEvent(
            (int)EventId.TwoPhaseStrongFingerprintComputedForPathSet,
            EventGenerators = EventGenerators.LocalOnly,
            EventLevel = Level.Verbose,
            Keywords = (int)Keywords.Diagnostics,
            EventTask = (ushort)Tasks.PipExecutor,
            Message = "[{pipDescription}] Computed strong fingerprint {strongFingerprint} for path set {pathSetHash} and weak fingerprint {weakFingerprint}.")]
        internal abstract void TwoPhaseStrongFingerprintComputedForPathSet(LoggingContext loggingContext, string pipDescription, string weakFingerprint, string pathSetHash, string strongFingerprint);

        [GeneratedEvent(
            (int)EventId.TwoPhaseStrongFingerprintMatched,
            EventGenerators = EventGenerators.LocalOnly,
            EventLevel = Level.Verbose,
            Keywords = (int)Keywords.UserMessage,
            EventTask = (ushort)Tasks.PipExecutor,
            Message = "[{pipDescription}] A prior cache entry has been found for strong fingerprint {strongFingerprint} in cache {strongFingerprintCacheId}")]
        internal abstract void TwoPhaseStrongFingerprintMatched(LoggingContext loggingContext, string pipDescription, string strongFingerprint, string strongFingerprintCacheId);

        [GeneratedEvent(
            (int)EventId.TwoPhaseStrongFingerprintRejected,
            EventGenerators = EventGenerators.LocalOnly,
            EventLevel = Level.Verbose,
            Keywords = (int)Keywords.Diagnostics,
            EventTask = (ushort)Tasks.PipExecutor,
            Message = "[{pipDescription}] Rejecting a prior cache entry for path set {pathSetHash}: Entry strong fingerprint {rejectedStrongFingerprint} does not match {availableStrongFingerprint}")]
        internal abstract void TwoPhaseStrongFingerprintRejected(LoggingContext loggingContext, string pipDescription, string pathSetHash, string rejectedStrongFingerprint, string availableStrongFingerprint);

        [GeneratedEvent(
            (int)EventId.TwoPhaseStrongFingerprintUnavailableForPathSet,
            EventGenerators = EventGenerators.LocalOnly,
            EventLevel = Level.Verbose,
            Keywords = (int)Keywords.Diagnostics,
            EventTask = (ushort)Tasks.PipExecutor,
            Message = "[{pipDescription}] Unable to compute a strong fingerprint for path set {pathSetHash} and weak fingerprint {weakFingerprint} (maybe this pip is no longer allowed to access some of the mentioned paths).")]
        internal abstract void TwoPhaseStrongFingerprintUnavailableForPathSet(LoggingContext loggingContext, string pipDescription, string weakFingerprint, string pathSetHash);

        [GeneratedEvent(
            (int)EventId.TwoPhaseCacheEntryMissing,
            EventGenerators = EventGenerators.LocalOnly,
            EventLevel = Level.Verbose,
            Keywords = (int)Keywords.UserMessage,
            EventTask = (ushort)Tasks.PipExecutor,
            Message = "[{pipDescription}] The cache entry for strong fingerprint {strongFingerprint} could not be found, but the cache listed it as available for weak fingerprint {weakFingerprint}. " +
                      "This is an unexpected cache inconsistency, and will result in a cache-miss for this pip.")]
        internal abstract void TwoPhaseCacheEntryMissing(LoggingContext loggingContext, string pipDescription, string weakFingerprint, string strongFingerprint);

        [GeneratedEvent(
            (int)EventId.TwoPhaseFetchingCacheEntryFailed,
            EventGenerators = EventGenerators.LocalOnly,
            EventLevel = Level.Warning,
            Keywords = (int)Keywords.UserMessage,
            EventTask = (ushort)Tasks.PipExecutor,
            Message = "[{pipDescription}] Failed to retrieve the cache entry for strong fingerprint {strongFingerprint}. This is an unexpected cache inconsistency, and will result in a cache-miss for this pip. Failure: {failure}")]
        internal abstract void TwoPhaseFetchingCacheEntryFailed(LoggingContext loggingContext, string pipDescription, string strongFingerprint, string failure);

        [GeneratedEvent(
            (int)EventId.TwoPhaseMissingMetadataForCacheEntry,
            EventGenerators = EventGenerators.LocalOnly,
            EventLevel = Level.Verbose,
            Keywords = (int)Keywords.UserMessage,
            EventTask = (ushort)Tasks.PipExecutor,
            Message = "[{pipDescription}] The cache entry for strong fingerprint {strongFingerprint} has missing metadata (content hash {metadataHash}). " +
                      "This is an unexpected cache inconsistency, and will result in a cache-miss for this pip.")]
        internal abstract void TwoPhaseMissingMetadataForCacheEntry(LoggingContext loggingContext, string pipDescription, string strongFingerprint, string metadataHash);

        [GeneratedEvent(
            (int)EventId.TwoPhaseFetchingMetadataForCacheEntryFailed,
            EventGenerators = EventGenerators.LocalOnly,
            EventLevel = Level.Warning,
            Keywords = (int)Keywords.UserMessage,
            EventTask = (ushort)Tasks.PipExecutor,
            Message = "[{pipDescription}] Failed to retrieve metadata (content hash {metadataHash}) for the cache entry with strong fingerprint {strongFingerprint}. This is an unexpected cache inconsistency, and will result in a cache-miss for this pip. Failure: {failure}")]
        internal abstract void TwoPhaseFetchingMetadataForCacheEntryFailed(LoggingContext loggingContext, string pipDescription, string strongFingerprint, string metadataHash, string failure);

        [GeneratedEvent(
            (int)EventId.TwoPhaseLoadingPathSetFailed,
            EventGenerators = EventGenerators.LocalOnly,
            EventLevel = Level.Verbose,
            Keywords = (int)Keywords.UserMessage,
            EventTask = (ushort)Tasks.PipExecutor,
            Message = "[{pipDescription}] Failed to retrieve a path set (content hash {pathSetHash}) relevant to this pip (weak fingerprint {weakFingerprint}). This is an unexpected cache inconsistency. Failure: {failure}")]
        internal abstract void TwoPhaseLoadingPathSetFailed(LoggingContext loggingContext, string pipDescription, string weakFingerprint, string pathSetHash, string failure);

        [GeneratedEvent(
            (int)EventId.TwoPhasePathSetInvalid,
            EventGenerators = EventGenerators.LocalOnly,
            EventLevel = Level.Warning,
            Keywords = (int)Keywords.UserMessage,
            EventTask = (ushort)Tasks.PipExecutor,
            Message = "[{pipDescription}] Failed to parse a prior path set (content hash {pathSetHash}) relevant to this pip (weak fingerprint {weakFingerprint}). This may result in a cache-miss for this pip.  Failure: {failure}")]
        internal abstract void TwoPhasePathSetInvalid(LoggingContext loggingContext, string pipDescription, string weakFingerprint, string pathSetHash, string failure);

        [GeneratedEvent(
            (int)EventId.TwoPhasePublishingCacheEntryFailedWarning,
            EventGenerators = EventGenerators.LocalOnly,
            EventLevel = Level.Warning,
            Keywords = (int)Keywords.UserMessage,
            EventTask = (ushort)Tasks.PipExecutor,
            Message = "[{pipDescription}] Failed to publish a cache entry for this pip's execution. Failure: {failure} Caching info: {cachingInfo}")]
        internal abstract void TwoPhasePublishingCacheEntryFailedWarning(LoggingContext loggingContext, string pipDescription, string failure, string cachingInfo);

        [GeneratedEvent(
            (int)EventId.TwoPhasePublishingCacheEntryFailedError,
            EventGenerators = EventGenerators.LocalOnly,
            EventLevel = Level.Error,
            Keywords = (int)Keywords.UserMessage,
            EventTask = (ushort)Tasks.PipExecutor,
            Message = "[{pipDescription}] Failed to publish a cache entry for this pip's execution. Failure: {failure} Caching info: {cachingInfo}")]
        internal abstract void TwoPhasePublishingCacheEntryFailedError(LoggingContext loggingContext, string pipDescription, string failure, string cachingInfo);

        [GeneratedEvent(
            (int)EventId.ConvertToRunnableFromCacheFailed,
            EventGenerators = EventGenerators.LocalOnly,
            EventLevel = Level.Warning,
            Keywords = (int)Keywords.UserMessage,
            EventTask = (ushort)Tasks.PipExecutor,
            Message = "[{pipDescription}] Failed creating a runnable from cache entry: {cacheMissType}. Note that subsequent pips may now be divergent from the cache (but the next build will reconverge).")]
        internal abstract void ConvertToRunnableFromCacheFailed(LoggingContext loggingContext, string pipDescription, string cacheMissType);

        [GeneratedEvent(
            (int)EventId.TwoPhaseCacheEntryConflict,
            EventGenerators = EventGenerators.LocalOnly,
            EventLevel = Level.Verbose,
            Keywords = (int)Keywords.UserMessage,
            EventTask = (ushort)Tasks.PipExecutor,
            Message = "[{pipDescription}] While trying to store a cache entry for this pip's execution, the cache indicated that a conflicting entry already exists (strong fingerprint: {strongFingerprint}). " +
                      "This may occur if a concurrent build is storing entries to the cache and won the race of placing the content")]
        internal abstract void TwoPhaseCacheEntryConflict(LoggingContext loggingContext, string pipDescription, string strongFingerprint);

        [GeneratedEvent(
            (int)EventId.TwoPhaseFailedToStoreMetadataForCacheEntry,
            EventGenerators = EventGenerators.LocalOnly,
            EventLevel = Level.Error,
            Keywords = (int)Keywords.UserMessage,
            EventTask = (ushort)Tasks.PipExecutor,
            Message = "[{pipDescription}] Failed to store supporting metadata for a cache entry. Failure: {failure}")]
        internal abstract void TwoPhaseFailedToStoreMetadataForCacheEntry(LoggingContext loggingContext, string pipDescription, string failure);

        [GeneratedEvent(
            (int)EventId.TwoPhaseCacheEntryPublished,
            EventGenerators = EventGenerators.LocalOnly,
            EventLevel = Level.Verbose,
            Keywords = (int)Keywords.UserMessage,
            EventTask = (ushort)Tasks.PipExecutor,
            Message = "[{pipDescription}] Stored a new cache entry for strong fingerprint {strongFingerprint} (reachable via weak fingerprint {weakFingerprint} and path-set {pathSetHash}).")]
        internal abstract void TwoPhaseCacheEntryPublished(LoggingContext loggingContext, string pipDescription, string weakFingerprint, string pathSetHash, string strongFingerprint);

        [GeneratedEvent(
            (ushort)EventId.CacheFingerprintHitSources,
            EventGenerators = EventGenerators.TelemetryOnly | Generators.Statistics,
            Message = "Cache Fingerprint Hit Sources")]
        public abstract void CacheFingerprintHitSources(LoggingContext context, IDictionary<string, int> entryMatches);

        [GeneratedEvent(
            (ushort)EventId.StorageCacheContentHitSources,
            EventGenerators = EventGenerators.TelemetryOnly | Generators.Statistics,
            Message = "Cache Content Hit Sources")]
        public abstract void StorageCacheContentHitSources(LoggingContext context, IDictionary<string, int> entryMatches);

        [GeneratedEvent(
            (int)LogEventId.PipTwoPhaseCacheGetCacheEntry,
            EventGenerators = EventGenerators.LocalOnly,
            EventLevel = Level.Verbose,
            Keywords = (int)Keywords.Diagnostics,
            EventTask = (ushort)Tasks.PipExecutor,
            Message = "[{pipDescription}] PipTwoPhaseCache.GetCacheEntry: Weak fingerprint: {weakFingerprint} | Path-set hash: {pathSetHash} | Strong fingerprint: {strongFingerprint} | Metadata hash: {metadataHash}")]
        internal abstract void PipTwoPhaseCacheGetCacheEntry(LoggingContext loggingContext, string pipDescription, string weakFingerprint, string pathSetHash, string strongFingerprint, string metadataHash);

        [GeneratedEvent(
            (int)LogEventId.PipTwoPhaseCachePublishCacheEntry,
            EventGenerators = EventGenerators.LocalOnly,
            EventLevel = Level.Verbose,
            Keywords = (int)Keywords.Diagnostics,
            EventTask = (ushort)Tasks.PipExecutor,
            Message = "[{pipDescription}] PipTwoPhaseCache.PublishCacheEntry: Weak fingerprint: {weakFingerprint} | Path-set hash: {pathSetHash} | Strong fingerprint: {strongFingerprint} | Given metadata hash: {givenMetadataHash} => Status: {status} | Published metadata hash: {publishedMetadataHash}")]
        internal abstract void PipTwoPhaseCachePublishCacheEntry(LoggingContext loggingContext, string pipDescription, string weakFingerprint, string pathSetHash, string strongFingerprint, string givenMetadataHash, string status, string publishedMetadataHash);

        #endregion

        #region EngineScheduler

        #region Stats

        [GeneratedEvent(
            (ushort)EventId.IncrementalBuildSavingsSummary,
            EventGenerators = EventGenerators.LocalOnly,
            EventLevel = Level.Informational,
            Keywords = (int)(Keywords.Performance | Keywords.UserMessage),
            EventTask = (ushort)Tasks.Scheduler,
            Message = EventConstants.PhasePrefix + "Cache savings: {cacheRate:P} of {totalProcesses} included processes. {ignoredProcesses} excluded via filtering.")]
        internal abstract void IncrementalBuildSavingsSummary(LoggingContext loggingContext, double cacheRate, long totalProcesses, long ignoredProcesses);

        [GeneratedEvent(
            (ushort)EventId.IncrementalBuildSharedCacheSavingsSummary,
            EventGenerators = EventGenerators.LocalOnly,
            EventLevel = Level.Informational,
            Keywords = (int)(Keywords.Performance | Keywords.UserMessage),
            EventTask = (ushort)Tasks.Scheduler,
            Message = EventConstants.PhasePrefix + "Shared cache usage: Downloaded {remoteProcesses} processes [{relativeCacheRate:P} of cache hits] and {contentDownloaded} of outputs.")]
        internal abstract void IncrementalBuildSharedCacheSavingsSummary(LoggingContext loggingContext, double relativeCacheRate, long remoteProcesses, string contentDownloaded);

        [GeneratedEvent(
            (ushort)EventId.SchedulerDidNotConverge,
            EventGenerators = EventGenerators.LocalOnly,
            EventLevel = Level.Informational,
            Keywords = (int)(Keywords.Performance | Keywords.UserMessage),
            EventTask = (ushort)Tasks.Scheduler,
            Message = "This build did not converge with the remote. Run the cache miss analyzer against the remote build to see why.\r\n\r\n{executionAnalyzerPath} /mode:cacheMiss /xl:[REPACE_WITH_REMOTE_XLG] /xl:{executionLogPath} /o:{outputFilePath}")]
        internal abstract void SchedulerDidNotConverge(LoggingContext loggingContext, string executionLogPath, string executionAnalyzerPath, string outputFilePath);

        [GeneratedEvent(
            (ushort)EventId.RemoteCacheHitsGreaterThanTotalCacheHits,
            EventGenerators = EventGenerators.LocalOnly,
            EventLevel = Level.Warning,
            Keywords = (int)(Keywords.Performance | Keywords.UserMessage),
            EventTask = (ushort)Tasks.Scheduler,
            Message = EventConstants.PhasePrefix + "Inconsistent cache hit statistics: number of remote cache hits ({remoteHits}) greater than number of total cache hits ({totalHits}).")]
        internal abstract void RemoteCacheHitsGreaterThanTotalCacheHits(LoggingContext loggingContext, long remoteHits, long totalHits);

        [GeneratedEvent(
            (ushort)EventId.PipsSucceededStats,
            EventGenerators = EventGenerators.LocalOnly,
            EventLevel = Level.Verbose,
            Keywords = (int)(Keywords.Performance | Keywords.UserMessage),
            EventTask = (ushort)Tasks.Scheduler,
            Message = "  Pips successfully executed: {numberOfPips}")]
        internal abstract void PipsSucceededStats(LoggingContext loggingContext, long numberOfPips);

        [GeneratedEvent(
            (ushort)EventId.PipsFailedStats,
            EventGenerators = EventGenerators.LocalOnly,
            EventLevel = Level.Verbose,
            Keywords = (int)(Keywords.UserMessage | Keywords.Performance),
            EventTask = (ushort)Tasks.Scheduler,
            Message = "  Pips that failed: {numberOfPips}")]
        internal abstract void PipsFailedStats(LoggingContext loggingContext, long numberOfPips);

        [GeneratedEvent(
            (ushort)EventId.PipDetailedStats,
            EventGenerators = EventGenerators.LocalOnly,
            EventLevel = Level.Verbose,
            Keywords = (int)(Keywords.UserMessage | Keywords.Performance),
            EventTask = (ushort)Tasks.Scheduler,
            Message = "  PipStats Type: {pipType}, successful: {success}, failed: {fail}, skipped: {skipped} ignored: {ignored}, total: {total}")]
        internal abstract void PipDetailedStats(LoggingContext loggingContext, string pipType, long success, long fail, long skipped, long ignored, long total);

        [GeneratedEvent(
            (ushort)EventId.ProcessesCacheMissStats,
            EventGenerators = EventGenerators.LocalOnly,
            EventLevel = Level.Verbose,
            Keywords = (int)(Keywords.UserMessage | Keywords.Performance),
            EventTask = (ushort)Tasks.Scheduler,
            Message = "  Processes that were launched: {numberOfProcesses}")]
        internal abstract void ProcessesCacheMissStats(LoggingContext loggingContext, long numberOfProcesses);

        [GeneratedEvent(
            (ushort)EventId.ProcessesCacheHitStats,
            EventGenerators = EventGenerators.LocalOnly,
            EventLevel = Level.Verbose,
            Keywords = (int)(Keywords.UserMessage | Keywords.Performance),
            EventTask = (ushort)Tasks.Scheduler,
            Message = "  Processes that were skipped due to cache hit: {numberOfProcesses}")]
        internal abstract void ProcessesCacheHitStats(LoggingContext loggingContext, long numberOfProcesses);

        [GeneratedEvent(
            (ushort)EventId.ProcessesSemaphoreQueuedStats,
            EventGenerators = EventGenerators.LocalOnly,
            EventLevel = Level.Verbose,
            Keywords = (int)(Keywords.UserMessage | Keywords.Performance),
            EventTask = (ushort)Tasks.Scheduler,
            Message = "  Processes that got delayed because of semaphore constraints: {numberOfProcesses}")]
        internal abstract void ProcessesSemaphoreQueuedStats(LoggingContext loggingContext, long numberOfProcesses);

        [GeneratedEvent(
            (ushort)EventId.SourceFileHashingStats,
            EventGenerators = EventGenerators.LocalOnly,
            EventLevel = Level.Verbose,
            Keywords = (int)(Keywords.UserMessage | Keywords.Performance),
            EventTask = (ushort)Tasks.Scheduler,
            Message = "  Source files: {sourceFilesHashed} changed | {sourceFilesUnchanged} unchanged | {sourceFilesUntracked} untracked | {sourceFilesAbsent} absent")]
        internal abstract void SourceFileHashingStats(LoggingContext loggingContext, long sourceFilesHashed, long sourceFilesUnchanged, long sourceFilesUntracked, long sourceFilesAbsent);

        [GeneratedEvent(
            (ushort)EventId.OutputFileHashingStats,
            EventGenerators = EventGenerators.LocalOnly,
            EventLevel = Level.Verbose,
            Keywords = (int)(Keywords.UserMessage | Keywords.Performance),
            EventTask = (ushort)Tasks.Scheduler,
            Message = "  Output files: {outputFilesHashed} changed | {outputFilesUnchanged} unchanged")]
        internal abstract void OutputFileHashingStats(LoggingContext loggingContext, long outputFilesHashed, long outputFilesUnchanged);

        [GeneratedEvent(
            (ushort)EventId.OutputFileStats,
            EventGenerators = EventGenerators.LocalOnly,
            EventLevel = Level.Verbose,
            Keywords = (int)(Keywords.UserMessage | Keywords.Performance),
            EventTask = (ushort)Tasks.Scheduler,
            Message = "  Output files: {outputFilesNewlyCreated} produced | {outputFilesDeployed} copied from cache | {outputFilesUpToDate} up-to-date")]
        internal abstract void OutputFileStats(LoggingContext loggingContext, long outputFilesNewlyCreated, long outputFilesDeployed, long outputFilesUpToDate);

        [GeneratedEvent(
            (ushort)EventId.WarningStats,
            EventGenerators = EventGenerators.LocalOnly,
            EventLevel = Level.Verbose,
            Keywords = (int)(Keywords.UserMessage | Keywords.Performance),
            EventTask = (ushort)Tasks.Scheduler,
            Message = "  Tool warnings: {pipsWithWarnings} pip runs caused {warnings} warnings | {pipsWithWarningsFromCache} cached pips caused {warningsFromCache} cached warnings")]
        internal abstract void WarningStats(LoggingContext loggingContext, int pipsWithWarnings, long warnings, int pipsWithWarningsFromCache, long warningsFromCache);

        [GeneratedEvent(
            (ushort)EventId.CacheTransferStats,
            EventGenerators = EventGenerators.LocalOnly,
            EventLevel = Level.Verbose,
            Keywords = (int)(Keywords.UserMessage | Keywords.Performance),
            EventTask = (ushort)Tasks.Scheduler,
            Message = "  Attempts at bringing content to local cache: {tryBringContentToLocalCacheCounts} | Number of artifacts brought to local cache: {artifactsBroughtToLocalCacheCounts} | Total size of artifacts brought to local cache {totalSizeArtifactsBroughtToLocalCache} Mb")]
        internal abstract void CacheTransferStats(
            LoggingContext loggingContext,
            long tryBringContentToLocalCacheCounts,
            long artifactsBroughtToLocalCacheCounts,
            double totalSizeArtifactsBroughtToLocalCache);

        #endregion

        [GeneratedEvent(
            (ushort)LogEventId.PreserveOutputsFailedToMakeOutputPrivate,
            EventGenerators = EventGenerators.LocalOnly,
            EventLevel = Level.Verbose,
            Keywords = (int)Keywords.UserMessage,
            EventTask = (ushort)Tasks.Scheduler,
            Message = "[{pipDescription}] Failed to create a private, writeable copy of output file '{file}' from a previous invocation: {error}; the file will be deleted if it exists")]
        internal abstract void PreserveOutputsFailedToMakeOutputPrivate(LoggingContext loggingContext, string pipDescription, string file, string error);

        [GeneratedEvent(
            (ushort)LogEventId.StoppingProcessExecutionDueToResourceExhaustion,
            EventGenerators = EventGenerators.LocalOnly,
            EventLevel = Level.Verbose,
            Keywords = (int)Keywords.UserMessage,
            EventTask = (ushort)Tasks.PipExecutor,
            Message = "Stopping further process execution due to low remaining RAM: (available RAM MB: {availableRam} < {minimumAvailableRam})" +
            " && (used RAM percentage: {ramUtilization} > {maximumRamUtilization}) ")]
        internal abstract void StoppingProcessExecutionDueToResourceExhaustion(
            LoggingContext loggingContext,
            long availableRam,
            long minimumAvailableRam,
            long ramUtilization,
            long maximumRamUtilization);

        [GeneratedEvent(
            (ushort)LogEventId.CancellingProcessPipExecutionDueToResourceExhaustion,
            EventGenerators = EventGenerators.LocalOnly,
            EventLevel = Level.Warning,
            Keywords = (int)Keywords.UserMessage,
            EventTask = (ushort)Tasks.PipExecutor,
            Message = "[{pipDescription}] Cancelled process execution due to exceeding resource threshold. Elapsed execution time: {elapsedMs} ms. Peak memory: {peakMemoryMb} MB. Expected memory: {expectedMemoryMb} MB. Cancel time (ms): {cancelMilliseconds}")]
        internal abstract void CancellingProcessPipExecutionDueToResourceExhaustion(LoggingContext loggingContext, string pipDescription, long elapsedMs, int peakMemoryMb, int expectedMemoryMb, int cancelMilliseconds);

        [GeneratedEvent(
            (ushort)LogEventId.StartCancellingProcessPipExecutionDueToResourceExhaustion,
            EventGenerators = EventGenerators.LocalOnly,
            EventLevel = Level.Warning,
            Keywords = (int)Keywords.UserMessage,
            EventTask = (ushort)Tasks.PipExecutor,
            Message = "[{pipDescription}] Attempting to cancel process execution due to exceeding resource threshold. Elapsed execution time: {elapsedMs} ms. Peak memory: {peakMemoryMb} MB. Expected memory: {expectedMemoryMb} MB.")]
        internal abstract void StartCancellingProcessPipExecutionDueToResourceExhaustion(LoggingContext loggingContext, string pipDescription, long elapsedMs, int peakMemoryMb, int expectedMemoryMb);

        [GeneratedEvent(
            (int)EventId.LogMismatchedDetoursErrorCount,
            EventGenerators = EventGenerators.LocalOnly,
            EventLevel = Level.Error,
            Keywords = (int)Keywords.UserMessage,
            EventTask = (int)Tasks.PipExecutor,
            Message = EventConstants.PipPrefix + "The number of messages sent by detoured processes did not match the number received by the {MainExecutableName} process. Refer to the {ShortProductName} log for more information.")]
        public abstract void LogMismatchedDetoursErrorCount(LoggingContext context, long pipSemiStableHash, string pipDescription);

        [GeneratedEvent(
            (int)EventId.PipExitedWithAzureWatsonExitCode,
            EventGenerators = EventGenerators.LocalOnly,
            EventLevel = Level.Error,
            Keywords = (int)Keywords.UserMessage,
            EventTask = (int)Tasks.PipExecutor,
            Message = EventConstants.PipPrefix + "Pip exited with Azure Watson's 0xDEAD exit code. Refer to the {ShortProductName} log for more information.")]
        public abstract void PipExitedWithAzureWatsonExitCode(LoggingContext context, long pipSemiStableHash, string pipDescription);

        [GeneratedEvent(
            (int)EventId.FailPipOutputWithNoAccessed,
            EventGenerators = EventGenerators.LocalOnly,
            EventLevel = Level.Error,
            Keywords = (int)Keywords.UserMessage,
            EventTask = (int)Tasks.PipExecutor,
            Message =
                EventConstants.PipPrefix + "A pip produced outputs with no file access message. The problem persisted after multiple retries. Refer to the {ShortProductName} log for more information. This is an inconsistency in (and detected by) BuildXL Detours. Please retry the build.")]
        public abstract void FailPipOutputWithNoAccessed(LoggingContext context, long pipSemiStableHash, string pipDescription);

        [GeneratedEvent(
            (int)LogEventId.PipCacheMetadataBelongToAnotherPip,
            EventGenerators = EventGenerators.LocalOnly,
            EventLevel = Level.Error,
            Keywords = (int)Keywords.UserMessage,
            EventTask = (int)Tasks.PipExecutor,
            Message = EventConstants.PipPrefix + "Pip cache metadata belongs to another pip: {details}")]
        public abstract void PipCacheMetadataBelongToAnotherPip(LoggingContext context, long pipSemiStableHash, string pipDescription, string details);

        [GeneratedEvent(
            (int)EventId.PipWillBeRetriedDueToExitCode,
            EventGenerators = EventGenerators.LocalOnly,
            EventLevel = Level.Verbose,
            Keywords = (int)Keywords.UserMessage,
            EventTask = (int)Tasks.PipExecutor,
            Message =
                EventConstants.PipPrefix + "Process is going to be retried due to exiting with exit code '{exitCode}' (remaining retries is {remainingRetries})")]
        public abstract void PipWillBeRetriedDueToExitCode(LoggingContext context, long pipSemiStableHash, string pipDescription, int exitCode, int remainingRetries);

        [GeneratedEvent(
            (ushort)LogEventId.ResumingProcessExecutionAfterSufficientResources,
            EventGenerators = EventGenerators.LocalOnly,
            EventLevel = Level.Verbose,
            Keywords = (int)Keywords.UserMessage,
            EventTask = (ushort)Tasks.PipExecutor,
            Message = "Resuming process execution because available RAM is above required limit.")]
        internal abstract void ResumingProcessExecutionAfterSufficientResources(LoggingContext loggingContext);

        [GeneratedEvent(
            (ushort)LogEventId.ProcessStatus,
            EventGenerators = EventGenerators.LocalOnly,
            EventLevel = Level.Informational,
            Keywords = (int)(Keywords.UserMessage | Keywords.Progress),
            EventTask = (ushort)Tasks.Scheduler,
            Message = "Processes: {pipsSucceeded} succeeded, {pipsFailed} failed, {pipsSkippedDueToFailedDependencies} skipped, {pipsRunning} running, {pipsReady} ready, {pipsWaiting} waiting ({pipsWaitingOnSemaphore} on semaphore)")]
        internal abstract void ProcessStatus(
            LoggingContext loggingContext,
            long pipsSucceeded,
            long pipsFailed,
            long pipsSkippedDueToFailedDependencies,
            long pipsRunning,
            long pipsReady,
            long pipsWaiting,
            long pipsWaitingOnSemaphore);

        [GeneratedEvent(
            (ushort)EventId.TerminatingDueToPipFailure,
            EventGenerators = EventGenerators.LocalOnly,
            EventLevel = Level.Error,
            Keywords = (int)(Keywords.UserMessage | Keywords.UserError),
            EventTask = (ushort)Tasks.Scheduler,
            Message = "[{pipDescription}] The execution schedule is being terminated due to the failure of a pip.")]
        internal abstract void ScheduleTerminatingDueToPipFailure(LoggingContext loggingContext, string pipDescription);

        [GeneratedEvent(
            (ushort)EventId.PipSemaphoreQueued,
            EventGenerators = EventGenerators.LocalOnly,
            EventLevel = Level.Verbose,
            Keywords = (int)Keywords.UserMessage,
            EventTask = (ushort)Tasks.PipExecutor,
            Message = "[{pipDescription}] Postponed because of exhausted semaphore resources")]
        internal abstract void PipSemaphoreQueued(LoggingContext loggingContext, string pipDescription);

        [GeneratedEvent(
            (ushort)EventId.PipSemaphoreDequeued,
            EventGenerators = EventGenerators.LocalOnly,
            EventLevel = Level.Verbose,
            Keywords = (int)Keywords.UserMessage,
            EventTask = (ushort)Tasks.PipExecutor,
            Message = "[{pipDescription}] Reconsidered because previously exhausted semaphore resources became available")]
        internal abstract void PipSemaphoreDequeued(LoggingContext loggingContext, string pipDescription);

        [GeneratedEvent(
            (ushort)EventId.IgnoringPipSinceScheduleIsTerminating,
            EventGenerators = EventGenerators.LocalOnly,
            EventLevel = Level.Verbose,
            Keywords = (int)Keywords.UserMessage,
            EventTask = (ushort)Tasks.Scheduler,
            Message = "[{pipDescription}] A pip has become ready, but will not be scheduled. The scheduler is terminating due to a pip failure or cancellation request.")]
        internal abstract void ScheduleIgnoringPipSinceScheduleIsTerminating(LoggingContext loggingContext, string pipDescription);

        [GeneratedEvent(
            (ushort)EventId.CancelingPipSinceScheduleIsTerminating,
            EventGenerators = EventGenerators.LocalOnly,
            EventLevel = Level.Verbose,
            Keywords = (int)Keywords.UserMessage,
            EventTask = (ushort)Tasks.Scheduler,
            Message = "[{pipDescription}] A pip's execution has been canceled. The scheduler is terminating due to a pip failure or cancellation request.")]
        internal abstract void ScheduleCancelingPipSinceScheduleIsTerminating(LoggingContext loggingContext, string pipDescription);

        [GeneratedEvent(
            (ushort)EventId.PipFailedDueToFailedPrerequisite,
            EventGenerators = EventGenerators.LocalOnly,
            EventLevel = Level.Verbose,
            Keywords = (int)Keywords.UserMessage,
            EventTask = (ushort)Tasks.Scheduler,
            Message = "{file}({line},{column}): [{pipDescription}] has become ready, but will be skipped due to a failed prerequisite pip.")]
        internal abstract void SchedulePipFailedDueToFailedPrerequisite(
            LoggingContext loggingContext,
            string file,
            int line,
            int column,
            string pipDescription,
            string pipValueId);

        [GeneratedEvent(
            (ushort)EventId.StartAssigningPriorities,
            EventGenerators = EventGenerators.LocalOnly,
            EventLevel = Level.Verbose,
            Keywords = (int)Keywords.UserMessage,
            EventTask = (ushort)Tasks.Engine,
            EventOpcode = (byte)EventOpcode.Start,
            Message = "-- Calculating pip priorities")]
        internal abstract void StartAssigningPriorities(LoggingContext loggingContext);

        [GeneratedEvent(
            (ushort)EventId.EndAssigningPriorities,
            EventGenerators = EventGenerators.LocalOnly,
            EventLevel = Level.Verbose,
            Keywords = (int)(Keywords.UserMessage | Keywords.Performance),
            EventTask = (ushort)Tasks.Engine,
            EventOpcode = (byte)EventOpcode.Stop,
            Message = "-- Done calculating pip priorities")]
        internal abstract void EndAssigningPriorities(LoggingContext loggingContext);

        [GeneratedEvent(
            (ushort)EventId.StartSettingPipStates,
            EventGenerators = EventGenerators.LocalOnly,
            EventLevel = Level.Verbose,
            Keywords = (int)Keywords.UserMessage,
            EventTask = (ushort)Tasks.Engine,
            EventOpcode = (byte)EventOpcode.Start,
            Message = "-- Setting pip states")]
        internal abstract void StartSettingPipStates(LoggingContext loggingContext);

        [GeneratedEvent(
            (ushort)EventId.EndSettingPipStates,
            EventGenerators = EventGenerators.LocalOnly,
            EventLevel = Level.Verbose,
            Keywords = (int)(Keywords.UserMessage | Keywords.Performance),
            EventTask = (ushort)Tasks.Engine,
            EventOpcode = (byte)EventOpcode.Stop,
            Message = "-- Done setting pip states")]
        internal abstract void EndSettingPipStates(LoggingContext loggingContext);

        [GeneratedEvent(
            (ushort)EventId.HashedSourceFile,
            EventGenerators = EventGenerators.LocalOnly,
            EventLevel = Level.Verbose,
            Keywords = (int)Keywords.Diagnostics,
            EventTask = (ushort)Tasks.Scheduler,
            Message = "Hash '{hash}' computed for source file '{relativeSourceFilePath}'")]
        internal abstract void ScheduleHashedSourceFile(LoggingContext loggingContext, string relativeSourceFilePath, string hash);

        [GeneratedEvent(
            (ushort)LogEventId.ScheduleHashedOutputFile,
            EventGenerators = EventGenerators.LocalOnly,
            EventLevel = Level.Verbose,
            Keywords = (int)Keywords.Diagnostics,
            EventTask = (ushort)Tasks.Scheduler,
            Message = "[{pipDescription}] Hash '{hash}' computed for prior output file '{relativeSourceFilePath}'")]
        internal abstract void ScheduleHashedOutputFile(LoggingContext loggingContext, string pipDescription, string relativeSourceFilePath, string hash);

        internal void FailedToHashInputFile(LoggingContext loggingContext, string pipDescription, string path, BuildXLException ex)
        {
            FailedToHashInputFile(loggingContext, pipDescription, path, ex.LogEventErrorCode, ex.LogEventMessage);
        }

        [GeneratedEvent(
            (ushort)EventId.FailedToHashInputFile,
            EventGenerators = EventGenerators.LocalOnly,
            EventLevel = Level.Warning,
            Keywords = (int)Keywords.UserMessage,
            EventTask = (ushort)Tasks.Scheduler,
            Message = "[{pipDescription}] Hash file '{path}' failed with error code {errorCode:X8}: {message}")]
        internal abstract void FailedToHashInputFile(LoggingContext loggingContext, string pipDescription, string path, int errorCode, string message);

        [GeneratedEvent(
            (ushort)EventId.FailedToHashInputFileDueToFailedExistenceCheck,
            EventGenerators = EventGenerators.LocalOnly,
            EventLevel = Level.Warning,
            Keywords = (int)Keywords.UserMessage,
            EventTask = (ushort)Tasks.Scheduler,
            Message = "[{pipDescription}] Unable to determine existence of the source file '{path}': {message}")]
        internal abstract void FailedToHashInputFileDueToFailedExistenceCheck(LoggingContext loggingContext, string pipDescription, string path, string message);

        [GeneratedEvent(
            (ushort)EventId.FailedToHashInputFileBecauseTheFileIsDirectory,
            EventGenerators = EventGenerators.LocalOnly,
            EventLevel = Level.Warning,
            Keywords = (int)Keywords.UserMessage,
            EventTask = (ushort)Tasks.Scheduler,
            Message = "[{pipDescription}] Unable to hash the source file '{path}' because the file is actually a directory")]
        internal abstract void FailedToHashInputFileBecauseTheFileIsDirectory(LoggingContext loggingContext, string pipDescription, string path);

        [GeneratedEvent(
            (ushort)EventId.StorageUsingKnownHashForSourceFile,
            EventGenerators = EventGenerators.LocalOnly,
            EventLevel = Level.Verbose,
            Keywords = (int)Keywords.Diagnostics,
            EventTask = (ushort)Tasks.Storage,
            Message = "The file '{sourceFilePath}' was unchanged from a previous run, and has a known hash of '{hash}'.")]
        internal abstract void StorageUsingKnownHashForSourceFile(LoggingContext loggingContext, string sourceFilePath, string hash);

        [GeneratedEvent(
            (ushort)EventId.StorageHashedSourceFile,
            EventGenerators = EventGenerators.LocalOnly,
            EventLevel = Level.Verbose,
            Keywords = (int)Keywords.Diagnostics,
            EventTask = (ushort)Tasks.Storage,
            Message = "The file '{sourceFilePath}' was hashed since its contents were not known from a previous run. It is now known to have hash '{hash}'.")]
        internal abstract void StorageHashedSourceFile(LoggingContext loggingContext, string sourceFilePath, string hash);

        [GeneratedEvent(
            (ushort)EventId.IgnoringUntrackedSourceFileNotUnderMount,
            EventGenerators = EventGenerators.LocalOnly,
            EventLevel = Level.Warning,
            Keywords = (int)Keywords.UserMessage,
            EventTask = (ushort)Tasks.Scheduler,
            Message = "The file '{untrackedFileFullPath}' is being used as a source file, but is not under a defined mountpoint. This file is thus 'untracked', and changes to it will not impact incremental builds.")]
        internal abstract void ScheduleIgnoringUntrackedSourceFileNotUnderMount(LoggingContext loggingContext, string untrackedFileFullPath);

        [GeneratedEvent(
            (ushort)EventId.IgnoringUntrackedSourceFileUnderMountWithHashingDisabled,
            EventGenerators = EventGenerators.LocalOnly,
            EventLevel = Level.Verbose,
            Keywords = (int)Keywords.UserMessage,
            EventTask = (ushort)Tasks.Scheduler,
            Message = "The file '{untrackedFileFullPath}' is being used as a source file, but is under the mountpoint '{mountPoint}' which has hashing disabled. This file is thus 'untracked', and changes to it will not impact incremental builds.")]
        internal abstract void ScheduleIgnoringUntrackedSourceFileUnderMountWithHashingDisabled(LoggingContext loggingContext, string untrackedFileFullPath, string mountPoint);

        #region Pip Start/End

        private const string PipStartMessage = "{file}({line},{column}): [{pipDescription}] Start Processing";
        private const string PipEndMessage = "[{pipDescription}] Finish Processing";

        [GeneratedEvent(
            (ushort)EventId.ProcessStart,
            EventGenerators = EventGenerators.LocalOnly,
            EventLevel = Level.Informational,
            Keywords = (int)(Keywords.Diagnostics | Keywords.Performance),
            EventTask = (ushort)Tasks.PipExecutor,
            EventOpcode = (byte)EventOpcode.Start,
            Message = PipStartMessage)]
        internal abstract void ProcessStart(
            LoggingContext loggingContext,
            string file,
            int line,
            int column,
            string pipDescription,
            string pipValueId,
            string executable,
            string executableHash);

        [GeneratedEvent(
            (ushort)EventId.ProcessEnd,
            EventGenerators = EventGenerators.LocalOnly,
            EventLevel = Level.Informational,
            Keywords = (int)(Keywords.Diagnostics | Keywords.Performance),
            EventTask = (ushort)Tasks.PipExecutor,
            EventOpcode = (byte)EventOpcode.Stop,
            Message = PipEndMessage)]
        internal abstract void ProcessEnd(
            LoggingContext loggingContext,
            string pipDescription,
            string pipValueId,
            int status,
            long ticks,
            string executableHash);

        [GeneratedEvent(
            (ushort)EventId.CopyFileStart,
            EventGenerators = EventGenerators.LocalOnly,
            EventLevel = Level.Informational,
            Keywords = (int)(Keywords.Diagnostics | Keywords.Performance),
            EventTask = (ushort)Tasks.PipExecutor,
            EventOpcode = (byte)EventOpcode.Start,
            Message = PipStartMessage)]
        internal abstract void CopyFileStart(
            LoggingContext loggingContext,
            string file,
            int line,
            int column,
            string pipDescription,
            string pipValueId);

        [GeneratedEvent(
            (ushort)EventId.CopyFileEnd,
            EventGenerators = EventGenerators.LocalOnly,
            EventLevel = Level.Informational,
            Keywords = (int)(Keywords.Diagnostics | Keywords.Performance),
            EventTask = (ushort)Tasks.PipExecutor,
            EventOpcode = (byte)EventOpcode.Stop,
            Message = PipEndMessage)]
        internal abstract void CopyFileEnd(LoggingContext loggingContext, string pipDescription, string pipValueId, int status, long ticks);

        [GeneratedEvent(
            (ushort)EventId.WriteFileStart,
            EventGenerators = EventGenerators.LocalOnly,
            EventLevel = Level.Informational,
            Keywords = (int)(Keywords.Diagnostics | Keywords.Performance),
            EventTask = (ushort)Tasks.PipExecutor,
            EventOpcode = (byte)EventOpcode.Start,
            Message = PipStartMessage)]
        internal abstract void WriteFileStart(
            LoggingContext loggingContext,
            string file,
            int line,
            int column,
            string pipDescription,
            string pipValueId);

        [GeneratedEvent(
            (ushort)EventId.WriteFileEnd,
            EventGenerators = EventGenerators.LocalOnly,
            EventLevel = Level.Informational,
            Keywords = (int)(Keywords.Diagnostics | Keywords.Performance),
            EventTask = (ushort)Tasks.PipExecutor,
            EventOpcode = (byte)EventOpcode.Stop,
            Message = PipEndMessage)]
        internal abstract void WriteFileEnd(LoggingContext loggingContext, string pipDescription, string pipValueId, int status, long ticks);

        #endregion

        [GeneratedEvent(
            (ushort)EventId.StartSchedulingPipsWithFilter,
            EventGenerators = EventGenerators.LocalOnly,
            EventLevel = Level.Verbose,
            Keywords = (int)Keywords.UserMessage,
            EventTask = (ushort)Tasks.Scheduler,
            EventOpcode = (byte)EventOpcode.Start,
            Message = EventConstants.PhasePrefix + "Scheduling pips with filtering")]
        internal abstract void StartSchedulingPipsWithFilter(LoggingContext loggingContext);

        [GeneratedEvent(
            (ushort)EventId.EndSchedulingPipsWithFilter,
            EventGenerators = EventGenerators.LocalOnly,
            EventLevel = Level.Verbose,
            Keywords = (int)Keywords.UserMessage,
            EventTask = (ushort)Tasks.Scheduler,
            EventOpcode = (byte)EventOpcode.Stop,
            Message = EventConstants.PhasePrefix + "Done scheduling pips with filtering")]
        internal abstract void EndSchedulingPipsWithFilter(LoggingContext loggingContext);

        [GeneratedEvent(
            (ushort)EventId.StartComputingPipFingerprints,
            EventGenerators = EventGenerators.LocalOnly,
            EventLevel = Level.Informational,
            Keywords = (int)Keywords.UserMessage,
            EventTask = (ushort)Tasks.Scheduler,
            Message = "-- Start bottom-up computations of pip fingerprints")]
        internal abstract void ScheduleStartComputingPipFingerprints(LoggingContext loggingContext);

        [GeneratedEvent(
            (ushort)EventId.StartMaterializingPipOutputs,
            EventGenerators = EventGenerators.LocalOnly,
            EventLevel = Level.Informational,
            Keywords = (int)Keywords.UserMessage,
            EventTask = (ushort)Tasks.Scheduler,
            Message = "-- Start top-down materializations of pips' outputs")]
        internal abstract void ScheduleStartMaterializingPipOutputs(LoggingContext loggingContext);

        [GeneratedEvent(
            (ushort)EventId.StartMarkingInvalidPipOutputs,
            EventGenerators = EventGenerators.LocalOnly,
            EventLevel = Level.Informational,
            Keywords = (int)Keywords.UserMessage,
            EventTask = (ushort)Tasks.Scheduler,
            Message = "-- Start marking invalid pip outputs")]
        internal abstract void ScheduleStartMarkingInvalidPipOutputs(LoggingContext loggingContext);

        [GeneratedEvent(
            (ushort)EventId.StartExecutingPips,
            EventGenerators = EventGenerators.LocalOnly,
            EventLevel = Level.Informational,
            Keywords = (int)Keywords.UserMessage,
            EventTask = (ushort)Tasks.Scheduler,
            Message = "-- Start bottom-up pip executions")]
        internal abstract void ScheduleStartExecutingPips(LoggingContext loggingContext);

        [GeneratedEvent(
            (ushort)EventId.TopDownPipForMaterializingOutputs,
            EventGenerators = EventGenerators.LocalOnly,
            EventLevel = Level.Verbose,
            Keywords = (int)Keywords.UserMessage,
            EventTask = (ushort)Tasks.Scheduler,
            Message = "{file}({line},{column}): [{pipDescription}] is a starting pip of top-down traversal for materializing pip outputs.")]
        internal abstract void ScheduleTopDownPipForMaterializingOutputs(
            LoggingContext loggingContext,
            string file,
            int line,
            int column,
            string pipDescription,
            string pipValueId);

        [GeneratedEvent(
            (ushort)EventId.InvalidatedDoneMaterializingOutputPip,
            EventGenerators = EventGenerators.LocalOnly,
            EventLevel = Level.Verbose,
            Keywords = (int)Keywords.UserMessage,
            EventTask = (ushort)Tasks.Scheduler,
            Message = "{file}({line},{column}): [{pipDescription}] has materialized its outputs, but the outputs have to be invalidated because the pip may get re-run later.")]
        internal abstract void ScheduleInvalidatedDoneMaterializingOutputPip(
            LoggingContext loggingContext,
            string file,
            int line,
            int column,
            string pipDescription,
            string pipValueId);

        [GeneratedEvent(
            (ushort)EventId.PossiblyInvalidatingPip,
            EventGenerators = EventGenerators.LocalOnly,
            EventLevel = Level.Verbose,
            Keywords = (int)Keywords.UserMessage,
            EventTask = (ushort)Tasks.Scheduler,
            Message = "Zig-Zag scheduling: Pip '{pipDescriptionInvalidator}' possibly invalidating pip '{pipDescriptionInvalidated}'.")]
        internal abstract void SchedulePossiblyInvalidatingPip(LoggingContext loggingContext, string pipDescriptionInvalidator, string pipDescriptionInvalidated);

        [GeneratedEvent(
            (ushort)EventId.BottomUpPipForPipExecutions,
            EventGenerators = EventGenerators.LocalOnly,
            EventLevel = Level.Verbose,
            Keywords = (int)Keywords.UserMessage,
            EventTask = (ushort)Tasks.Scheduler,
            Message = "{file}({line},{column}): [{pipDescription}] is a starting pip of bottom-up traversal for pip executions.")]
        internal abstract void ScheduleBottomUpPipForPipExecutions(
            LoggingContext loggingContext,
            string file,
            int line,
            int column,
            string pipDescription,
            string pipValueId);

        [GeneratedEvent(
            (int)EventId.StorageCacheGetContentUsingFallback,
            EventGenerators = EventGenerators.LocalOnly,
            EventLevel = Level.Verbose,
            Keywords = (int)Keywords.Diagnostics,
            EventTask = (int)Tasks.Storage,
            Message = "Placing content {0}: Trying ingress of fallback path '{1}' since content not in cache.")]
        public abstract void StorageCacheGetContentUsingFallback(LoggingContext context, string contentHash, string fallbackPath);

        #endregion

        #region Status updating

        /// <summary>
        /// We have 2 versions of this message for the sake of letting one be overwriteable and the other not.
        /// Other than they should always stay identical. So to enforce that we have them reference the same
        /// set of attribute arguments and go through the same method
        /// </summary>
        internal void LogPipStatus(
            LoggingContext loggingContext,
            long pipsSucceeded,
            long pipsFailed,
            long pipsSkippedDueToFailedDependencies,
            long pipsRunning,
            long pipsReady,
            long pipsWaiting,
            long pipsWaitingOnSemaphore,
            long servicePipsRunning,
            string perfInfoForConsole,
            long pipsWaitingOnResources,
            long procsExecuting,
            long procsSucceeded,
            long procsFailed,
            long procsSkippedDueToFailedDependencies,
            long procsPending,
            long procsWaiting,
            long procsCacheHit,
            long procsNotIgnored,
            string limitingResource,
            string perfInfoForLog,
            bool overwriteable,
            long copyFileDone,
            long copyFileNotDone,
            long writeFileDone,
            long writeFileNotDone)
        {
            // Noop if no process information is included. This can happen for the last status event in a build using
            // incremental scheduling if it goes through the codepath where zero files changed. All other codepaths
            // compute the actual process count and can be logged
            if (procsExecuting + procsSucceeded + procsFailed + procsSkippedDueToFailedDependencies + procsPending + procsWaiting + procsCacheHit == 0)
            {
                return;
            }

            if (overwriteable)
            {
                PipStatus(
                    loggingContext,
                    pipsSucceeded,
                    pipsFailed,
                    pipsSkippedDueToFailedDependencies,
                    pipsRunning,
                    pipsReady,
                    pipsWaiting,
                    pipsWaitingOnSemaphore,
                    servicePipsRunning,
                    perfInfoForConsole,
                    pipsWaitingOnResources,
                    procsExecuting,
                    procsSucceeded,
                    procsFailed,
                    procsSkippedDueToFailedDependencies,
                    procsPending,
                    procsWaiting,
                    procsCacheHit,
                    procsNotIgnored,
                    limitingResource,
                    perfInfoForLog,
                    copyFileDone,
                    copyFileNotDone,
                    writeFileDone,
                    writeFileNotDone);
            }
            else
            {
                PipStatusNonOverwriteable(
                    loggingContext,
                    pipsSucceeded,
                    pipsFailed,
                    pipsSkippedDueToFailedDependencies,
                    pipsRunning,
                    pipsReady,
                    pipsWaiting,
                    pipsWaitingOnSemaphore,
                    servicePipsRunning,
                    perfInfoForConsole,
                    pipsWaitingOnResources,
                    procsExecuting,
                    procsSucceeded,
                    procsFailed,
                    procsSkippedDueToFailedDependencies,
                    procsPending,
                    procsWaiting,
                    procsCacheHit,
                    procsNotIgnored,
                    limitingResource,
                    perfInfoForLog,
                    copyFileDone,
                    copyFileNotDone,
                    writeFileDone,
                    writeFileNotDone);
            }
        }

        /// <summary>
        /// Generally we feel that reporting the number of processes is the most externally useful data. The count
        /// of all pips is included for more detailed diagnosis.
        ///
        /// The names in the message don't match up 1:1 with the internal states in the scheduler since that's too much
        /// detail for end users.
        ///  executing - Externally running child processes
        ///  pending - Processes that are ready to run if there were more parallelism. Technically cache lookups fall into
        ///             this status as well so that description isn't totally correct, but it's a good approximation for sake of simplifying
        ///  waiting - Waiting for upstream processes to finish
        /// </summary>
        private const string StatusMessage =
            "Procs: {procsSucceeded} succeeded ({procsCacheHit}) hit, {procsFailed} failed, {procsSkippedDueToFailedDependencies} skipped, {procsExecuting} executing, " +
            "{procsPending} pending, {procsWaiting} waiting {procsNotIgnored} total. | " +
            "All:{pipsSucceeded} succeeded, {pipsFailed} failed, {pipsSkippedDueToFailedDependencies} skipped,  {pipsRunning} running, {pipsReady} ready," +
            " {pipsWaiting} waiting ({pipsWaitingOnSemaphore} on semaphore), {pipsWaitingOnResources} resource paused. Services: {servicePipsRunning}." +
            " LimitingResource:{limitingResource}. {perfInfoForLog}";

        private const Generators StatusGenerators = EventGenerators.LocalOnly;
        private const Level StatusLevel = Level.Informational;
        private const EventKeywords StatusKeywords = Keywords.UserMessage | Keywords.Progress;
        private const EventTask StatusTask = Tasks.Scheduler;

        [GeneratedEvent(
            (ushort)EventId.PipStatus,
            EventGenerators = StatusGenerators,
            EventLevel = StatusLevel,
            Keywords = (int)(StatusKeywords | Keywords.Overwritable),
            EventTask = (ushort)StatusTask,
            Message = StatusMessage)]
        internal abstract void PipStatus(
            LoggingContext loggingContext,
            long pipsSucceeded,
            long pipsFailed,
            long pipsSkippedDueToFailedDependencies,
            long pipsRunning,
            long pipsReady,
            long pipsWaiting,
            long pipsWaitingOnSemaphore,
            long servicePipsRunning,
            string perfInfoForConsole,
            long pipsWaitingOnResources,
            long procsExecuting,
            long procsSucceeded,
            long procsFailed,
            long procsSkippedDueToFailedDependencies,
            long procsPending,
            long procsWaiting,
            long procsCacheHit,
            long procsNotIgnored,
            string limitingResource,
            string perfInfoForLog,
            long copyFileDone,
            long copyFileNotDone,
            long writeFileDone,
            long writeFileNotDone);

        [GeneratedEvent(
            (ushort)LogEventId.PipStatusNonOverwriteable,
            EventGenerators = StatusGenerators,
            EventLevel = StatusLevel,
            Keywords = (int)StatusKeywords,
            EventTask = (ushort)StatusTask,
            Message = StatusMessage)]
        internal abstract void PipStatusNonOverwriteable(
            LoggingContext loggingContext,
            long pipsSucceeded,
            long pipsFailed,
            long pipsSkippedDueToFailedDependencies,
            long pipsRunning,
            long pipsReady,
            long pipsWaiting,
            long pipsWaitingOnSemaphore,
            long servicePipsRunning,
            string perfInfoForConsole,
            long pipsWaitingOnResources,
            long procsExecuting,
            long procsSucceeded,
            long procsFailed,
            long procsSkippedDueToFailedDependencies,
            long procsPending,
            long procsWaiting,
            long procsCacheHit,
            long procsNotIgnored,
            string limitingResource,
            string perfInfoForLog,
            long copyFileDone,
            long copyFileNotDone,
            long writeFileDone,
            long writeFileNotDone);
        #endregion

        [GeneratedEvent(
          (int)EventId.FileMonitoringError,
          EventGenerators = EventGenerators.LocalOnly,
          EventLevel = Level.Error,
          Keywords = (int)(Keywords.UserMessage | Keywords.UserError),
          EventTask = (int)Tasks.PipExecutor,
          Message = EventConstants.PipPrefix + "- Disallowed file accesses were detected (R = read, W = write):\r\n{2}")]
        public abstract void FileMonitoringError(
            LoggingContext context,
            long pipSemiStableHash,
            string pipDescription,
            string paths);

        [GeneratedEvent(
            (int)EventId.FileMonitoringWarning,
            EventGenerators = EventGenerators.LocalOnly,
            EventLevel = Level.Warning,
            Keywords = (int)Keywords.UserMessage,
            EventTask = (int)Tasks.PipExecutor,
            Message = EventConstants.PipPrefix + "- Disallowed file accesses were detected (R = read, W = write):\r\n{2}")]
        public abstract void FileMonitoringWarning(
            LoggingContext context,
            long pipSemiStableHash,
            string pipDescription,
            string paths);

        #region DependencyViolation

        [GeneratedEvent(
             (int)LogEventId.DependencyViolationDoubleWrite,
             EventGenerators = EventGenerators.LocalOnly,
             EventLevel = Level.Verbose,
             Keywords = (int)Keywords.UserMessage | (int)Keywords.DependencyAnalysis,
             EventTask = (int)Tasks.Scheduler,
             Message =
                 PipDependencyAnalysisPrefix +
                 "Double write: This pip wrote to the path '{2}', which could have been produced earlier by the pip [{3}]. " +
                 "This can result in unreliable builds and incorrect caching, since consumers of that path may see the wrong content.")]
        public abstract void DependencyViolationDoubleWrite(
            LoggingContext context,
            long pipSemiStableHash,
            string pipDescription,
            string path,
            string producingPipDescription);

        [GeneratedEvent(
             (int)LogEventId.AllowedSameContentDoubleWrite,
             EventGenerators = EventGenerators.LocalOnly,
             EventLevel = Level.Verbose,
             Keywords = (int)Keywords.UserMessage | (int)Keywords.DependencyAnalysis,
             EventTask = (int)Tasks.Scheduler,
             Message =
                 PipDependencyAnalysisPrefix +
                 "Allowed double write: This pip wrote to the path '{2}', which could have been produced earlier by the pip [{3}]. " +
                 "However, the content produced was the same for both and the configured double write policy allows for it.")]
        public abstract void AllowedSameContentDoubleWrite(
            LoggingContext context,
            long pipSemiStableHash,
            string pipDescription,
            string path,
            string producingPipDescription);

        [GeneratedEvent(
            (int)LogEventId.DependencyViolationReadRace,
            EventGenerators = EventGenerators.LocalOnly,
            EventLevel = Level.Verbose,
            Keywords = (int)Keywords.UserMessage | (int)Keywords.DependencyAnalysis,
            EventTask = (int)Tasks.Scheduler,
            Message =
                PipSpecDependencyAnalysisPrefix +
                "Read race: This pip read from the path '{4}', which could have been written at the same time by the pip [{5}]. " +
                "This can result in unreliable builds since this pip could have failed to access the path (due to the concurrent write). " +
                "Consider declaring a dependency on the correct producer of this path to prevent that race and allow caching of this pip.")]
        public abstract void DependencyViolationReadRace(
            LoggingContext context,
            long pipSemiStableHash,
            string pipDescription,
            string pipSpecPath,
            string pipWorkingDirectory,
            string path,
            string producingPipDescription);

        [GeneratedEvent(
            (int)LogEventId.DependencyViolationUndeclaredOrderedRead,
            EventGenerators = EventGenerators.LocalOnly,
            EventLevel = Level.Verbose,
            Keywords = (int)Keywords.UserMessage | (int)Keywords.DependencyAnalysis,
            EventTask = (int)Tasks.Scheduler,
            Message =
                PipSpecDependencyAnalysisPrefix +
                "Undeclared ordered read: This pip read from the path '{4}', which is written to earlier by pip [{5}] (order is constrained by declared dependencies). " +
                "This pip did not declare an input dependency on this path, and so the produced file may not be materialized on disk when needed. " +
                "Consider declaring a dependency on the correct producer of this path.")]
        public abstract void DependencyViolationUndeclaredOrderedRead(
            LoggingContext context,
            long pipSemiStableHash,
            string pipDescription,
            string pipSpecPath,
            string pipWorkingDirectory,
            string path,
            string producingPipDescription);

        // TODO:[340919]: Unused / disabled for perf reasons. Re-enable at some point.
        [GeneratedEvent(
            (int)LogEventId.DependencyViolationMissingSourceDependencyWithValueSuggestion,
            EventGenerators = EventGenerators.LocalOnly,
            EventLevel = Level.Verbose,
            Keywords = (int)Keywords.UserMessage | (int)Keywords.DependencyAnalysis,
            EventTask = (int)Tasks.Scheduler,
            Message =
                PipDependencyAnalysisPrefix +
                "Missing source dependency: This pip read from the path '{2}' which is a source file. " +
                "However, this pip did not declare an input dependency on this path, and so the produced file may not be materialized on disk when needed. " +
                "Consider declaring a dependency on the correct producer of this path, which may be {3}.")]
        public abstract void DependencyViolationMissingSourceDependencyWithValueSuggestion(
            LoggingContext context,
            long pipSemiStableHash,
            string pipDescription,
            string path,
            string suggestedValue);

        [GeneratedEvent(
            (int)LogEventId.DependencyViolationMissingSourceDependency,
            EventGenerators = EventGenerators.LocalOnly,
            EventLevel = Level.Verbose,
            Keywords = (int)Keywords.UserMessage | (int)Keywords.DependencyAnalysis,
            EventTask = (int)Tasks.Scheduler,
            Message =
                PipDependencyAnalysisPrefix +
                "Missing source dependency: This pip read from the path '{2}' which is a source file. " +
                "However, this pip did not declare an input dependency on this path, and so it will not be considered a pip input. " +
                "Consider declaring a dependency on this file.")]
        public abstract void DependencyViolationMissingSourceDependency(
            LoggingContext context,
            long pipSemiStableHash,
            string pipDescription,
            string path);

        [GeneratedEvent(
            (int)LogEventId.DependencyViolationUndeclaredReadCycle,
            EventGenerators = EventGenerators.LocalOnly,
            EventLevel = Level.Verbose,
            Keywords = (int)Keywords.UserMessage | (int)Keywords.DependencyAnalysis,
            EventTask = (int)Tasks.Scheduler,
            Message =
                PipDependencyAnalysisPrefix +
                "Undeclared read cycle: This pip read from the path '{2}', which is written to by pip [{3}], which has a dependency on this pip. " +
                "Resolve the cycle and declare a dependency on the correct producer of this path.")]
        public abstract void DependencyViolationUndeclaredReadCycle(
            LoggingContext context,
            long pipSemiStableHash,
            string pipDescription,
            string path,
            string producingPipDescription);

        [GeneratedEvent(
            (int)LogEventId.DependencyViolationReadUndeclaredOutput,
            EventGenerators = EventGenerators.LocalOnly,
            EventLevel = Level.Verbose,
            Keywords = (int)Keywords.UserMessage | (int)Keywords.DependencyAnalysis,
            EventTask = (int)Tasks.Scheduler,
            Message =
                PipDependencyAnalysisPrefix +
                "Read undeclared output: This pip read from the path '{path}', which was written by pip [{producingPipDescription}] (file was not declared as an output). " +
                "This pip did not declare an input dependency on this path, and so the produced file may not be materialized on disk when needed. " +
                "Consider declaring a dependency on the correct producer of this path.")]
        public abstract void DependencyViolationReadUndeclaredOutput(
            LoggingContext context,
            long pipSemiStableHash,
            string pipDescription,
            string pipSpecPath,
            string pipWorkingDirectory,
            string path,
            string producingPipDescription);

        [GeneratedEvent(
            (int)LogEventId.DependencyViolationWriteInSourceSealDirectory,
            EventGenerators = EventGenerators.LocalOnly,
            EventLevel = Level.Verbose,
            Keywords = (int)Keywords.UserMessage | (int)Keywords.DependencyAnalysis,
            EventTask = (int)Tasks.Scheduler,
            Message =
                PipDependencyAnalysisPrefix +
                "Write under a source sealed directory: This pip writes to path '{4}', which is under the source sealed directory '{5}'. " +
                "Writes are not allowed under a source sealed directory, consider declaring inputs individually instead of sealing.")]
        public abstract void DependencyViolationWriteInSourceSealDirectory(
            LoggingContext context,
            long pipSemiStableHash,
            string pipDescription,
            string pipSpecPath,
            string pipWorkingDirectory,
            string path,
            string producingPipDescription);

        [GeneratedEvent(
            (int)LogEventId.DependencyViolationWriteInUndeclaredSourceRead,
            EventGenerators = EventGenerators.LocalOnly,
            EventLevel = Level.Verbose,
            Keywords = (int)Keywords.UserMessage | (int)Keywords.DependencyAnalysis,
            EventTask = (int)Tasks.Scheduler,
            Message =
                PipDependencyAnalysisPrefix +
                "Allowed undeclared access on an output file: This pip accesses path '{4}', but '{5}' writes into it. " +
                "Even though the undeclared access is allowed, it should only happen on a source file.")]
        public abstract void DependencyViolationWriteInUndeclaredSourceRead(
            LoggingContext context,
            long pipSemiStableHash,
            string pipDescription,
            string pipSpecPath,
            string pipWorkingDirectory,
            string path,
            string producingPipDescription);

        [GeneratedEvent(
            (int)LogEventId.DependencyViolationWriteOnAbsentPathProbe,
            EventGenerators = EventGenerators.LocalOnly,
            EventLevel = Level.Verbose,
            Keywords = (int)Keywords.UserMessage | (int)Keywords.DependencyAnalysis,
            EventTask = (int)Tasks.Scheduler,
            Message =
                PipDependencyAnalysisPrefix +
                "Write on an absent path probe: This pip writes path '{4}', but '{5}' probed it when the path was not yet created. " +
                "However, the probe is not guaranteed to always be absent and may introduce non-deterministic behaviors in the build. " +
                "Please declare an explicit dependency between these pips so the probe always happens after the path is written.")]
        public abstract void DependencyViolationWriteOnAbsentPathProbe(
            LoggingContext context,
            long pipSemiStableHash,
            string pipDescription,
            string pipSpecPath,
            string pipWorkingDirectory,
            string path,
            string producingPipDescription);

        [GeneratedEvent(
            (int)LogEventId.DependencyViolationAbsentPathProbeInsideUndeclaredOpaqueDirectory,
            EventGenerators = EventGenerators.LocalOnly,
            EventLevel = Level.Verbose,
            Keywords = (int)Keywords.UserMessage | (int)Keywords.DependencyAnalysis,
            EventTask = (int)Tasks.Scheduler,
            Message =
                PipDependencyAnalysisPrefix +
                AbsentPathProbeUnderOpaqueDirectoryMessage +
                "This pip is configured to fail if such a probe occurs. ")]
        public abstract void DependencyViolationAbsentPathProbeInsideUndeclaredOpaqueDirectory(
            LoggingContext context,
            long pipSemiStableHash,
            string pipDescription,
            string path);

        [GeneratedEvent(
            (int)LogEventId.AbsentPathProbeInsideUndeclaredOpaqueDirectory,
            EventGenerators = EventGenerators.LocalOnly,
            EventLevel = Level.Verbose,
            Keywords = (int)Keywords.UserMessage | (int)Keywords.DependencyAnalysis,
            EventTask = (int)Tasks.Scheduler,
            Message =
                "[{1}]" +
                AbsentPathProbeUnderOpaqueDirectoryMessage +
                "If the pip is configured to run in Relaxed mode (AbsentPathProbeInUndeclaredOpaquesMode), this pip will not be incrementally skipped which might cause perf degradation. ")]
        public abstract void AbsentPathProbeInsideUndeclaredOpaqueDirectory(
            LoggingContext context,
            long pipSemiStableHash,
            string pipDescription,
            string path);

        [GeneratedEvent(
            (int)LogEventId.DependencyViolationGenericWithRelatedPip,
            EventGenerators = EventGenerators.LocalOnly,
            EventLevel = Level.Verbose,
            Keywords = (int)Keywords.UserMessage | (int)Keywords.DependencyAnalysis,
            EventTask = (int)Tasks.Scheduler,
            Message =
                PipDependencyAnalysisPrefix +
                "{2} due to {3}-level access to path '{4}' (related pip [{5}])")]
        public abstract void DependencyViolationGenericWithRelatedPip(
            LoggingContext context,
            long pipSemiStableHash,
            string pipDescription,
            string violationType,
            string accessLevel,
            string path,
            string relatedPipDescription);

        [GeneratedEvent(
            (int)LogEventId.DependencyViolationGeneric,
            EventGenerators = EventGenerators.LocalOnly,
            EventLevel = Level.Verbose,
            Keywords = (int)Keywords.UserMessage | (int)Keywords.DependencyAnalysis,
            EventTask = (int)Tasks.Scheduler,
            Message =
                PipDependencyAnalysisPrefix +
               "{2} due to {3}-level access to path '{4}'")]
        public abstract void DependencyViolationGeneric(
            LoggingContext context,
            long pipSemiStableHash,
            string pipDescription,
            string violationType,
            string accessLevel,
            string path);

        [GeneratedEvent(
            (int)LogEventId.DependencyViolationUndeclaredOutput,
            EventGenerators = EventGenerators.LocalOnly,
            EventLevel = Level.Verbose,
            Keywords = (int)Keywords.UserMessage | (int)Keywords.DependencyAnalysis,
            EventTask = (int)Tasks.Scheduler,
            Message =
                PipDependencyAnalysisPrefix +
                "Missing output declaration: This pip wrote an unexpected output to path '{2}'. " +
                "Declare this file as an output of the pip.")]
        public abstract void DependencyViolationUndeclaredOutput(
            LoggingContext context,
            long pipSemiStableHash,
            string pipDescription,
            string path);

        [GeneratedEvent(
            (int)LogEventId.DependencyViolationSharedOpaqueWriteInTempDirectory,
            EventGenerators = EventGenerators.LocalOnly,
            EventLevel = Level.Verbose,
            Keywords = (int)Keywords.UserMessage | (int)Keywords.DependencyAnalysis,
            EventTask = (int)Tasks.Scheduler,
            Message =
                PipDependencyAnalysisPrefix +
                "Write under a temporary directory that is inside a shared opaque: This pip writes to path '{sharedOpaqueWritePath}', which is under the temp directory '{tempPath}' " +
                "declared in Pip ['{pipWithTempPathDescription}', {sharedOpaqueConfigFile.File} ({sharedOpaqueConfigFile.Line}, {sharedOpaqueConfigFile.Position})]. " +
                "Shared Opaque writes are not allowed under a temp directory, consider declaring a temp directory outside of the shared opaque.")]
        public abstract void DependencyViolationSharedOpaqueWriteInTempDirectory(
            LoggingContext context,
            long pipSemiStableHash,
            string pipDescription,
            string sharedOpaqueWritePath,
            Location sharedOpaqueConfigFile,
            string pipWithTempPathDescription,
            string tempPath);

        #endregion

        [GeneratedEvent(
            (ushort)EventId.PipFailedTempDirectoryCleanup,
            EventLevel = Level.Verbose,
            EventGenerators = EventGenerators.LocalOnly,
            Keywords = (int)Keywords.UserMessage,
            EventTask = (int)Tasks.Scheduler,
            Message = "Failed to clean temp directory at '{0}'. Reason: {1}")]
        public abstract void PipFailedTempDirectoryCleanup(LoggingContext context, string directory, string exceptionMessage);

        [GeneratedEvent(
            (ushort)EventId.PipFailedTempFileCleanup,
            EventLevel = Level.Verbose,
            EventGenerators = EventGenerators.LocalOnly,
            Keywords = (int)Keywords.UserMessage,
            EventTask = (int)Tasks.Scheduler,
            Message = "Failed to clean temp file at '{0}'. Reason: {1}")]
        public abstract void PipFailedTempFileCleanup(LoggingContext context, string file, string exceptionMessage);

        [GeneratedEvent(
            (ushort)EventId.PipTempCleanerThreadSummary,
            EventLevel = Level.Verbose,
            EventGenerators = EventGenerators.LocalOnly,
            Keywords = (int)Keywords.UserMessage,
            EventTask = (int)Tasks.PipExecutor,
            Message = "Temp cleaner thread exited with {0} cleaned, {1} remaining and {2} failed temp directories, {3} cleaned, {4} remaining and {5} failed temp files")]
        public abstract void PipTempCleanerSummary(LoggingContext context, long cleanedDirs, long remainingDirs, long failedDirs, long cleanedFiles, long remainingFiles, long failedFiles);

        [GeneratedEvent(
            (int)EventId.RunningTimeAdded,
            EventGenerators = EventGenerators.LocalOnly,
            EventLevel = Level.Verbose,
            Keywords = (int)Keywords.Diagnostics,
            EventTask = (int)Tasks.CriticalPaths,
            Message = "[Pip{0:X16}] Running time added: {1}ms")]
        public abstract void RunningTimeAdded(LoggingContext context, long semiStableHash, uint milliseconds);

        [GeneratedEvent(
            (int)EventId.RunningTimeUpdated,
            EventGenerators = EventGenerators.LocalOnly,
            EventLevel = Level.Verbose,
            Keywords = (int)Keywords.Diagnostics,
            EventTask = (int)Tasks.CriticalPaths,
            Message = "[Pip{0:X16}] Running time updated: {1}ms from {2}ms, relative deviation {3}%")]
        public abstract void RunningTimeUpdated(LoggingContext context, long semiStableHash, uint milliseconds, uint oldMilliseconds, int relativeDeviation);

        [GeneratedEvent(
            (int)EventId.RunningTimeStats,
            EventGenerators = EventGenerators.LocalOnly,
            EventLevel = Level.Verbose,
            Keywords = (int)Keywords.Performance | (int)Keywords.UserMessage,
            EventTask = (int)Tasks.Scheduler,
            Message = "  Running times: {0} hits | {1} misses | {2} added | {3} updated | {4}% average relative process runtime deviation where critical path suggestions were available")]
        public abstract void RunningTimeStats(LoggingContext context, long hits, long misses, long added, long updated, int averageRuntimeDeviation);

        [GeneratedEvent(
            (int)EventId.PipQueueConcurrency,
            EventGenerators = EventGenerators.LocalAndTelemetry,
            EventLevel = Level.Verbose,
            Keywords = (int)Keywords.UserMessage,
            EventTask = (int)Tasks.PipExecutor,
            Message = "Initialized PipQueue with concurrencies: IO:{0}, ChooseWorkerCacheLookup:{1}, CacheLookup:{2}, ChooseWorkerCpu:{3}, CPU:{4}, Materialize:{5}, Light:{6}, MasterCacheLookupMultiplier: {7}, MasterCpuMultiplier: {8}")]
        public abstract void PipQueueConcurrency(LoggingContext context, int io, int chooseWorkerCacheLookup, int cacheLookup, int chooseWorkerCpu, int cpu, int materialize, int light, string masterCacheLookupMultiplier, string masterCpuMultiplier);

        [GeneratedEvent(
            (int)EventId.NoPipsMatchedFilter,
            EventGenerators = EventGenerators.LocalOnly,
            EventLevel = Level.Error,
            Keywords = (int)(Keywords.UserMessage | Keywords.UserError),
            EventTask = (int)Tasks.Scheduler,
            Message = "No pips match this filter: {0}")]
        public abstract void NoPipsMatchedFilter(LoggingContext context, string pipFilter);

        [GeneratedEvent(
            (int)EventId.InvalidSealDirectoryContentSinceNotUnderRoot,
            EventGenerators = EventGenerators.LocalOnly,
            EventLevel = Level.Error,
            Keywords = (int)(Keywords.UserMessage | Keywords.UserError),
            EventTask = (int)Tasks.Scheduler,
            Message =
                EventConstants.ProvenancePrefix +
                "The pip '{pipDescription}' cannot seal the file '{rewrittenFile}' as part of directory '{sealedDirectoryPath}' since that file is not a descendant. "
                + "When sealing a directory, all files under that directory must be specified (but no others outside of it).")]
        public abstract void ScheduleFailAddPipInvalidSealDirectoryContentSinceNotUnderRoot(
            LoggingContext context,
            string file,
            int line,
            int column,
            long pipSemiStableHash,
            string pipDescription,
            string pipValueId,
            string rewrittenFile,
            string sealedDirectoryPath);

        [GeneratedEvent(
            (int)EventId.InvalidSealDirectorySourceNotUnderMount,
            EventGenerators = EventGenerators.LocalOnly,
            EventLevel = Level.Error,
            Keywords = (int)(Keywords.UserMessage | Keywords.UserError),
            EventTask = (int)Tasks.Scheduler,
            Message =
                EventConstants.ProvenancePrefix +
                "Source directory '{sealedDirectoryPath}' (created via '{pipValueId}') cannot be sealed. This directory is not under a mount. Source sealed directories must be under a readable mount.")]
        public abstract void ScheduleFailAddPipInvalidSealDirectorySourceNotUnderMount(
            LoggingContext context,
            string file,
            int line,
            int column,
            long pipSemiStableHash,
            string pipDescription,
            string pipValueId,
            string sealedDirectoryPath);

        [GeneratedEvent(
            (int)EventId.InvalidSealDirectorySourceNotUnderReadableMount,
            EventGenerators = EventGenerators.LocalOnly,
            EventLevel = Level.Error,
            Keywords = (int)(Keywords.UserMessage | Keywords.UserError),
            EventTask = (int)Tasks.Scheduler,
            Message =
                EventConstants.ProvenancePrefix +
                "Source directory '{sealedDirectoryPath}' (created via '{pipValueId}') cannot be sealed. This directory is under mount '{mountName}' with folder '{mountPath}' which is not declared as readable by the configuration.")]
        public abstract void ScheduleFailAddPipInvalidSealDirectorySourceNotUnderReadableMount(
            LoggingContext context,
            string file,
            int line,
            int column,
            long pipSemiStableHash,
            string pipDescription,
            string pipValueId,
            string sealedDirectoryPath,
            string mountPath,
            string mountName);

        [GeneratedEvent(
            (int)EventId.ScheduleFailAddPipInvalidComposedSealDirectoryNotUnderRoot,
            EventGenerators = EventGenerators.LocalOnly,
            EventLevel = Level.Error,
            Keywords = (int)(Keywords.UserMessage | Keywords.UserError),
            EventTask = (int)Tasks.Scheduler,
            Message =
                EventConstants.ProvenancePrefix +
                "Composite directory '{compositeSealedDirectoryPath}' (created via '{pipValueId}') cannot be sealed. Directory '{sealDirectoryMemberPath}' is not nested within the composite directory root.")]
        public abstract void ScheduleFailAddPipInvalidComposedSealDirectoryNotUnderRoot(
            LoggingContext context,
            string file,
            int line,
            int column,
            long pipSemiStableHash,
            string pipDescription,
            string pipValueId,
            string compositeSealedDirectoryPath,
            string sealDirectoryMemberPath);

        [GeneratedEvent(
            (int)EventId.ScheduleFailAddPipInvalidComposedSealDirectoryIsNotSharedOpaque,
            EventGenerators = EventGenerators.LocalOnly,
            EventLevel = Level.Error,
            Keywords = (int)(Keywords.UserMessage | Keywords.UserError),
            EventTask = (int)Tasks.Scheduler,
            Message =
                EventConstants.ProvenancePrefix +
                "Composite directory '{compositeSealedDirectoryPath}' (created via '{pipValueId}') cannot be sealed. Directory '{sealDirectoryMemberPath}' is not a shared opaque.")]
        public abstract void ScheduleFailAddPipInvalidComposedSealDirectoryIsNotSharedOpaque(
            LoggingContext context,
            string file,
            int line,
            int column,
            long pipSemiStableHash,
            string pipDescription,
            string pipValueId,
            string compositeSealedDirectoryPath,
            string sealDirectoryMemberPath);

        [GeneratedEvent(
            (int)EventId.PipStaticFingerprint,
            EventGenerators = EventGenerators.LocalOnly,
            EventLevel = Level.Verbose,
            Keywords = (int)Keywords.UserMessage,
            EventTask = (int)Tasks.Scheduler,
            Message =
                "Static fingerprint of {pipDescription} is '{staticFingerprint}':\r\n{fingerprintText}.")]
        public abstract void PipStaticFingerprint(LoggingContext context, string pipDescription, string staticFingerprint, string fingerprintText);

        [GeneratedEvent(
            (int)EventId.InvalidInputDueToMultipleConflictingRewriteCounts,
            EventGenerators = EventGenerators.LocalOnly,
            EventLevel = Level.Error,
            Keywords = (int)(Keywords.UserMessage | Keywords.UserError),
            EventTask = (int)Tasks.Scheduler,
            Message =
                EventConstants.ProvenancePrefix +
                "The pip '{pipDescription}' could not be added because it depends on multiple versions (different rewrite counts) of file '{dependencyFile}'.")]
        public abstract void ScheduleFailAddPipInvalidInputDueToMultipleConflictingRewriteCounts(
            LoggingContext context,
            string file,
            int line,
            int column,
            long pipSemiStableHash,
            string pipDescription,
            string pipValueId,
            string dependencyFile);

        [GeneratedEvent(
            (int)EventId.InvalidProcessPipDueToNoOutputArtifacts,
            EventGenerators = EventGenerators.LocalOnly,
            EventLevel = Level.Error,
            Keywords = (int)(Keywords.UserMessage | Keywords.UserError),
            EventTask = (int)Tasks.Scheduler,
            Message =
                EventConstants.ProvenancePrefix +
                "The process pip '{pipDescription}' could not be added because it does not specify any output file or opaque directory in a non-temp location. At least one output file or opaque directory is required.")]
        public abstract void ScheduleFailAddProcessPipProcessDueToNoOutputArtifacts(
            LoggingContext context,
            string file,
            int line,
            int column,
            long pipSemiStableHash,
            string pipDescription,
            string pipValueId);

        [GeneratedEvent(
            (int)EventId.UnableToCreateExecutionLogFile,
            EventGenerators = EventGenerators.LocalOnly,
            EventLevel = Level.Error,
            Keywords = (int)Keywords.UserMessage,
            EventTask = (int)Tasks.Scheduler,
            Message = "Execution Log file '{executionLogFile}' could not be created. Error: {exception}")]
        public abstract void UnableToCreateLogFile(
            LoggingContext context,
            string executionLogFile,
            string exception);

        [GeneratedEvent(
            (int)LogEventId.RocksDbException,
            EventGenerators = EventGenerators.LocalAndTelemetry,
            EventLevel = Level.Warning,
            Keywords = (int)Keywords.UserMessage,
            EventTask = (int)Tasks.Scheduler,
            Message = "RocksDb encountered an exception:\r\nException: {exception}.")]
        public abstract void RocksDbException(
            LoggingContext context,
            string exception);

        [GeneratedEvent(
            (int)LogEventId.FingerprintStoreUnableToCreateDirectory,
            EventGenerators = EventGenerators.LocalOnly,
            EventLevel = Level.Warning,
            Keywords = (int)Keywords.UserMessage,
            EventTask = (int)Tasks.Scheduler,
            Message = "Fingerprint store: Directory '{fingerprintStoreDirectory}' could not be created. Error: {exception}.")]
        public abstract void FingerprintStoreUnableToCreateDirectory(
            LoggingContext context,
            string fingerprintStoreDirectory,
            string exception);

        [GeneratedEvent(
            (int)LogEventId.FingerprintStoreUnableToOpen,
            EventGenerators = EventGenerators.LocalOnly,
            EventLevel = Level.Warning,
            Keywords = (int)Keywords.UserMessage,
            EventTask = (int)Tasks.Scheduler,
            Message = "Fingerprint store: Could not open fingerprint store. Error: {failure}.")]
        public abstract void FingerprintStoreUnableToOpen(
            LoggingContext context,
            string failure);

        [GeneratedEvent(
            (int)LogEventId.FingerprintStoreUnableToHardLinkLogFile,
            EventGenerators = EventGenerators.LocalOnly,
            EventLevel = Level.Verbose,
            Keywords = (int)Keywords.UserMessage,
            EventTask = (int)Tasks.Scheduler,
            Message = "Fingerprint store: Could not create hardlink for logs from '{storeFile}' to '{logFile}'. Error: {exception}. FingerprintStore files will be copied.")]
        public abstract void FingerprintStoreUnableToHardLinkLogFile(
            LoggingContext context,
            string logFile,
            string storeFile,
            string exception);

        [GeneratedEvent(
            (int)LogEventId.FingerprintStoreUnableToCopyOnWriteLogFile,
            EventGenerators = EventGenerators.LocalOnly,
            EventLevel = Level.Verbose,
            Keywords = (int)Keywords.UserMessage,
            EventTask = (int)Tasks.Scheduler,
            Message = "Fingerprint store: Could not create a copy-on-write for logs from '{storeFile}' to '{logFile}'. Error: {exception}. FingerprintStore files will be copied.")]
        public abstract void FingerprintStoreUnableToCopyOnWriteLogFile(
            LoggingContext context,
            string logFile,
            string storeFile,
            string exception);

        [GeneratedEvent(
            (int)LogEventId.FingerprintStoreSnapshotException,
            EventGenerators = EventGenerators.LocalOnly,
            EventLevel = Level.Warning,
            Keywords = (int)Keywords.UserMessage,
            EventTask = (int)Tasks.Scheduler,
            Message = "Fingerprint store: Snapshot failed with error. Error: {exception}. The FingerprintStore logs may be missing for post-build {ShortProductName} execution analyzers.")]
        public abstract void FingerprintStoreSnapshotException(
            LoggingContext context,
            string exception);

        [GeneratedEvent(
            (int)LogEventId.FingerprintStoreFailure,
            EventGenerators = EventGenerators.LocalOnly,
            EventLevel = Level.Warning,
            Keywords = (int)Keywords.UserMessage,
            EventTask = (int)Tasks.Scheduler,
            Message = "Fingerprint store: Operation failed with error. Error: {failure}. The FingerprintStore logs may be missing for post-build {ShortProductName} execution analyzers.")]
        public abstract void FingerprintStoreFailure(
            LoggingContext context,
            string failure);

        [GeneratedEvent(
            (int)LogEventId.FingerprintStoreGarbageCollectCanceled,
            EventGenerators = EventGenerators.LocalOnly,
            EventLevel = Level.Warning,
            Keywords = (int)Keywords.UserMessage,
            EventTask = (int)Tasks.Scheduler,
            Message = "Fingerprint store: Garbage collect for column {columnName} canceled after {timeLimit}. Garbage collection will resume on next build.")]
        public abstract void FingerprintStoreGarbageCollectCanceled(
            LoggingContext context,
            string columnName,
            string timeLimit);

        [GeneratedEvent(
            (int)LogEventId.MovingCorruptFile,
            EventGenerators = EventGenerators.LocalOnly,
            EventLevel = Level.Verbose,
            Keywords = (int)Keywords.UserMessage,
            EventTask = (int)Tasks.Scheduler,
            Message = "A corrupt {ShortProductName} file was detected. Removing it and saving it to the logs file. File: {file}, Logs: {destination}")]
        public abstract void MovingCorruptFile(
            LoggingContext context,
            string file,
            string destination);

        [GeneratedEvent(
            (int)LogEventId.FailedToMoveCorruptFile,
            EventGenerators = EventGenerators.LocalOnly,
            EventLevel = Level.Warning,
            Keywords = (int)Keywords.UserMessage,
            EventTask = (int)Tasks.Scheduler,
            Message = "Failed to move corrupt {ShortProductName} file to logs directory. File: {file}, Destination: {destination}, Error: {exception}")]
        public abstract void FailedToMoveCorruptFile(
            LoggingContext context,
            string file,
            string destination,
            string exception);

        [GeneratedEvent(
            (int)LogEventId.FailedToDeleteCorruptFile,
            EventGenerators = EventGenerators.LocalOnly,
            EventLevel = Level.Warning,
            Keywords = (int)Keywords.UserMessage,
            EventTask = (int)Tasks.Scheduler,
            Message = "Failed to delete corrupt {ShortProductName} file. This could cause subsequent build issues. File: {file}, Error: {exception}")]
        public abstract void FailedToDeleteCorruptFile(
                LoggingContext context,
                string file,
                string exception);

        [GeneratedEvent(
            (int)EventId.InvalidOutputDueToMultipleConflictingRewriteCounts,
            EventGenerators = EventGenerators.LocalOnly,
            EventLevel = Level.Error,
            Keywords = (int)(Keywords.UserMessage | Keywords.UserError),
            EventTask = (int)Tasks.Scheduler,
            Message =
                EventConstants.ProvenancePrefix +
                "The process pip '{pipDescription}' could not be added because it outputs multiple versions (different rewrite counts) of file '{outputFile}'.")]
        public abstract void ScheduleFailAddPipInvalidOutputDueToMultipleConflictingRewriteCounts(
            LoggingContext context,
            string file,
            int line,
            int column,
            long pipSemiStableHash,
            string pipDescription,
            string pipValueId,
            string outputFile);

        [GeneratedEvent(
            (int)EventId.InvalidProcessPipDueToExplicitArtifactsInOpaqueDirectory,
            EventGenerators = EventGenerators.LocalOnly,
            EventLevel = Level.Error,
            Keywords = (int)(Keywords.UserMessage | Keywords.UserError),
            EventTask = (int)Tasks.Scheduler,
            Message = "The process pip '{pipDescription}' could not be added because it has explicit output '{outputFile}' in  opaque directory '{opaqueDirectoryPath}').")]
        public abstract void ScheduleFailAddProcessPipDueToExplicitArtifactsInOpaqueDirectory(
            LoggingContext context,
            string file,
            int line,
            int column,
            long pipSemiStableHash,
            string pipDescription,
            string pipValueId,
            string outputFile,
            string opaqueDirectoryPath);

        [GeneratedEvent(
            (int)EventId.InvalidPipDueToInvalidServicePipDependency,
            EventGenerators = EventGenerators.LocalOnly,
            EventLevel = Level.Error,
            Keywords = (int)(Keywords.UserMessage | Keywords.UserError),
            EventTask = (int)Tasks.Scheduler,
            Message = "The pip '{pipDescription}' could not be added because one of its service pip dependencies is not a service pip).")]
        public abstract void ScheduleFailAddPipDueToInvalidServicePipDependency(
            LoggingContext context,
            string file,
            int line,
            int column,
            long pipSemiStableHash,
            string pipDescription,
            string pipValueId);

        [GeneratedEvent(
            (int)EventId.ScheduleFailAddPipDueToInvalidPreserveOutputWhitelist,
            EventGenerators = EventGenerators.LocalOnly,
            EventLevel = Level.Error,
            Keywords = (int)(Keywords.UserMessage | Keywords.UserError),
            EventTask = (int)Tasks.Scheduler,
            Message = "The pip '{pipDescription}' could not be added because one of PreserveOutputWhitelist is neither static file output nor directory output).")]
        public abstract void ScheduleFailAddPipDueToInvalidPreserveOutputWhitelist(
            LoggingContext context,
            string file,
            int line,
            int column,
            long pipSemiStableHash,
            string pipDescription,
            string pipValueId);

        [GeneratedEvent(
            (int)EventId.ScheduleFailAddPipDueToInvalidAllowPreserveOutputsFlag,
            EventGenerators = EventGenerators.LocalOnly,
            EventLevel = Level.Error,
            Keywords = (int)(Keywords.UserMessage | Keywords.UserError),
            EventTask = (int)Tasks.Scheduler,
            Message = "The pip '{pipDescription}' could not be added because PreserveOutputWhitelist is set even though AllowPreserveOutputs is false for the pip).")]
        public abstract void ScheduleFailAddPipDueToInvalidAllowPreserveOutputsFlag(
            LoggingContext context,
            string file,
            int line,
            int column,
            long pipSemiStableHash,
            string pipDescription,
            string pipValueId);

        [GeneratedEvent(
            (int)EventId.InvalidCopyFilePipDueToSameSourceAndDestinationPath,
            EventGenerators = EventGenerators.LocalOnly,
            EventLevel = Level.Error,
            Keywords = (int)(Keywords.UserMessage | Keywords.UserError),
            EventTask = (int)Tasks.Scheduler,
            Message =
                EventConstants.ProvenancePrefix +
                "The copy-file pip '{pipDescription}' could not be added because the path '{filePath}' was used as both its source and destination.")]
        public abstract void ScheduleFailAddCopyFilePipDueToSameSourceAndDestinationPath(
            LoggingContext context,
            string file,
            int line,
            int column,
            long pipSemiStableHash,
            string pipDescription,
            string pipValueId,
            string filePath);

        [GeneratedEvent(
            (int)EventId.InvalidWriteFilePipSinceOutputIsRewritten,
            EventGenerators = EventGenerators.LocalOnly,
            EventLevel = Level.Error,
            Keywords = (int)(Keywords.UserMessage | Keywords.UserError),
            EventTask = (int)Tasks.Scheduler,
            Message =
                EventConstants.ProvenancePrefix +
                "The write-file pip '{pipDescription}' could not be added since it rewrites its destination '{rewrittenFile}'. Write-file pips are not allowed to rewrite outputs, since they do not have any inputs by which to order the rewrite.")]
        public abstract void ScheduleFailAddWriteFilePipSinceOutputIsRewritten(
            LoggingContext context,
            string file,
            int line,
            int column,
            long pipSemiStableHash,
            string pipDescription,
            string pipValueId,
            string rewrittenFile);

        [GeneratedEvent(
            (int)EventId.InvalidInputUnderNonReadableRoot,
            EventGenerators = EventGenerators.LocalOnly,
            EventLevel = Level.Error,
            Keywords = (int)(Keywords.UserMessage | Keywords.UserError),
            EventTask = (int)Tasks.Scheduler,
            Message =
                EventConstants.ProvenancePrefix +
                "The pip '{pipDescription}' cannot be added because its input '{outputFile}' is under a non-readable mount '{rootDirectory}'.")]
        public abstract void ScheduleFailAddPipInvalidInputUnderNonReadableRoot(
            LoggingContext context,
            string file,
            int line,
            int column,
            long pipSemiStableHash,
            string pipDescription,
            string pipValueId,
            string outputFile,
            string rootDirectory);

        [GeneratedEvent(
            (int)EventId.InvalidInputSincePathIsWrittenAndThusNotSource,
            EventGenerators = EventGenerators.LocalOnly,
            EventLevel = Level.Error,
            Keywords = (int)(Keywords.UserMessage | Keywords.UserError),
            EventTask = (int)Tasks.Scheduler,
            Message =
                EventConstants.ProvenancePrefix +
                "The pip '{pipDescription}' cannot be added to the build graph because its input '{outputFile}' is produced by pip '{producingPipDesc}'. " +
                "In order for these pips to execute in the correct order, you should reference the value '{producingPipValueId}' rather than a literal path.")]
        public abstract void ScheduleFailAddPipInvalidInputSincePathIsWrittenAndThusNotSource(
            LoggingContext context,
            string file,
            int line,
            int column,
            long pipSemiStableHash,
            string pipDescription,
            string pipValueId,
            string outputFile,
            long producingPipSemiStableHash,
            string producingPipDesc,
            string producingPipValueId);

        [GeneratedEvent(
            (int)EventId.InvalidInputSinceCorrespondingOutputIsTemporary,
            EventGenerators = EventGenerators.LocalOnly,
            EventLevel = Level.Error,
            Keywords = (int)(Keywords.UserMessage | Keywords.UserError),
            EventTask = (int)Tasks.Scheduler,
            Message =
                EventConstants.ProvenancePrefix +
                "The pip '{pipDescription}' cannot be added because it references temporary file '{outputFile}'. That file is produced by the pip '{producingPipDesc}'.")]
        public abstract void ScheduleFailAddPipInvalidInputSinceCorespondingOutputIsTemporary(
            LoggingContext context,
            string file,
            int line,
            int column,
            long pipSemiStableHash,
            string pipDescription,
            string pipValueId,
            string outputFile,
            long producingPipSemiStableHash,
            string producingPipDesc,
            string producingPipValueId);

        [GeneratedEvent(
            (int)EventId.InvalidInputSinceInputIsRewritten,
            EventGenerators = EventGenerators.LocalOnly,
            EventLevel = Level.Error,
            Keywords = (int)(Keywords.UserMessage | Keywords.UserError),
            EventTask = (int)Tasks.Scheduler,
            Message =
                EventConstants.ProvenancePrefix +
                "The pip '{pipDescription}' cannot be added because its input '{rewrittenFile}' is re-written to produce a later version. " +
                "Only the final version of a re-written path may be used as a normal input. Consider referencing the later version produced by '{producingPipDescription}'.")]
        public abstract void ScheduleFailAddPipInvalidInputSinceInputIsRewritten(
            LoggingContext context,
            string file,
            int line,
            int column,
            long pipSemiStableHash,
            string pipDescription,
            string pipValueId,
            string rewrittenFile,
            long producingPipSemiStableHash,
            string producingPipDescription,
            string producingPipValueId);

        [GeneratedEvent(
            (int)EventId.InvalidTempDirectoryInvalidPath,
            EventGenerators = EventGenerators.LocalOnly,
            EventLevel = Level.Error,
            Keywords = (int)Keywords.UserMessage,
            EventTask = (int)Tasks.Scheduler,
            Message =
                EventConstants.ProvenancePrefix +
                "The pip '{pipDescription}' cannot be added because its temp directory '{tempDirectory}' as specified by the environment variable '{tempEnvironmentVariableName}' is not a valid absolute path.")]
        public abstract void ScheduleFailAddPipInvalidTempDirectoryInvalidPath(
            LoggingContext context,
            string file,
            int line,
            int column,
            long pipSemiStableHash,
            string pipDescription,
            string pipValueId,
            string tempDirectory,
            string tempEnvironmentVariableName);

        [GeneratedEvent(
            (int)EventId.InvalidTempDirectoryUnderNonWritableRoot,
            EventGenerators = EventGenerators.LocalOnly,
            EventLevel = Level.Error,
            Keywords = (int)Keywords.UserMessage,
            EventTask = (int)Tasks.Scheduler,
            Message =
                EventConstants.ProvenancePrefix +
                "The pip '{pipDescription}' cannot be added because its temp directory '{tempDirectory}' as specified by the environment variable '{tempEnvironmentVariableName}' is under a non-writable mount '{rootDirectory}'.")]
        public abstract void ScheduleFailAddPipInvalidTempDirectoryUnderNonWritableRoot(
            LoggingContext context,
            string file,
            int line,
            int column,
            long pipSemiStableHash,
            string pipDescription,
            string pipValueId,
            string tempDirectory,
            string rootDirectory,
            string tempEnvironmentVariableName);

        [GeneratedEvent(
            (int)EventId.InvalidOutputSinceOutputIsSource,
            EventGenerators = EventGenerators.LocalOnly,
            EventLevel = Level.Error,
            Keywords = (int)(Keywords.UserMessage | Keywords.UserError),
            EventTask = (int)Tasks.Scheduler,
            Message =
                EventConstants.ProvenancePrefix +
                "The pip '{pipDescription}' cannot be added because its output '{rewrittenFile}' is already declared as a source file.")]
        public abstract void ScheduleFailAddPipInvalidOutputSinceOutputIsSource(
            LoggingContext context,
            string file,
            int line,
            int column,
            long pipSemiStableHash,
            string pipDescription,
            string pipValueId,
            string rewrittenFile);

        [GeneratedEvent(
            (int)EventId.InvalidOutputUnderNonWritableRoot,
            EventGenerators = EventGenerators.LocalOnly,
            EventLevel = Level.Error,
            Keywords = (int)(Keywords.UserMessage | Keywords.UserError),
            EventTask = (int)Tasks.Scheduler,
            Message =
                EventConstants.ProvenancePrefix +
                "The pip '{pipDescription}' cannot be added because its output '{outputFile}' is under a non-writable mount '{rootDirectory}'.")]
        public abstract void ScheduleFailAddPipInvalidOutputUnderNonWritableRoot(
            LoggingContext context,
            string file,
            int line,
            int column,
            long pipSemiStableHash,
            string pipDescription,
            string pipValueId,
            string outputFile,
            string rootDirectory);

        [GeneratedEvent(
            (int)EventId.InvalidOutputSinceDirectoryHasBeenSealed,
            EventGenerators = EventGenerators.LocalOnly,
            EventLevel = Level.Error,
            Keywords = (int)(Keywords.UserMessage | Keywords.UserError),
            EventTask = (int)Tasks.Scheduler,
            Message =
                EventConstants.ProvenancePrefix +
                "The pip '{pipDescription}' cannot be added because its output '{rewrittenFile}' would be written under the directory '{sealedDirectoryPath}', which has been sealed by the pip '{producingPipDescription}'. "
                + "The content of a fully-sealed directory can no longer change. Consider adding this file as a dependency of the sealed directory, or changing the directory to be 'partially' sealed.")]
        public abstract void ScheduleFailAddPipInvalidOutputSinceDirectoryHasBeenSealed(
            LoggingContext context,
            string file,
            int line,
            int column,
            long pipSemiStableHash,
            string pipDescription,
            string pipValueId,
            string rewrittenFile,
            string sealedDirectoryPath,
            long producingPipSemiStableHash,
            string producingPipDescription,
            string producingPipValueId);

        [GeneratedEvent(
            (int)EventId.InvalidInputSinceSourceFileCannotBeInsideOutputDirectory,
            EventGenerators = EventGenerators.LocalOnly,
            EventLevel = Level.Error,
            Keywords = (int)(Keywords.UserMessage | Keywords.UserError),
            EventTask = (int)Tasks.Scheduler,
            Message =
                EventConstants.ProvenancePrefix +
                "The pip '{pipDescription}' cannot be added because its input '{rewrittenFile}' is a source file, but is specified to be under the output directory '{sealedDirectoryPath}', which has been added by the pip '{producingPipDescription}'.")]
        public abstract void ScheduleFailAddPipInvalidInputSinceSourceFileCannotBeInsideOutputDirectory(
            LoggingContext context,
            string file,
            int line,
            int column,
            long pipSemiStableHash,
            string pipDescription,
            string pipValueId,
            string rewrittenFile,
            string sealedDirectoryPath,
            long producingPipSemiStableHash,
            string producingPipDescription,
            string producingPipValueId);

        [GeneratedEvent(
            (int)EventId.InvalidGraphSinceOutputDirectoryContainsSourceFile,
            EventGenerators = EventGenerators.LocalOnly,
            EventLevel = Level.Error,
            Keywords = (int)(Keywords.UserMessage | Keywords.UserError),
            EventTask = (int)Tasks.Scheduler,
            Message =
                EventConstants.ProvenancePrefix +
                "Invalid graph since '{outputDirectory}', produced by '{outputDirectoryProducerDescription}', contains the source file '{sourceFile}'.")]
        public abstract void ScheduleFailInvalidGraphSinceOutputDirectoryContainsSourceFile(
            LoggingContext context,
            string file,
            int line,
            int column,
            string outputDirectory,
            string outputDirectoryProducerDescription,
            string sourceFile);

        [GeneratedEvent(
            (int)EventId.InvalidGraphSinceOutputDirectoryCoincidesSourceFile,
            EventGenerators = EventGenerators.LocalOnly,
            EventLevel = Level.Error,
            Keywords = (int)(Keywords.UserMessage | Keywords.UserError),
            EventTask = (int)Tasks.Scheduler,
            Message =
                EventConstants.ProvenancePrefix +
                "Invalid graph since '{outputDirectory}', produced by '{outputDirectoryProducerDescription}', coincides with the source file '{sourceFile}'.")]
        public abstract void ScheduleFailInvalidGraphSinceOutputDirectoryCoincidesSourceFile(
            LoggingContext context,
            string file,
            int line,
            int column,
            string outputDirectory,
            string outputDirectoryProducerDescription,
            string sourceFile);

        [GeneratedEvent(
            (int)EventId.InvalidGraphSinceOutputDirectoryContainsOutputFile,
            EventGenerators = EventGenerators.LocalOnly,
            EventLevel = Level.Error,
            Keywords = (int)(Keywords.UserMessage | Keywords.UserError),
            EventTask = (int)Tasks.Scheduler,
            Message =
                EventConstants.ProvenancePrefix +
                "Invalid graph since '{outputDirectory}', produced by '{outputDirectoryProducerDescription}', contains the output file '{outputFile}', produced by '{outputFileProducerDescription}'.")]
        public abstract void ScheduleFailInvalidGraphSinceOutputDirectoryContainsOutputFile(
            LoggingContext context,
            string file,
            int line,
            int column,
            string outputDirectory,
            string outputDirectoryProducerDescription,
            string outputFile,
            string outputFileProducerDescription);

        [GeneratedEvent(
            (int)EventId.InvalidGraphSinceOutputDirectoryCoincidesOutputFile,
            EventGenerators = EventGenerators.LocalOnly,
            EventLevel = Level.Error,
            Keywords = (int)(Keywords.UserMessage | Keywords.UserError),
            EventTask = (int)Tasks.Scheduler,
            Message =
                EventConstants.ProvenancePrefix +
                "Invalid graph since '{outputDirectory}', produced by '{outputDirectoryProducerDescription}', coincides with the output file '{outputFile}', produced by '{outputFileProducerDescription}'.")]
        public abstract void ScheduleFailInvalidGraphSinceOutputDirectoryCoincidesOutputFile(
            LoggingContext context,
            string file,
            int line,
            int column,
            string outputDirectory,
            string outputDirectoryProducerDescription,
            string outputFile,
            string outputFileProducerDescription);

        [GeneratedEvent(
            (int)EventId.InvalidGraphSinceOutputDirectoryContainsSealedDirectory,
            EventGenerators = EventGenerators.LocalOnly,
            EventLevel = Level.Error,
            Keywords = (int)(Keywords.UserMessage | Keywords.UserError),
            EventTask = (int)Tasks.Scheduler,
            Message =
                EventConstants.ProvenancePrefix +
                "Invalid graph since '{outputDirectory}', produced by '{outputDirectoryProducerDescription}', contains the sealed directory '{sealedDirectory}', produced by '{sealedDirectoryProducerDescription}'.")]
        public abstract void ScheduleFailInvalidGraphSinceOutputDirectoryContainsSealedDirectory(
            LoggingContext context,
            string file,
            int line,
            int column,
            string outputDirectory,
            string outputDirectoryProducerDescription,
            string sealedDirectory,
            string sealedDirectoryProducerDescription);

        [GeneratedEvent(
           (int)EventId.InvalidGraphSinceOutputDirectoryCoincidesSealedDirectory,
           EventGenerators = EventGenerators.LocalOnly,
           EventLevel = Level.Error,
           Keywords = (int)(Keywords.UserMessage | Keywords.UserError),
           EventTask = (int)Tasks.Scheduler,
           Message =
               EventConstants.ProvenancePrefix +
               "Invalid graph since '{outputDirectory}', produced by '{outputDirectoryProducerDescription}', coincides with the sealed directory '{sealedDirectory}', produced by '{sealedDirectoryProducerDescription}'.")]
        public abstract void ScheduleFailInvalidGraphSinceOutputDirectoryCoincidesSealedDirectory(
           LoggingContext context,
           string file,
           int line,
           int column,
           string outputDirectory,
           string outputDirectoryProducerDescription,
           string sealedDirectory,
           string sealedDirectoryProducerDescription);

        [GeneratedEvent(
            (int)EventId.InvalidGraphSinceSharedOpaqueDirectoryContainsExclusiveOpaqueDirectory,
            EventGenerators = EventGenerators.LocalOnly,
            EventLevel = Level.Error,
            Keywords = (int)(Keywords.UserMessage | Keywords.UserError),
            EventTask = (int)Tasks.Scheduler,
            Message =
                EventConstants.ProvenancePrefix +
                "Invalid graph since the shared opaque directory '{sharedOpaqueDirectory}', produced by '{sharedOpaqueDirectoryProducerDescription}', contains the exclusive opaque directory '{exclusiveOpaqueDirectory}', " +
                "produced by '{exclusiveOpaqueDirectoryProducerDescription}'.")]
        public abstract void ScheduleFailInvalidGraphSinceSharedOpaqueDirectoryContainsExclusiveOpaqueDirectory(
            LoggingContext context,
            string file,
            int line,
            int column,
            string sharedOpaqueDirectory,
            string sharedOpaqueDirectoryProducerDescription,
            string exclusiveOpaqueDirectory,
            string exclusiveOpaqueDirectoryProducerDescription);

        [GeneratedEvent(
            (int)EventId.InvalidGraphSinceFullySealedDirectoryIncomplete,
            EventGenerators = EventGenerators.LocalOnly,
            EventLevel = Level.Error,
            Keywords = (int)(Keywords.UserMessage | Keywords.UserError),
            EventTask = (int)Tasks.Scheduler,
            Message =
                EventConstants.ProvenancePrefix +
                "Fully sealed directories must specify all files contained within the directory. Directory '{sealedDirectory}' does not contain '{missingFile}' which is a file referenced by pip {referencingPip}. Add that file to the Sealed Directory definition to fix this error.")]
        public abstract void InvalidGraphSinceFullySealedDirectoryIncomplete(
            LoggingContext context,
            string file,
            int line,
            int column,
            string sealedDirectory,
            string referencingPip,
            string missingFile);

        [GeneratedEvent(
            (int)EventId.InvalidGraphSinceSourceSealedDirectoryContainsOutputFile,
            EventGenerators = EventGenerators.LocalOnly,
            EventLevel = Level.Error,
            Keywords = (int)(Keywords.UserMessage | Keywords.UserError),
            EventTask = (int)Tasks.Scheduler,
            Message =
                EventConstants.ProvenancePrefix +
                "Invalid graph since source sealed directory '{sourceSealedDirectory}' contains the output file '{outputFile}', produced by '{outputFileProducerDescription}'.")]
        public abstract void ScheduleFailInvalidGraphSinceSourceSealedDirectoryContainsOutputFile(
            LoggingContext context,
            string file,
            int line,
            int column,
            string sourceSealedDirectory,
            string outputFile,
            string outputFileProducerDescription);

        [GeneratedEvent(
            (int)EventId.InvalidGraphSinceSourceSealedDirectoryCoincidesSourceFile,
            EventGenerators = EventGenerators.LocalOnly,
            EventLevel = Level.Error,
            Keywords = (int)(Keywords.UserMessage | Keywords.UserError),
            EventTask = (int)Tasks.Scheduler,
            Message =
                EventConstants.ProvenancePrefix +
                "Invalid graph since source sealed directory '{sourceSealedDirectory}' coincides with the source file '{sourceFile}'.")]
        public abstract void ScheduleFailInvalidGraphSinceSourceSealedDirectoryCoincidesSourceFile(
            LoggingContext context,
            string file,
            int line,
            int column,
            string sourceSealedDirectory,
            string sourceFile);

        [GeneratedEvent(
            (int)EventId.InvalidGraphSinceSourceSealedDirectoryCoincidesOutputFile,
            EventGenerators = EventGenerators.LocalOnly,
            EventLevel = Level.Error,
            Keywords = (int)(Keywords.UserMessage | Keywords.UserError),
            EventTask = (int)Tasks.Scheduler,
            Message =
                EventConstants.ProvenancePrefix +
                "Invalid graph since source sealed directory '{sourceSealedDirectory}' coincides with the output file '{outputFile}', produced by '{outputFileProducerDescription}'.")]
        public abstract void ScheduleFailInvalidGraphSinceSourceSealedDirectoryCoincidesOutputFile(
            LoggingContext context,
            string file,
            int line,
            int column,
            string sourceSealedDirectory,
            string outputFile,
            string outputFileProducerDescription);

        [GeneratedEvent(
            (int)EventId.InvalidGraphSinceSourceSealedDirectoryContainsOutputDirectory,
            EventGenerators = EventGenerators.LocalOnly,
            EventLevel = Level.Error,
            Keywords = (int)(Keywords.UserMessage | Keywords.UserError),
            EventTask = (int)Tasks.Scheduler,
            Message =
                EventConstants.ProvenancePrefix +
                "Invalid graph since source sealed directory '{sourceSealedDirectory}', contains the output directory '{outputDirectory}', produced by '{outputDirectoryProducerDescription}'.")]
        public abstract void ScheduleFailInvalidGraphSinceSourceSealedDirectoryContainsOutputDirectory(
            LoggingContext context,
            string file,
            int line,
            int column,
            string sourceSealedDirectory,
            string outputDirectory,
            string outputDirectoryProducerDescription);

        [GeneratedEvent(
            (int)EventId.InvalidOutputSinceDirectoryHasBeenProducedByAnotherPip,
            EventGenerators = EventGenerators.LocalOnly,
            EventLevel = Level.Error,
            Keywords = (int)(Keywords.UserMessage | Keywords.UserError),
            EventTask = (int)Tasks.Scheduler,
            Message =
                EventConstants.ProvenancePrefix +
                "The pip '{pipDescription}' cannot be added because its output '{directory}' has been produced by another pip '{producingPipDescription}'")]
        public abstract void ScheduleFailAddPipInvalidOutputSinceDirectoryHasBeenProducedByAnotherPip(
            LoggingContext context,
            string file,
            int line,
            int column,
            long pipSemiStableHash,
            string pipDescription,
            string pipValueId,
            string directory,
            long producingPipSemiStableHash,
            string producingPipDescription,
            string producingPipValueId);

        [GeneratedEvent(
            (int)EventId.InvalidGraphSinceArtifactPathOverlapsTempPath,
            EventGenerators = EventGenerators.LocalOnly,
            EventLevel = Level.Error,
            Keywords = (int)(Keywords.UserMessage | Keywords.UserError),
            EventTask = (int)Tasks.Scheduler,
            Message = "Invalid temp path declared. Pips cannot declare artifacts underneath declared temp directories.\r\n{artifactLocation.File}({artifactLocation.Line},{artifactLocation.Position}): [{artifactProducerPip}] declared '{artifactPath}' as an artifact path.\r\n{tempLocation.File}({tempLocation.Line},{tempLocation.Position}): [{tempProducerPip}] declared '{tempPath}' as a temp path.")]
        public abstract void InvalidGraphSinceArtifactPathOverlapsTempPath(
            LoggingContext context,
            Location tempLocation,
            string tempPath,
            string tempProducerPip,
            Location artifactLocation,
            string artifactPath,
            string artifactProducerPip);

        [GeneratedEvent(
            (int)EventId.InvalidOutputSinceOutputIsBothSpecifiedAsFileAndDirectory,
            EventGenerators = EventGenerators.LocalOnly,
            EventLevel = Level.Error,
            Keywords = (int)(Keywords.UserMessage | Keywords.UserError),
            EventTask = (int)Tasks.Scheduler,
            Message =
                EventConstants.ProvenancePrefix +
                "The pip '{pipDescription}' cannot be added because its output '{output}' is specified as both file and directory outputs.")]
        public abstract void ScheduleFailAddPipInvalidOutputSinceOutputIsBothSpecifiedAsFileAndDirectory(
            LoggingContext context,
            string file,
            int line,
            int column,
            long pipSemiStableHash,
            string pipDescription,
            string pipValueId,
            string output);

        [GeneratedEvent(
            (int)EventId.SourceDirectoryUsedAsDependency,
            EventGenerators = EventGenerators.LocalOnly,
            EventLevel = Level.Error,
            Keywords = (int)(Keywords.UserMessage | Keywords.UserError),
            EventTask = (int)Tasks.Scheduler,
            Message =
                EventConstants.ProvenancePrefix +
                "The pip '{pipDescription}' cannot be added because its input directory '{path}' is a source directory (only sealed directories can be used as directory inputs).")]
        public abstract void SourceDirectoryUsedAsDependency(
            LoggingContext context,
            string file,
            int line,
            int column,
            long pipSemiStableHash,
            string pipDescription,
            string pipValueId,
            string path);

        [GeneratedEvent(
            (int)EventId.InvalidOutputSinceRewrittenOutputMismatchedWithInput,
            EventGenerators = EventGenerators.LocalOnly,
            EventLevel = Level.Error,
            Keywords = (int)(Keywords.UserMessage | Keywords.UserError),
            EventTask = (int)Tasks.Scheduler,
            Message =
                EventConstants.ProvenancePrefix +
                "The pip '{pipDescription}' rewrites its input dependency '{rewrittenFile}', but that dependency's version does not match the rewritten output. " +
                "It must depend on the immediately prior version of that path, or not depend on that path at all.")]
        public abstract void ScheduleFailAddPipRewrittenOutputMismatchedWithInput(
            LoggingContext context,
            string file,
            int line,
            int column,
            long pipSemiStableHash,
            string pipDescription,
            string pipValueId,
            string rewrittenFile);

        [GeneratedEvent(
            (int)EventId.InvalidOutputDueToSimpleDoubleWrite,
            EventGenerators = EventGenerators.LocalOnly,
            EventLevel = Level.Error,
            Keywords = (int)(Keywords.UserMessage | Keywords.UserError),
            EventTask = (int)Tasks.Scheduler,
            Message =
                EventConstants.ProvenancePrefix +
                "The pip '{pipDescription}' cannot be added because it would produce '{outputFile}' which is already being produced by '{producingPipDescription}'.")]
        public abstract void ScheduleFailAddPipInvalidOutputDueToSimpleDoubleWrite(
            LoggingContext context,
            string file,
            int line,
            int column,
            long pipSemiStableHash,
            string pipDescription,
            string pipValueId,
            string outputFile,
            long producingPipSemiStableHash,
            string producingPipDescription,
            string producingPipValueId);

        [GeneratedEvent(
            (int)EventId.AllowSameContentPolicyNotAvailableForStaticallyDeclaredOutputs,
            EventGenerators = EventGenerators.LocalOnly,
            EventLevel = Level.Warning,
            Keywords = (int)(Keywords.UserMessage | Keywords.UserError),
            EventTask = (int)Tasks.Scheduler,
            Message =
                "Pip '{pipDescription}' is participating in a double write to the path '{outputFile}'. The double write policy for this pip is set to allow double writes as long as the content of the produced file is the same. " +
                "However, this policy is only supported for output files under opaque directories, not for statically specified output files. The double write will be flagged as an error regardless of the produced content.")]
        public abstract void AllowSameContentPolicyNotAvailableForStaticallyDeclaredOutputs(
            LoggingContext context,
            string pipDescription,
            string outputFile);

        [GeneratedEvent(
            (int)EventId.RewritingPreservedOutput,
            EventGenerators = EventGenerators.LocalOnly,
            EventLevel = Level.Verbose,
            Keywords = (int)Keywords.UserMessage,
            EventTask = (int)Tasks.Scheduler,
            Message =
                EventConstants.ProvenancePrefix +
                "The pip '{pipDescription}' rewrites '{outputFile}' which is already being produced by '{producingPipDescription}' who intends to preserve its outputs.")]
        public abstract void ScheduleAddPipInvalidOutputDueToRewritingPreservedOutput(
            LoggingContext context,
            string file,
            int line,
            int column,
            long pipSemiStableHash,
            string pipDescription,
            string pipValueId,
            string outputFile,
            long producingPipSemiStableHash,
            string producingPipDescription,
            string producingPipValueId);

        [GeneratedEvent(
            (int)EventId.InvalidOutputSinceRewritingOldVersion,
            EventGenerators = EventGenerators.LocalOnly,
            EventLevel = Level.Error,
            Keywords = (int)(Keywords.UserMessage | Keywords.UserError),
            EventTask = (int)Tasks.Scheduler,
            Message = EventConstants.ProvenancePrefix + "The pip '{pipDescription}' cannot be added because its output '{outputFile}' has already been declared as being re-written. " +
                      "Re-writes must form a linear sequence (consider re-writing the latest version of the path from the pip '{producingPipDescription}' / value '{producingPipValueId}').")]
        public abstract void ScheduleFailAddPipInvalidOutputSinceRewritingOldVersion(
            LoggingContext context,
            string file,
            int line,
            int column,
            long pipSemiStableHash,
            string pipDescription,
            string pipValueId,
            string outputFile,
            long producingPipSemiStableHash,
            string producingPipDescription,
            string producingPipValueId);

        [GeneratedEvent(
            (int)EventId.InvalidOutputSinceOutputHasUnexpectedlyHighWriteCount,
            EventGenerators = EventGenerators.LocalOnly,
            EventLevel = Level.Error,
            Keywords = (int)(Keywords.UserMessage | Keywords.UserError),
            EventTask = (int)Tasks.Scheduler,
            Message =
                EventConstants.ProvenancePrefix +
                "The pip '{pipDescription}' cannot be added because its output '{rewrittenFile}' has an unexpectedly high write count. The previous version of that path does not exist. This indicates an error in the build logic.")]
        public abstract void ScheduleFailAddPipInvalidOutputSinceOutputHasUnexpectedlyHighWriteCount(
            LoggingContext context,
            string file,
            int line,
            int column,
            long pipSemiStableHash,
            string pipDescription,
            string pipValueId,
            string rewrittenFile);

        [GeneratedEvent(
            (int)EventId.InvalidOutputSincePreviousVersionUsedAsInput,
            EventGenerators = EventGenerators.LocalOnly,
            EventLevel = Level.Error,
            Keywords = (int)(Keywords.UserMessage | Keywords.UserError),
            EventTask = (int)Tasks.Scheduler,
            Message =
                EventConstants.ProvenancePrefix +
                "The pip '{pipDescription}' cannot be added because it declares it will rewrite output '{rewrittenFile}', which has already been specified a a non-rewritten input of another pip. " +
                "Only the final version of a re-written path may be used as a normal input.")]
        public abstract void ScheduleFailAddPipInvalidOutputSincePreviousVersionUsedAsInput(
            LoggingContext context,
            string file,
            int line,
            int column,
            long pipSemiStableHash,
            string pipDescription,
            string pipValueId,
            string rewrittenFile);

        [GeneratedEvent(
            (int)EventId.InvalidOutputSinceFileHasBeenPartiallySealed,
            EventGenerators = EventGenerators.LocalOnly,
            EventLevel = Level.Error,
            Keywords = (int)(Keywords.UserMessage | Keywords.UserError),
            EventTask = (int)Tasks.Scheduler,
            Message =
                EventConstants.ProvenancePrefix +
                "The pip '{pipDescription}' cannot be added because its output '{rewrittenFile}' has already been sealed as part of '{sealedDirectoryPath}' by the pip '{producingPipDescription}'. "
                + "Files which have been partially or fully sealed may no longer change. Consider sealing the final version of this file.")]
        public abstract void ScheduleFailAddPipInvalidOutputSinceFileHasBeenPartiallySealed(
            LoggingContext context,
            string file,
            int line,
            int column,
            long pipSemiStableHash,
            string pipDescription,
            string pipValueId,
            string rewrittenFile,
            string sealedDirectoryPath,
            long producingPipSemiStableHash,
            string producingPipDescription,
            string producingPipValueId);

        [GeneratedEvent(
            (int)EventId.DirectoryFingerprintExercisedRule,
            EventGenerators = EventGenerators.LocalOnly,
            EventLevel = Level.Verbose,
            Keywords = (int)Keywords.UserMessage,
            EventTask = (int)Tasks.Scheduler,
            Message = "DirectoryFingerprinter exercised exception rule '{0}' for path '{1}'")]
        public abstract void DirectoryFingerprintExercisedRule(LoggingContext context, string ruleName, string path);

        [GeneratedEvent(
            (int)EventId.PathSetValidationTargetFailedAccessCheck,
            EventGenerators = EventGenerators.LocalOnly,
            EventLevel = Level.Verbose,
            Keywords = (int)(Keywords.UserMessage | Keywords.Diagnostics),
            EventTask = (int)Tasks.Scheduler,
            Message = "{pipDescription} Strong fingerprint could not be computed because FileContentRead for '{path}' is not allowed for the pip because it is not a declared dependency. PathSet will not be usable")]
        public abstract void PathSetValidationTargetFailedAccessCheck(LoggingContext context, string pipDescription, string path);

        [GeneratedEvent(
            (int)EventId.DirectoryFingerprintComputedFromGraph,
            EventGenerators = EventGenerators.LocalOnly,
            EventLevel = Level.Verbose,
            Keywords = (int)Keywords.Diagnostics,
            EventTask = (int)Tasks.Scheduler,
            Message = "Computed static (graph-based) membership fingerprint {1} for process {3} and directory '{0}' [{2} members]")]
        public abstract void DirectoryFingerprintComputedFromGraph(LoggingContext context, string path, string fingerprint, int memberCount, string processDescription);

        [GeneratedEvent(
            (int)EventId.DirectoryFingerprintingFilesystemEnumerationFailed,
            EventGenerators = EventGenerators.LocalOnly,
            EventLevel = Level.Error,
            Keywords = (int)Keywords.UserMessage,
            EventTask = (int)Tasks.Scheduler,
            Message = "Failed to list the contents of the following directory in order to compute its fingerprint: '{0}' ; {1}")]
        public abstract void DirectoryFingerprintingFilesystemEnumerationFailed(LoggingContext context, string path, string failure);

        [GeneratedEvent(
            (int)EventId.DirectoryFingerprintComputedFromFilesystem,
            EventGenerators = EventGenerators.LocalOnly,
            EventLevel = Level.Verbose,
            Keywords = (int)Keywords.Diagnostics,
            EventTask = (int)Tasks.Scheduler,
            Message = "Computed dynamic (filesystem-based) membership fingerprint {1} for directory '{0}' [{2} members]")]
        public abstract void DirectoryFingerprintComputedFromFilesystem(LoggingContext context, string path, string fingerprint, int memberCount);

        [GeneratedEvent(
            (int)EventId.StartFilterApplyTraversal,
            EventGenerators = EventGenerators.LocalOnly,
            EventLevel = Level.Verbose,
            Keywords = (int)Keywords.UserMessage,
            EventTask = (int)Tasks.Scheduler,
            EventOpcode = (byte)EventOpcode.Start,
            Message = EventConstants.PhasePrefix + "Traversing graph applying filter to pips")]
        public abstract void StartFilterApplyTraversal(LoggingContext context);

        [GeneratedEvent(
            (int)EventId.EndFilterApplyTraversal,
            EventGenerators = EventGenerators.LocalOnly,
            EventLevel = Level.Verbose,
            Keywords = (int)Keywords.UserMessage,
            EventTask = (int)Tasks.Scheduler,
            EventOpcode = (byte)EventOpcode.Stop,
            Message = EventConstants.PhasePrefix + "Done traversing graph applying filter to pips")]
        public abstract void EndFilterApplyTraversal(LoggingContext context);

        [GeneratedEvent(
            (int)EventId.JournalProcessingStatisticsForScheduler,
            EventGenerators = EventGenerators.LocalOnly,
            EventLevel = Level.Verbose,
            EventTask = (ushort)Tasks.Scheduler,
            Keywords = (int)(Keywords.UserMessage | Keywords.Performance | Keywords.Progress),
            Message = EventConstants.PhasePrefix + "USN journal statistics for scheduler: {message}")]
        public abstract void JournalProcessingStatisticsForScheduler(LoggingContext context, string message);

        [GeneratedEvent(
            (int)EventId.JournalProcessingStatisticsForSchedulerTelemetry,
            EventGenerators = EventGenerators.TelemetryOnly | Generators.Statistics,
            EventLevel = Level.Verbose,
            EventTask = (ushort)Tasks.Scheduler,
            Keywords = (int)(Keywords.UserMessage | Keywords.Performance | Keywords.Progress),
            Message = "USN journal statistics for scheduler")]
        public abstract void JournalProcessingStatisticsForSchedulerTelemetry(LoggingContext context, string scanningJournalStatus, IDictionary<string, long> stats);

        [GeneratedEvent(
            (int)EventId.IncrementalSchedulingNewlyPresentFile,
            EventGenerators = EventGenerators.LocalOnly,
            EventLevel = Level.Verbose,
            EventTask = (ushort)Tasks.Scheduler,
            Keywords = (int)Keywords.UserMessage,
            Message = EventConstants.ArtifactOrPipChangePrefix + "Newly present file '{path}'")]
        public abstract void IncrementalSchedulingNewlyPresentFile(LoggingContext context, string path);

        [GeneratedEvent(
            (int)EventId.IncrementalSchedulingNewlyPresentDirectory,
            EventGenerators = EventGenerators.LocalOnly,
            EventLevel = Level.Verbose,
            EventTask = (ushort)Tasks.Scheduler,
            Keywords = (int)Keywords.UserMessage,
            Message = EventConstants.ArtifactOrPipChangePrefix + "Newly present directory '{path}'")]
        public abstract void IncrementalSchedulingNewlyPresentDirectory(LoggingContext context, string path);

        [GeneratedEvent(
            (int)EventId.IncrementalSchedulingSourceFileIsDirty,
            EventGenerators = EventGenerators.LocalOnly,
            EventLevel = Level.Verbose,
            EventTask = (ushort)Tasks.Scheduler,
            Keywords = (int)Keywords.UserMessage,
            Message = EventConstants.ArtifactOrPipChangePrefix + "Source file is dirty => Reason: {reason} | Path change reason: {pathChangeReason}")]
        public abstract void IncrementalSchedulingSourceFileIsDirty(LoggingContext context, string reason, string pathChangeReason);

        [GeneratedEvent(
            (int)EventId.IncrementalSchedulingPipIsDirty,
            EventGenerators = EventGenerators.LocalOnly,
            EventLevel = Level.Verbose,
            EventTask = (ushort)Tasks.Scheduler,
            Keywords = (int)Keywords.UserMessage,
            Message = EventConstants.ArtifactOrPipChangePrefix + Pip.SemiStableHashPrefix + "{pipHash:X16} is dirty => Reason: {reason} | Path change reason: {pathChangeReason}")]
        public abstract void IncrementalSchedulingPipIsDirty(LoggingContext context, long pipHash, string reason, string pathChangeReason);

        [GeneratedEvent(
            (int)EventId.IncrementalSchedulingPipIsPerpetuallyDirty,
            EventGenerators = EventGenerators.LocalOnly,
            EventLevel = Level.Verbose,
            EventTask = (ushort)Tasks.Scheduler,
            Keywords = (int)Keywords.UserMessage,
            Message = EventConstants.ArtifactOrPipChangePrefix + Pip.SemiStableHashPrefix + "{pipHash:X16} is perpetually dirty => Reason: {reason}")]
        public abstract void IncrementalSchedulingPipIsPerpetuallyDirty(LoggingContext context, long pipHash, string reason);

        [GeneratedEvent(
            (int)EventId.IncrementalSchedulingReadDirtyNodeState,
            EventGenerators = EventGenerators.LocalAndTelemetry,
            EventLevel = Level.Verbose,
            EventTask = (ushort)Tasks.Scheduler,
            Keywords = (int)(Keywords.UserMessage | Keywords.Performance),
            Message = "Reading dirty node state file '{path}': Status: {status} | Reason: {reason} | Elapsed time: {elapsedMs}ms")]
        public abstract void IncrementalSchedulingReadDirtyNodeState(LoggingContext context, string path, string status, string reason, long elapsedMs);

        [GeneratedEvent(
            (int)EventId.IncrementalSchedulingArtifactChangesCounters,
            EventGenerators = EventGenerators.LocalAndTelemetryAndStatistic,
            EventLevel = Level.Verbose,
            EventTask = (ushort)Tasks.Scheduler,
            Keywords = (int)Keywords.UserMessage,
            Message = "Artifact changes inferred by journal scanning: Newly added files: {0} | Newly added directories: {1} | Changed static files: {2} | Changed dynamically observed files (possibly path probes): {3} | Changed dynamically observed enumeration memberships: {4} | Perpetually dirty pips: {5}")]
        public abstract void IncrementalSchedulingArtifactChangesCounters(LoggingContext context, long newlyAddedFiles, long newlyAddedDirectories, long changedStaticFiles, long changedDynamicallyObservedFiles, long changedDynamicallyObservedEnumerationMembership, long perpetuallyDirtyPips);

        [GeneratedEvent(
            (int)EventId.IncrementalSchedulingArtifactChangeSample,
            EventGenerators = EventGenerators.TelemetryOnly,
            EventLevel = Level.Verbose,
            EventTask = (ushort)Tasks.Scheduler,
            Keywords = (int)Keywords.UserMessage,
            Message = "Samples of changes: \r\n{samples}")]
        public abstract void IncrementalSchedulingArtifactChangeSample(LoggingContext context, string samples);

        [GeneratedEvent(
            (int)EventId.IncrementalSchedulingAssumeAllPipsDirtyDueToFailedJournalScan,
            EventGenerators = EventGenerators.LocalOnly,
            EventLevel = Level.Verbose,
            EventTask = (ushort)Tasks.Scheduler,
            Keywords = (int)Keywords.UserMessage,
            Message = "Assuming all pips dirty because scanning journal failed: {reason}")]
        public abstract void IncrementalSchedulingAssumeAllPipsDirtyDueToFailedJournalScan(LoggingContext context, string reason);

        [GeneratedEvent(
            (int)EventId.IncrementalSchedulingAssumeAllPipsDirtyDueToAntiDependency,
            EventGenerators = EventGenerators.LocalOnly,
            EventLevel = Level.Verbose,
            EventTask = (ushort)Tasks.Scheduler,
            Keywords = (int)Keywords.UserMessage,
            Message = "Assuming all pips dirty because anti-dependency is invalidated, i.e., new files are added: {addedFilesCount}")]
        public abstract void IncrementalSchedulingAssumeAllPipsDirtyDueToAntiDependency(LoggingContext context, long addedFilesCount);

        [GeneratedEvent(
            (int)EventId.IncrementalSchedulingDirtyPipChanges,
            EventGenerators = EventGenerators.LocalAndTelemetryAndStatistic,
            EventLevel = Level.Verbose,
            EventTask = (ushort)Tasks.Scheduler,
            Keywords = (int)Keywords.UserMessage,
            Message = "Dirty pips changes: Status: {0} | Initial set of pips after journal scanning: {1} | Pips that get dirtied transitively: {2} | Elapsed time: {3}ms")]
        public abstract void IncrementalSchedulingDirtyPipChanges(LoggingContext context, bool status, long initialDirty, long transitivelyDirty, long elapsedMs);

        [GeneratedEvent(
            (int)EventId.IncrementalSchedulingPreciseChange,
            EventGenerators = EventGenerators.LocalAndTelemetry,
            EventLevel = Level.Verbose,
            EventTask = (ushort)Tasks.Scheduler,
            Keywords = (int)Keywords.UserMessage,
            Message = "Precise change: Status: {0} | Dirty pip changes: {1} | Reason: {2} | Description: {3} | Elapsed time: {4}ms")]
        public abstract void IncrementalSchedulingPreciseChange(LoggingContext context, bool status, bool dirtyNodeChanges, string reason, string description, long elapsedMs);

        [GeneratedEvent(
            (int)EventId.IncrementalSchedulingIdsMismatch,
            EventGenerators = EventGenerators.LocalOnly,
            EventLevel = Level.Verbose,
            EventTask = (ushort)Tasks.Scheduler,
            Keywords = (int)Keywords.UserMessage,
            Message = "Loading or reusing incremental scheduling state failed because the new id is less safe than the existing one: \r\nNew id:\r\n{newId}\r\nExisting id:\r\n{existingId}")]
        public abstract void IncrementalSchedulingIdsMismatch(LoggingContext context, string newId, string existingId);

        [GeneratedEvent(
            (int)EventId.IncrementalSchedulingTokensMismatch,
            EventGenerators = EventGenerators.LocalOnly,
            EventLevel = Level.Verbose,
            EventTask = (ushort)Tasks.Scheduler,
            Keywords = (int)Keywords.UserMessage,
            Message = "Incremental scheduling state failed to subscribe to file change tracker due to mismatched tokens: Expected token: {expectedToken} | Actual token: {actualToken}")]
        public abstract void IncrementalSchedulingTokensMismatch(LoggingContext context, string expectedToken, string actualToken);

        [GeneratedEvent(
            (int)EventId.IncrementalSchedulingLoadState,
            EventGenerators = EventGenerators.LocalAndTelemetry,
            EventLevel = Level.Verbose,
            EventTask = (ushort)Tasks.Scheduler,
            Keywords = (int)(Keywords.UserMessage | Keywords.Performance),
            Message = "Loading incremental scheduling state at '{path}': Status: {status} | Reason: {reason} | Elapsed time: {elapsedMs}ms")]
        public abstract void IncrementalSchedulingLoadState(LoggingContext context, string path, string status, string reason, long elapsedMs);

        [GeneratedEvent(
            (int)EventId.IncrementalSchedulingReuseState,
            EventGenerators = EventGenerators.LocalAndTelemetry,
            EventLevel = Level.Verbose,
            EventTask = (ushort)Tasks.Scheduler,
            Keywords = (int)(Keywords.UserMessage | Keywords.Performance),
            Message = "Attempt to reuse existing incremental scheduling state: {reason}")]
        public abstract void IncrementalSchedulingReuseState(LoggingContext context, string reason);

        [GeneratedEvent(
            (int)EventId.IncrementalSchedulingSaveState,
            EventGenerators = EventGenerators.LocalAndTelemetry,
            EventLevel = Level.Verbose,
            EventTask = (ushort)Tasks.Scheduler,
            Keywords = (int)(Keywords.UserMessage | Keywords.Performance),
            Message = "Saving incremental scheduling state at '{path}': Status: {status} | Reason: {reason} | Elapsed time: {elapsedMs}ms")]
        public abstract void IncrementalSchedulingSaveState(LoggingContext context, string path, string status, string reason, long elapsedMs);

        [GeneratedEvent(
            (int)EventId.IncrementalSchedulingProcessGraphChange,
            EventGenerators = EventGenerators.LocalAndTelemetry,
            EventLevel = Level.Verbose,
            EventTask = (ushort)Tasks.Scheduler,
            Keywords = (int)(Keywords.UserMessage | Keywords.Performance),
            Message = "Processing graph change to update incremental scheduling state: Loaded graph id: {loadedGraphId} | New graph id: {newGraphId} | Elapsed time: {elapsedMs}ms")]
        public abstract void IncrementalSchedulingProcessGraphChange(LoggingContext context, string loadedGraphId, string newGraphId, long elapsedMs);

        [GeneratedEvent(
            (int)EventId.IncrementalSchedulingProcessGraphChangeGraphId,
            EventGenerators = EventGenerators.LocalOnly,
            EventLevel = Level.Verbose,
            EventTask = (ushort)Tasks.Scheduler,
            Keywords = (int)(Keywords.UserMessage),
            Message = "Processing graph change to update incremental scheduling state: Has seen the graph: {status} | Graph id: {graphId} | Date seen: {dateSeen}")]
        public abstract void IncrementalSchedulingProcessGraphChangeGraphId(LoggingContext context, string status, string graphId, string dateSeen);

        [GeneratedEvent(
            (int)EventId.IncrementalSchedulingProcessGraphChangeProducerChange,
            EventGenerators = EventGenerators.LocalOnly,
            EventLevel = Level.Verbose,
            EventTask = (ushort)Tasks.Scheduler,
            Keywords = (int)(Keywords.UserMessage),
            Message = EventConstants.ArtifactOrPipChangePrefix + " Producer of a path has changed: Path: {path} | New producer: Pip{newProducerHash:X16} | Old producer fingerprint: {oldProducerFingerprint}")]
        public abstract void IncrementalSchedulingProcessGraphChangeProducerChange(LoggingContext context, string path, long newProducerHash, string oldProducerFingerprint);

        [GeneratedEvent(
            (int)EventId.IncrementalSchedulingProcessGraphChangePathNoLongerSourceFile,
            EventGenerators = EventGenerators.LocalOnly,
            EventLevel = Level.Verbose,
            EventTask = (ushort)Tasks.Scheduler,
            Keywords = (int)(Keywords.UserMessage),
            Message = EventConstants.ArtifactOrPipChangePrefix + " Path {path} is no longer a source file.")]
        public abstract void IncrementalSchedulingProcessGraphChangePathNoLongerSourceFile(LoggingContext context, string path);

        [GeneratedEvent(
            (int)EventId.IncrementalSchedulingPipDirtyAcrossGraphBecauseSourceIsDirty,
            EventGenerators = EventGenerators.LocalOnly,
            EventLevel = Level.Verbose,
            EventTask = (ushort)Tasks.Scheduler,
            Keywords = (int)(Keywords.UserMessage),
            Message = EventConstants.ArtifactOrPipChangePrefix + " Pip{pipHash:X16} is dirty across graph because source file '{sourceFile}' is considered dirty")]
        public abstract void IncrementalSchedulingPipDirtyAcrossGraphBecauseSourceIsDirty(LoggingContext context, long pipHash, string sourceFile);

        [GeneratedEvent(
            (int)EventId.IncrementalSchedulingPipDirtyAcrossGraphBecauseDependencyIsDirty,
            EventGenerators = EventGenerators.LocalOnly,
            EventLevel = Level.Verbose,
            EventTask = (ushort)Tasks.Scheduler,
            Keywords = (int)(Keywords.UserMessage),
            Message = EventConstants.ArtifactOrPipChangePrefix + " Pip{pipHash:X16} is dirty across graph because its dependency Pip{depPipHash:X16} ({depFingerprint}) is considered dirty")]
        public abstract void IncrementalSchedulingPipDirtyAcrossGraphBecauseDependencyIsDirty(LoggingContext context, long pipHash, long depPipHash, string depFingerprint);

        [GeneratedEvent(
            (int)EventId.IncrementalSchedulingSourceFileOfOtherGraphIsDirtyDuringScan,
            EventGenerators = EventGenerators.LocalOnly,
            EventLevel = Level.Verbose,
            EventTask = (ushort)Tasks.Scheduler,
            Keywords = (int)(Keywords.UserMessage),
            Message = EventConstants.ArtifactOrPipChangePrefix + " Source file '{sourceFile}' of other graphs is dirty => Path change reason: {pathChangeReason}")]
        public abstract void IncrementalSchedulingSourceFileOfOtherGraphIsDirtyDuringScan(LoggingContext context, string sourceFile, string pathChangeReason);

        [GeneratedEvent(
            (int)EventId.IncrementalSchedulingPipOfOtherGraphIsDirtyDuringScan,
            EventGenerators = EventGenerators.LocalOnly,
            EventLevel = Level.Verbose,
            EventTask = (ushort)Tasks.Scheduler,
            Keywords = (int)(Keywords.UserMessage),
            Message = EventConstants.ArtifactOrPipChangePrefix + " Pip with fingerprint {pipFingerprint} of other graph is dirty => Path: {path} | Path change reason: {pathChangeReason}")]
        public abstract void IncrementalSchedulingPipOfOtherGraphIsDirtyDuringScan(LoggingContext context, string pipFingerprint, string path, string pathChangeReason);

        [GeneratedEvent(
           (int)EventId.IncrementalSchedulingPipDirtyDueToChangesInDynamicObservationAfterScan,
           EventGenerators = EventGenerators.LocalAndTelemetryAndStatistic,
           EventLevel = Level.Verbose,
           EventTask = (ushort)Tasks.Scheduler,
           Keywords = (int)Keywords.UserMessage,
           Message = "Dirty pips due to changes in dynamic observation after journal scan: Dynamic paths: {dynamicPathCount} | Dynamic path enumerations: {dynamicPathEnumerationCount} | Elapsed time: {elapsedMs}ms")]
        public abstract void IncrementalSchedulingPipDirtyDueToChangesInDynamicObservationAfterScan(LoggingContext context, int dynamicPathCount, int dynamicPathEnumerationCount, long elapsedMs);

        [GeneratedEvent(
           (int)EventId.IncrementalSchedulingPipsOfOtherPipGraphsGetDirtiedAfterScan,
           EventGenerators = EventGenerators.LocalAndTelemetryAndStatistic,
           EventLevel = Level.Verbose,
           EventTask = (ushort)Tasks.Scheduler,
           Keywords = (int)Keywords.UserMessage,
           Message = "Dirty pips belonging to other pip graphs after journal scan: Pips: {pipCount} | Elapsed time: {elapsedMs}ms")]
        public abstract void IncrementalSchedulingPipsOfOtherPipGraphsGetDirtiedAfterScan(LoggingContext context, int pipCount, long elapsedMs);

        [GeneratedEvent(
            (ushort)EventId.ServicePipStarting,
            EventGenerators = EventGenerators.LocalOnly,
            EventLevel = Level.Verbose,
            Keywords = (int)Keywords.UserMessage,
            EventTask = (ushort)Tasks.Scheduler,
            Message = "[{pipDescription}] Starting service pip")]
        internal abstract void ScheduleServicePipStarting(LoggingContext loggingContext, string pipDescription);

        [GeneratedEvent(
            (ushort)EventId.ServicePipShuttingDown,
            EventGenerators = EventGenerators.LocalOnly,
            EventLevel = Level.Verbose,
            Keywords = (int)Keywords.UserMessage,
            EventTask = (ushort)Tasks.Scheduler,
            Message = "[{servicePipDescription}] Shutting down service pip")]
        internal abstract void ScheduleServicePipShuttingDown(LoggingContext loggingContext, string servicePipDescription, string shutdownPipDescription);

        [GeneratedEvent(
            (ushort)EventId.ServicePipTerminatedBeforeStartupWasSignaled,
            EventGenerators = EventGenerators.LocalOnly,
            EventLevel = Level.Error,
            Keywords = (int)Keywords.UserMessage,
            EventTask = (ushort)Tasks.Scheduler,
            Message = "[{pipDescription}] Service pip terminated before its startup was signaled")]
        internal abstract void ScheduleServiceTerminatedBeforeStartupWasSignaled(LoggingContext loggingContext, string pipDescription);

        [GeneratedEvent(
            (ushort)EventId.ServicePipFailed,
            EventGenerators = EventGenerators.LocalOnly,
            EventLevel = Level.Error,
            Keywords = (int)Keywords.UserMessage,
            EventTask = (ushort)Tasks.Scheduler,
            Message = "[{servicePipDescription}] Service pip failed")]
        internal abstract void ScheduleServicePipFailed(LoggingContext loggingContext, string servicePipDescription);

        [GeneratedEvent(
            (ushort)EventId.ServicePipShuttingDownFailed,
            EventGenerators = EventGenerators.LocalOnly,
            EventLevel = Level.Error,
            Keywords = (int)Keywords.UserMessage,
            EventTask = (ushort)Tasks.Scheduler,
            Message = "[{shutdownPipDescription}] Service shutdown pip failed")]
        internal abstract void ScheduleServicePipShuttingDownFailed(LoggingContext loggingContext, string servicePipDescription, string shutdownPipDescription);

        [GeneratedEvent(
            (ushort)EventId.IpcClientForwardedMessage,
            EventGenerators = EventGenerators.LocalOnly,
            EventLevel = Level.Verbose,
            Keywords = (int)Keywords.UserMessage,
            EventTask = (ushort)Tasks.Scheduler,
            Message = "IPC pip logged a message: [{level}] {message}")]
        internal abstract void IpcClientForwardedMessage(LoggingContext loggingContext, string level, string message);

        [GeneratedEvent(
            (ushort)EventId.IpcClientFailed,
            EventGenerators = EventGenerators.LocalOnly,
            EventLevel = Level.Warning,
            Keywords = (int)Keywords.UserMessage,
            EventTask = (ushort)Tasks.Scheduler,
            Message = "IPC client failed: {exceptionMessage}")]
        internal abstract void IpcClientFailed(LoggingContext loggingContext, string exceptionMessage);

        [GeneratedEvent(
            (ushort)EventId.ApiServerForwarderIpcServerMessage,
            EventGenerators = EventGenerators.LocalOnly,
            EventLevel = Level.Verbose,
            Keywords = (int)Keywords.UserMessage,
            EventTask = (ushort)Tasks.Scheduler,
            Message = "[{ShortProductName} API Server] IPC server logged a message: [{level}] {message}")]
        internal abstract void ApiServerForwardedIpcServerMessage(LoggingContext loggingContext, string level, string message);

        [GeneratedEvent(
            (ushort)EventId.ApiServerOperationReceived,
            EventGenerators = EventGenerators.LocalOnly,
            EventLevel = Level.Verbose,
            Keywords = (int)Keywords.UserMessage,
            EventTask = (ushort)Tasks.Scheduler,
            Message = "[{ShortProductName} API Server] Received operation: '{operation}'.")]
        internal abstract void ApiServerOperationReceived(LoggingContext loggingContext, string operation);

        [GeneratedEvent(
            (ushort)EventId.ApiServerInvalidOperation,
            EventGenerators = EventGenerators.LocalOnly,
            EventLevel = Level.Verbose,
            Keywords = (int)Keywords.UserMessage,
            EventTask = (ushort)Tasks.Scheduler,
            Message = "[{ShortProductName} API Server] Received invalid operation: '{operation}'. {reason}")]
        internal abstract void ApiServerInvalidOperation(LoggingContext loggingContext, string operation, string reason);

        [GeneratedEvent(
            (ushort)EventId.ApiServerMaterializeFileExecuted,
            EventGenerators = EventGenerators.LocalOnly,
            EventLevel = Level.Verbose,
            Keywords = (int)Keywords.UserMessage,
            EventTask = (ushort)Tasks.Scheduler,
            Message = "[{ShortProductName} API Server] Operation MaterializeFile('{file}') executed. Succeeded: {succeeded}.")]
        internal abstract void ApiServerMaterializeFileExecuted(LoggingContext loggingContext, string file, bool succeeded);

        [GeneratedEvent(
            (ushort)EventId.ApiServerReportStatisticsExecuted,
            EventGenerators = EventGenerators.LocalOnly,
            EventLevel = Level.Verbose,
            Keywords = (int)Keywords.UserMessage,
            EventTask = (ushort)Tasks.Scheduler,
            Message = "[{ShortProductName} API Server] Operation ReportStatistics executed; {numStatistics} statistics reported.")]
        internal abstract void ApiServerReportStatisticsExecuted(LoggingContext loggingContext, int numStatistics);

        [GeneratedEvent(
            (ushort)EventId.ApiServerGetSealedDirectoryContentExecuted,
            EventGenerators = EventGenerators.LocalOnly,
            EventLevel = Level.Verbose,
            Keywords = (int)Keywords.UserMessage,
            EventTask = (ushort)Tasks.Scheduler,
            Message = "[{ShortProductName} API Server] Operation GetSealedDirectoryContent('{directory}') executed.")]
        internal abstract void ApiServerGetSealedDirectoryContentExecuted(LoggingContext loggingContext, string directory);

        [GeneratedEvent(
            (ushort)LogEventId.UnexpectedlySmallObservedInputCount,
            EventGenerators = EventGenerators.LocalAndTelemetry,
            EventLevel = Level.Verbose,
            Keywords = (int)Keywords.UserMessage,
            EventTask = (ushort)Tasks.Storage,
            Message = EventConstants.ProvenancePrefix +
                "Pip '{pipDescription}' had an expectedly small observed input count. The largest pathset for this fingerprint had: [AbsentFileProbes:{maxAbsentFileProbe}, DirectoryEnumerationCount:{maxDirectoryEnumerations}, ExistingDirectoryProbeCount,{maxDirectoryProbes}, FileContentReadCount:{maxFileContentReads}]. " +
            "The pathset for this run had: [AbsentFileProbes:{currentAbsentFileProbe}, DirectoryEnumerationCount:{currentDirectoryEnumerations}, ExistingDirectoryProbeCount,{currentDirectoryProbes}, FileContentReadCount:{currentFileContentReads}], ExistingFileProbeCount:{currentExistingFileProbes}].")]
        public abstract void UnexpectedlySmallObservedInputCount(LoggingContext loggingContext, string pipDescription, int maxAbsentFileProbe, int maxDirectoryEnumerations, int maxDirectoryProbes, int maxFileContentReads,
            int currentAbsentFileProbe, int currentDirectoryEnumerations, int currentDirectoryProbes, int currentFileContentReads, int currentExistingFileProbes);

        [GeneratedEvent(
            (int)LogEventId.PerformanceDataCacheTrace,
            EventGenerators = EventGenerators.LocalOnly,
            EventLevel = Level.Verbose,
            Keywords = (int)Keywords.UserMessage,
            EventTask = (int)Tasks.Storage,
            Message = "{message}")]
        public abstract void PerformanceDataCacheTrace(LoggingContext context, string message);

        [GeneratedEvent(
            (int)LogEventId.HistoricMetadataCacheTrace,
            EventGenerators = EventGenerators.LocalOnly,
            EventLevel = Level.Verbose,
            Keywords = (int)Keywords.UserMessage,
            EventTask = (int)Tasks.Storage,
            Message = "{message}")]
        public abstract void HistoricMetadataCacheTrace(LoggingContext context, string message);

        [GeneratedEvent(
            (int)LogEventId.HistoricMetadataCacheCreateFailed,
            EventGenerators = EventGenerators.LocalOnly,
            EventLevel = Level.Warning,
            Keywords = (int)Keywords.UserMessage,
            EventTask = (int)Tasks.Storage,
            Message = "Failed to create historic metadata cache: {message}. This does not fail the build, but may impact performance.")]
        public abstract void HistoricMetadataCacheCreateFailed(LoggingContext context, string message);

        [GeneratedEvent(
            (int)LogEventId.HistoricMetadataCacheOperationFailed,
            EventGenerators = EventGenerators.LocalOnly,
            EventLevel = Level.Warning,
            Keywords = (int)Keywords.UserMessage,
            EventTask = (int)Tasks.Storage,
            Message = "Historic metadata cache operation failed, further access is disabled: {message}. This does not fail the build, but may impact performance.")]
        public abstract void HistoricMetadataCacheOperationFailed(LoggingContext context, string message);

        [GeneratedEvent(
            (int)LogEventId.HistoricMetadataCacheSaveFailed,
            EventGenerators = EventGenerators.LocalOnly,
            EventLevel = Level.Warning,
            Keywords = (int)Keywords.UserMessage,
            EventTask = (int)Tasks.Storage,
            Message = "Historic metadata cache save failed: {message}. This does not fail the build, but may impact performance.")]
        public abstract void HistoricMetadataCacheSaveFailed(LoggingContext context, string message);

        [GeneratedEvent(
            (int)LogEventId.HistoricMetadataCacheLoadFailed,
            EventGenerators = EventGenerators.LocalOnly,
            EventLevel = Level.Warning,
            Keywords = (int)Keywords.UserMessage,
            EventTask = (int)Tasks.Storage,
            Message = "Historic metadata cache load failed: {message}. This does not fail the build, but may impact performance.")]
        public abstract void HistoricMetadataCacheLoadFailed(LoggingContext context, string message);

        [GeneratedEvent(
            (int)LogEventId.HistoricMetadataCacheCloseCalled,
            EventGenerators = EventGenerators.LocalOnly,
            EventLevel = Level.Verbose,
            Keywords = (int)Keywords.UserMessage,
            EventTask = (int)Tasks.Storage,
            Message = "Historic metadata close called.")]
        public abstract void HistoricMetadataCacheCloseCalled(LoggingContext context);

        [GeneratedEvent(
            (int)LogEventId.CriticalPathPipRecord,
            EventGenerators = EventGenerators.LocalAndTelemetry,
            EventLevel = Level.Verbose,
            Keywords = (int)Keywords.UserMessage,
            EventTask = (int)Tasks.CriticalPaths,
            Message = "Critical Path Pip Duration={pipDurationMs}ms Result={executionLevel} ExplicitlyScheduled={isExplicitlyScheduled} Index={indexFromBeginning} {pipDescription}")]
        public abstract void CriticalPathPipRecord(
            LoggingContext context,
            long pipSemiStableHash,
            string pipDescription,
            long pipDurationMs,
            long exeDurationMs,
            long queueDurationMs,
            int indexFromBeginning,
            bool isExplicitlyScheduled,
            string executionLevel,
            int numCacheEntriesVisited,
            int numPathSetsDownloaded);

        [GeneratedEvent(
            (int)LogEventId.CriticalPathChain,
            EventGenerators = EventGenerators.LocalOnly,
            EventLevel = Level.Verbose,
            Keywords = (int)Keywords.UserMessage,
            EventTask = (int)Tasks.CriticalPaths,
            Message = "{0}")]
        public abstract void CriticalPathChain(LoggingContext context, string criticalPathMessage);

        #region Symlink file

        [GeneratedEvent(
            (int)LogEventId.FailedLoadSymlinkFile,
            EventGenerators = EventGenerators.LocalOnly,
            EventLevel = Level.Error,
            Keywords = (int)Keywords.UserMessage,
            EventTask = (int)Tasks.Engine,
            Message = "Failed to load symlink file: {message}.")]
        public abstract void FailedLoadSymlinkFile(LoggingContext context, string message);

        [GeneratedEvent(
            (ushort)LogEventId.FailedToCreateSymlinkFromSymlinkMap,
            EventGenerators = EventGenerators.LocalOnly,
            EventLevel = Level.Error,
            Keywords = (int)Keywords.UserMessage,
            EventTask = (ushort)Tasks.Storage,
            Message = "Failed to create symlink from '{source}' to '{target}': {message}")]
        public abstract void FailedToCreateSymlinkFromSymlinkMap(LoggingContext loggingContext, string source, string target, string message);

        [GeneratedEvent(
            (ushort)LogEventId.CreateSymlinkFromSymlinkMap,
            EventGenerators = EventGenerators.LocalAndTelemetryAndStatistic,
            EventLevel = Level.Verbose,
            Keywords = (int)Keywords.UserMessage,
            EventTask = (ushort)Tasks.Storage,
            Message = "Symlink creations: Created symlinks: {createdSymlinkCount} | Reuse symlinks: {reuseSymlinkCount} | Failed creations: {failedSymlinkCount} | Elapsed time: {createSymlinkDurationMs}ms")]
        public abstract void CreateSymlinkFromSymlinkMap(LoggingContext loggingContext, int createdSymlinkCount, int reuseSymlinkCount, int failedSymlinkCount, int createSymlinkDurationMs);

        [GeneratedEvent(
            (int)LogEventId.SymlinkFileTraceMessage,
            EventGenerators = EventGenerators.LocalOnly,
            EventLevel = Level.Informational,
            Keywords = (int)Keywords.UserMessage,
            EventTask = (int)Tasks.Engine,
            Message = "{message}")]
        public abstract void SymlinkFileTraceMessage(LoggingContext context, string message);

        [GeneratedEvent(
            (int)LogEventId.UnexpectedAccessOnSymlinkPath,
            EventGenerators = EventGenerators.LocalOnly,
            // TODO: Should this be informational?
            EventLevel = Level.Warning,
            Keywords = (int)Keywords.UserMessage,
            EventTask = (int)Tasks.Engine,
            Message = "[{pipDescription}] Unexpected access on symlink {pathKind} path '{path}': {inputType} (Tools: {tools}).")]
        public abstract void UnexpectedAccessOnSymlinkPath(LoggingContext context, string pipDescription, string path, string pathKind, string inputType, string tools);

        #endregion

        #region Preserved output tracker

        [GeneratedEvent(
            (int)LogEventId.SavePreservedOutputsTracker,
            EventGenerators = EventGenerators.LocalOnly,
            EventLevel = Level.Verbose,
            Keywords = (int)Keywords.UserMessage,
            EventTask = (int)Tasks.Engine,
            Message = "Save preserved output tracker file at '{path}' with preserved output salt '{salt}'")]
        public abstract void SavePreservedOutputsTracker(LoggingContext context, string path, string salt);

        #endregion

        #region Determinism probe to detect nondeterministic PIPs

        [GeneratedEvent(
            (ushort)EventId.DeterminismProbeEncounteredNondeterministicOutput,
            EventGenerators = EventGenerators.LocalOnly,
            EventLevel = Level.Informational,
            Keywords = (int)Keywords.UserMessage,
            EventTask = (ushort)Tasks.PipExecutor,
            Message = "[{pipDescription}] Produces inconsistent output: {file} - {cache} in cache vs {execution} executed")]
        internal abstract void DeterminismProbeEncounteredNondeterministicOutput(LoggingContext loggingContext, string pipDescription, string file, string cache, string execution);

        [GeneratedEvent(
            (ushort)EventId.DeterminismProbeEncounteredProcessThatCannotRunFromCache,
            EventGenerators = EventGenerators.LocalOnly,
            EventLevel = Level.Informational,
            Keywords = (int)Keywords.UserMessage,
            EventTask = (ushort)Tasks.PipExecutor,
            Message = "[{pipDescription}] Cannot run from cache, preventing the check for determinism")]
        internal abstract void DeterminismProbeEncounteredProcessThatCannotRunFromCache(LoggingContext loggingContext, string pipDescription);

        [GeneratedEvent(
            (ushort)EventId.DeterminismProbeEncounteredUnexpectedStrongFingerprintMismatch,
            EventGenerators = EventGenerators.LocalOnly,
            EventLevel = Level.Informational,
            Keywords = (int)Keywords.UserMessage,
            EventTask = (ushort)Tasks.PipExecutor,
            Message = "[{pipDescription}] Consumes inconsistent input, indicated by strong fingerprint differences: {cached} (path-set {cachedPathSet}) in cache vs {executed} (path-set {executedPathSet}) executed")]
        internal abstract void DeterminismProbeEncounteredUnexpectedStrongFingerprintMismatch(LoggingContext loggingContext, string pipDescription, string cached, string cachedPathSet, string executed, string executedPathSet);

        [GeneratedEvent(
            (ushort)EventId.DeterminismProbeEncounteredPipFailure,
            EventGenerators = EventGenerators.LocalOnly,
            EventLevel = Level.Informational,
            Keywords = (int)Keywords.UserMessage,
            EventTask = (ushort)Tasks.PipExecutor,
            Message = "[{pipDescription}] Behaves inconsistently, currently failing but succeeded during a prior run")]
        internal abstract void DeterminismProbeEncounteredPipFailure(LoggingContext loggingContext, string pipDescription);

        [GeneratedEvent(
            (ushort)EventId.DeterminismProbeEncounteredUncacheablePip,
            EventGenerators = EventGenerators.LocalOnly,
            EventLevel = Level.Informational,
            Keywords = (int)Keywords.UserMessage,
            EventTask = (ushort)Tasks.PipExecutor,
            Message = "[{pipDescription}] Behaves inconsistently, currently uncacheable, but it was cacheable in a prior run")]
        internal abstract void DeterminismProbeEncounteredUncacheablePip(LoggingContext loggingContext, string pipDescription);

        [GeneratedEvent(
            (ushort)EventId.DeterminismProbeDetectedUnexpectedMismatch,
            EventGenerators = EventGenerators.LocalOnly,
            EventLevel = Level.Informational,
            Keywords = (int)Keywords.UserMessage,
            EventTask = (ushort)Tasks.PipExecutor,
            Message = "[{pipDescription}] {message}")]
        internal abstract void DeterminismProbeDetectedUnexpectedMismatch(LoggingContext loggingContext, string pipDescription, string message);

        [GeneratedEvent(
            (ushort)EventId.DeterminismProbeEncounteredOutputDirectoryDifferentFiles,
            EventGenerators = EventGenerators.LocalOnly,
            EventLevel = Level.Informational,
            Keywords = (int)Keywords.UserMessage,
            EventTask = (ushort)Tasks.PipExecutor,
            Message = "[{pipDescription}] Produces inconsistent sets of files in directory output {directory}:\nOnly present in cache entry:\n{cache}Only present during execution:\n{execution}")]
        internal abstract void DeterminismProbeEncounteredOutputDirectoryDifferentFiles(LoggingContext loggingContext, string pipDescription, string directory, string cache, string execution);

        [GeneratedEvent(
            (ushort)EventId.DeterminismProbeEncounteredNondeterministicDirectoryOutput,
            EventGenerators = EventGenerators.LocalOnly,
            EventLevel = Level.Informational,
            Keywords = (int)Keywords.UserMessage,
            EventTask = (ushort)Tasks.PipExecutor,
            Message = "[{pipDescription}] Produces inconsistent file in directory output {directory}: {file} - {cache} in cache vs {execution} executed")]
        internal abstract void DeterminismProbeEncounteredNondeterministicDirectoryOutput(LoggingContext loggingContext, string pipDescription, string directory, string file, string cache, string execution);

        #endregion

        [GeneratedEvent(
            (int)EventId.DirtyBuildExplicitlyRequestedModules,
            EventGenerators = EventGenerators.LocalOnly,
            EventLevel = Level.Verbose,
            EventTask = (ushort)Tasks.Scheduler,
            Keywords = (int)Keywords.UserMessage,
            Message = "Module dirty build is enabled. Here are the modules of filter passing nodes: '{modules}'")]
        public abstract void DirtyBuildExplicitlyRequestedModules(LoggingContext context, string modules);

        [GeneratedEvent(
            (int)EventId.DirtyBuildProcessNotSkippedDueToMissingOutput,
            EventGenerators = EventGenerators.LocalOnly,
            EventLevel = Level.Verbose,
            EventTask = (ushort)Tasks.Scheduler,
            Keywords = (int)Keywords.UserMessage,
            Message = "The pip '{pipDescription}' cannot be skipped because at least one output of this pip is missing on disk: '{path}'. The consumer pip '{consumerDescription}'.")]
        public abstract void DirtyBuildProcessNotSkippedDueToMissingOutput(LoggingContext context, string pipDescription, string path, string consumerDescription);

        [GeneratedEvent(
            (int)EventId.DirtyBuildProcessNotSkipped,
            EventGenerators = EventGenerators.LocalOnly,
            EventLevel = Level.Verbose,
            EventTask = (ushort)Tasks.Scheduler,
            Keywords = (int)Keywords.UserMessage,
            Message = "The pip '{pipDescription}' cannot be skipped because {reason}.")]
        public abstract void DirtyBuildProcessNotSkipped(LoggingContext context, string pipDescription, string reason);

        [GeneratedEvent(
            (int)EventId.DirtyBuildStats,
            EventGenerators = EventGenerators.LocalAndTelemetry,
            EventLevel = Level.Verbose,
            EventTask = (ushort)Tasks.Scheduler,
            Keywords = (int)Keywords.UserMessage,
            Message = "Dirty build statistics. Elapsed decision time: {0} ms, DirtyModule enabled: {1}, # Explicitly selected processes: {2}, # Scheduled processes: {3}, # Must executed processes: {4}, # Skipped processes: {5}.")]
        public abstract void DirtyBuildStats(LoggingContext context, long durationMs, bool isDirtyModule, int numExplicitlySelectedProcesses, int numScheduledProcesses, int numBeExecutedProcesses, int skippedProcesses);

        [GeneratedEvent(
            (int)EventId.MinimumWorkersNotSatisfied,
            EventGenerators = EventGenerators.LocalOnly,
            EventLevel = Level.Error,
            EventTask = (ushort)Tasks.Scheduler,
            Keywords = (int)(Keywords.UserMessage | Keywords.InfrastructureError),
            Message = "Minimum workers not satisfied. # Minimum workers: {0}, # Connected workers: {1}")]
        public abstract void MinimumWorkersNotSatisfied(LoggingContext context, int minimumWorkers, int connectedWorkers);

        [GeneratedEvent(
            (int)EventId.BuildSetCalculatorProcessStats,
            EventGenerators = EventGenerators.LocalAndTelemetryAndStatistic,
            EventLevel = Level.Verbose,
            EventTask = (ushort)Tasks.Scheduler,
            Keywords = (int)Keywords.UserMessage,
            Message =
                "Build set calculator: Processes in graph: {processesInGraph} | Explicitly selected processes: {explicitlySelectedProcesses} | Processes need to be built: {processesInBuildCone} | Processes skipped by incremental scheduling: {processesSkippedByIncrementalScheduling} | Scheduled processes: {scheduledProcesses} |  | Elapsed time: {buildSetCalculatorDurationMs}ms")]
        public abstract void BuildSetCalculatorProcessStats(
            LoggingContext context,
            int processesInGraph,
            int explicitlySelectedProcesses,
            int processesInBuildCone,
            int processesSkippedByIncrementalScheduling,
            int scheduledProcesses,
            int buildSetCalculatorDurationMs);

        [GeneratedEvent(
            (int)EventId.BuildSetCalculatorStats,
            EventGenerators = EventGenerators.LocalAndTelemetryAndStatistic,
            EventLevel = Level.Verbose,
            EventTask = (ushort)Tasks.Scheduler,
            Keywords = (int)Keywords.UserMessage,
            Message =
                "Build set calculator: \r\n\tComputing build cone: [Dirty processes: {dirtyProcesses} out of {explicitlySelectedProcesses} explicitly selected ({nonMaterializedProcesses} due to non-materialized) | Dirty pips: {dirtyNodes} out of {explicitlySelectedNodes} explicitly selected ({nonMaterializedNodes} due to non-materialized) | Elapsed time: {elapsedConeBuild}ms]\r\n\tGetting scheduled pips: [Scheduled pips: {scheduledNodes} ({scheduledProcesses} processes, {metaNodes} meta pips)| Elapsed time: {getScheduledNodesDurationMs}ms]")]
        public abstract void BuildSetCalculatorStats(
            LoggingContext context,
            int dirtyNodes,
            int dirtyProcesses,
            int explicitlySelectedNodes,
            int explicitlySelectedProcesses,
            int nonMaterializedNodes,
            int nonMaterializedProcesses,
            int elapsedConeBuild,
            int scheduledNodes,
            int scheduledProcesses,
            int metaNodes,
            int getScheduledNodesDurationMs);

        [GeneratedEvent(
            (int)EventId.BuildSetCalculatorScheduleDependenciesUntilCleanAndMaterializedStats,
            EventGenerators = EventGenerators.LocalAndTelemetryAndStatistic,
            EventLevel = Level.Verbose,
            EventTask = (ushort)Tasks.Scheduler,
            Keywords = (int)Keywords.UserMessage,
            Message =
                "Build set calculator to schedule dependencies until clean and materialized: Initial pips: {initialNodes} ({initialProcesses} processes) | Pips added due to not clean-materialized: {nodesAddedDueToNotCleanMaterialized} ({processesAddedDueToNotCleanMaterialized} processes) | Pips added due to collateral dirty: {nodesAddedDueToCollateralDirty} ({processesAddedDueToCollateralDirty} processes) | Pips added as clean-materialized frontier: {nodesAddedDueToCleanMaterialized} ({processesAddedDueToCleanMaterialized} processes) | Elapsed time: {scheduleDependenciesUntilCleanAndMaterializedDurationMs}ms")]
        public abstract void BuildSetCalculatorScheduleDependenciesUntilCleanAndMaterializedStats(
            LoggingContext context,
            int initialNodes,
            int initialProcesses,
            int nodesAddedDueToNotCleanMaterialized,
            int processesAddedDueToNotCleanMaterialized,
            int nodesAddedDueToCollateralDirty,
            int processesAddedDueToCollateralDirty,
            int nodesAddedDueToCleanMaterialized,
            int processesAddedDueToCleanMaterialized,
            int scheduleDependenciesUntilCleanAndMaterializedDurationMs);

        [GeneratedEvent(
            (ushort)LogEventId.LimitingResourceStatistics,
            EventGenerators = EventGenerators.TelemetryOnly | Generators.Statistics,
            EventLevel = Level.Verbose,
            EventTask = (ushort)Tasks.CommonInfrastructure,
            Message = "N/A",
            Keywords = (int)Keywords.Diagnostics)]
        public abstract void LimitingResourceStatistics(LoggingContext context, IDictionary<string, long> statistics);

        [GeneratedEvent(
            (int)EventId.FailedToDuplicateSchedulerFile,
            EventGenerators = EventGenerators.LocalOnly,
            EventLevel = Level.Verbose,
<<<<<<< HEAD
            EventTask = (ushort)Events.Tasks.Scheduler,
            Keywords = (int)Events.Keywords.UserMessage,
=======
            EventTask = (ushort) Tasks.Scheduler,
            Keywords = (int) Keywords.UserMessage,
>>>>>>> 6b5c5c08
            Message = "Failed to duplicate scheduler file '{sourcePath}' to '{destinationPath}': {reason}")]
        public abstract void FailedToDuplicateSchedulerFile(LoggingContext context, string sourcePath, string destinationPath, string reason);

        [GeneratedEvent(
            (int)EventId.KextFailedToInitializeConnectionManager,
            EventGenerators = EventGenerators.LocalAndTelemetry,
            EventLevel = Level.Error,
            EventTask = (ushort)Tasks.Scheduler,
            Keywords = (int)(Keywords.UserMessage | Keywords.InfrastructureError),
            Message = "Failed to initialize the sandbox kernel extension connection manager: {reason}")]
        public abstract void KextFailedToInitializeConnectionManager(LoggingContext context, string reason);

        [GeneratedEvent(
            (int)EventId.KextFailureNotificationReceived,
            EventGenerators = EventGenerators.LocalAndTelemetry,
            EventLevel = Level.Error,
            EventTask = (ushort)Tasks.Scheduler,
            Keywords = (int)(Keywords.UserMessage | Keywords.InfrastructureError),
             Message = "Received unrecoverable error from sandbox kernel extension, please reload the extension and retry, tweaking configuration parameters if necessary (e.g., /numberOfKextConnections, /reportQueueSizeMb).  Error code: {errorCode}.  Additional description: {description}.")]
        public abstract void KextFailureNotificationReceived(LoggingContext context, int errorCode, string description);

        [GeneratedEvent(
            (ushort)EventId.LowMemory,
            EventGenerators = EventGenerators.LocalOnly,
            EventLevel = Level.Verbose,
            EventTask = (ushort)Tasks.HostApplication,
            Message = "Machine ran out of physical ram and had to fall back to the page file. This can dramatically impact build performance. Either too much concurrency was used during the build or the memory throttling options were not effective. Try adjusting the following options: /maxproc, /maxRamUtilizationPercentage, /minAvailableRamMb. See verbose help text for details: {MainExecutableName} /help:verbose",
            Keywords = (int)Keywords.UserMessage)]
        public abstract void LowMemory(LoggingContext context, long machineMinimumAvailablePhysicalMB);

        [GeneratedEvent(
            (int)EventId.InvalidSharedOpaqueDirectoryDueToOverlap,
            EventGenerators = EventGenerators.LocalOnly,
            EventLevel = Level.Error,
            Keywords = (int)(Keywords.UserMessage | Keywords.UserError),
            EventTask = (int)Tasks.Scheduler,
            Message =
                EventConstants.ProvenancePrefix +
                "The pip '{pipDescription}' cannot be added because its shared output directory '{sharedOutputDirectory}' would be under the scope of the shared output directory '{parentSharedOutputDirectory}'. "
                + "Shared output directories specified by the same pip should not be within each other.")]
        public abstract void ScheduleFailAddPipInvalidSharedOpaqueDirectoryDueToOverlap(
            LoggingContext context,
            string file,
            int line,
            int column,
            long pipSemiStableHash,
            string pipDescription,
            string pipValueId,
            string sharedOutputDirectory,
            string parentSharedOutputDirectory);

        [GeneratedEvent(
            (int)EventId.VirtualizationFilterDetachError,
            EventGenerators = EventGenerators.LocalOnly,
            EventLevel = Level.Warning,
            Keywords = (int)(Keywords.UserMessage | Keywords.UserError),
            EventTask = (int)Tasks.Scheduler,
            Message = "Error detaching virtualization filter. {errorDetail}")]
        public abstract void VirtualizationFilterDetachError(
            LoggingContext context,
            string errorDetail);

        [GeneratedEvent(
            (ushort)EventId.CacheMissAnalysis,
            EventGenerators = EventGenerators.LocalAndTelemetry,
            EventLevel = Level.Verbose,
            Keywords = (int)Keywords.UserMessage,
            EventTask = (ushort)Tasks.Storage,
            Message = "Cache miss analysis for {pipDescription}. Is it from cache lookup: {fromCacheLookup}\r\n{reason}\r\n")]
        public abstract void CacheMissAnalysis(LoggingContext loggingContext, string pipDescription, string reason, bool fromCacheLookup);

        [GeneratedEvent(
            (ushort)EventId.CacheMissAnalysisException,
            EventGenerators = EventGenerators.LocalOnly,
            EventLevel = Level.Verbose,
            Keywords = (int)Keywords.UserMessage,
            EventTask = (ushort)Tasks.Storage,
            Message = "Cache miss analysis failed for {pipDescription} with exception: {exception}\r\nOld entry keys:\r\n{oldEntry}\r\nNew entry keys:\r\n{newEntry}")]
        public abstract void CacheMissAnalysisException(LoggingContext loggingContext, string pipDescription, string exception, string oldEntry, string newEntry);

        [GeneratedEvent(
            (int)EventId.MissingKeyWhenSavingFingerprintStore,
            EventGenerators = EventGenerators.LocalOnly,
            EventLevel = Level.Verbose,
            Keywords = (int)Keywords.UserMessage,
            EventTask = (int)Tasks.Storage,
            Message = "Fingerprint store cannot be saved to cache because no fingerprint store key information was given to {ShortProductName}: /traceInfo:fingerprintStoreKey=<value>")]
        public abstract void MissingKeyWhenSavingFingerprintStore(LoggingContext context);

        [GeneratedEvent(
            (int)EventId.FingerprintStoreSavingFailed,
            EventGenerators = EventGenerators.LocalOnly,
            EventLevel = Level.Verbose,
            Keywords = (int)Keywords.UserMessage,
            EventTask = (int)Tasks.Storage,
            Message = "Failed to save fingerprint store in cache: {reason}. This does not fail the build.")]
        public abstract void FingerprintStoreSavingFailed(LoggingContext context, string reason);

        [GeneratedEvent(
            (int)EventId.FingerprintStoreToCompareTrace,
            EventGenerators = EventGenerators.LocalOnly,
            EventLevel = Level.Verbose,
            Keywords = (int)Keywords.UserMessage,
            EventTask = (int)Tasks.Storage,
            Message = "{message}")]
        public abstract void GettingFingerprintStoreTrace(LoggingContext context, string message);

        [GeneratedEvent(
            (int)EventId.SuccessLoadFingerprintStoreToCompare,
            EventGenerators = EventGenerators.LocalOnly,
            EventLevel = Level.Verbose,
            Keywords = (int)Keywords.UserMessage,
            EventTask = (int)Tasks.Storage,
            Message = "Successfully loaded the fingerprint store to compare. Mode: {mode}, path: {path}")]
        public abstract void SuccessLoadFingerprintStoreToCompare(LoggingContext context, string mode, string path);

        [GeneratedEvent(
            (int)EventId.FileArtifactContentMismatch,
            EventGenerators = EventGenerators.LocalOnly,
            EventLevel = Level.Verbose,
            Keywords = (int)(Keywords.UserMessage | Keywords.UserError),
            EventTask = (int)Tasks.Scheduler,
            Message = "File '{fileArtifact}' was reported multiple times with different content hashes (old hash: {existingHash}, new hash: {newHash}). " +
            "This indicates a double write violation that can lead to an unreliable build because consumers of this file may see different contents of the file during the build. " +
            "This violation is potentially caused by /unsafe_UnexpectedFileAccessesAreErrors-.")]
        public abstract void FileArtifactContentMismatch(
            LoggingContext context,
            string fileArtifact,
            string existingHash,
            string newHash);

        [GeneratedEvent(
            (int)EventId.PreserveOutputsDoNotApplyToSharedOpaques,
            EventGenerators = EventGenerators.LocalOnly,
            EventLevel = Level.Warning,
            Keywords = (int)(Keywords.UserMessage | Keywords.UserError),
            EventTask = (int)Tasks.Scheduler,
            Message =
            "[{pipDescription}] This pip specifies shared opaque directories, but the option to preserve pip outputs is enabled. " +
            "Outputs produced in shared opaque directories are never preserved, even if this option is on.")]
        public abstract void PreserveOutputsDoNotApplyToSharedOpaques(
            LoggingContext context,
            string file,
            int line,
            int column,
            long pipSemiStableHash,
            string pipDescription,
            string pipValueId);

        [GeneratedEvent(
            (int)EventId.DeleteFullySealDirectoryUnsealedContents,
            EventGenerators = EventGenerators.LocalOnly,
            EventLevel = Level.Verbose,
            Keywords = (int)(Keywords.UserMessage | Keywords.UserError),
            EventTask = (int)Tasks.Scheduler,
            Message =
            "[{pipDescription}] '{directoryPath}' is a fully seal directory. Perform a scrubbing to delete unsealed contents. Deleted content list:\n{deletedPaths}")]
        public abstract void DeleteFullySealDirectoryUnsealedContents(
            LoggingContext context,
            string directoryPath,
            string pipDescription,
            string deletedPaths);

        [GeneratedEvent(
            (ushort)LogEventId.FailedToLoadPipGraphFragment,
            EventGenerators = EventGenerators.LocalOnly,
            EventLevel = Level.Error,
            Keywords = (int)Events.Keywords.UserMessage,
            EventTask = (ushort)Events.Tasks.Engine,
            Message = "[{pipDescription}] Unable to add pip from fragment {fragmentName}.")]
        public abstract void FailedToAddFragmentPipToGraph(
            LoggingContext context,
            string fragmentName,
            string pipDescription);
    }
}
#pragma warning restore CA1823 // Unused field
<|MERGE_RESOLUTION|>--- conflicted
+++ resolved
@@ -1,4356 +1,4351 @@
-// Copyright (c) Microsoft. All rights reserved.
-// Licensed under the MIT license. See LICENSE file in the project root for full license information.
-
-using System.Collections.Concurrent;
-using System.Collections.Generic;
-using System.Linq;
-using BuildXL.Pips.Operations;
-using BuildXL.Tracing;
-using BuildXL.Utilities;
-using BuildXL.Utilities.Instrumentation.Common;
-using BuildXL.Utilities.Tracing;
-using static BuildXL.Utilities.FormattableStringEx;
-#if FEATURE_MICROSOFT_DIAGNOSTICS_TRACING
-using Microsoft.Diagnostics.Tracing;
-#else
-using System.Diagnostics.Tracing;
-#endif
-
-#pragma warning disable 1591
-#pragma warning disable CA1823 // Unused field
-
-namespace BuildXL.Scheduler.Tracing
-{
-    /// <summary>
-    /// Logging
-    /// </summary>
-    [EventKeywordsType(typeof(Keywords))]
-    [EventTasksType(typeof(Tasks))]
-    public abstract partial class Logger : LoggerBase
-    {
-        private bool m_preserveLogEvents;
-
-        private readonly ConcurrentQueue<Diagnostic> m_capturedDiagnostics = new ConcurrentQueue<Diagnostic>();
-
-        internal Logger()
-        {
-        }
-
-        /// <summary>
-        /// Factory method that creates instances of the logger.
-        /// </summary>
-        /// <param name="preserveLogEvents">When specified all logged events would be stored in the internal data structure.</param>
-        public static Logger CreateLogger(bool preserveLogEvents = false)
-        {
-            return new LoggerImpl() { m_preserveLogEvents = preserveLogEvents };
-        }
-
-        /// <summary>
-        /// Provides diagnostics captured by the logger.
-        /// Would be non-empty only when preserveLogEvents flag was specified in the <see cref="Logger.CreateLogger" /> factory method.
-        /// </summary>
-        public IReadOnlyList<Diagnostic> CapturedDiagnostics => m_capturedDiagnostics.ToList();
-
-        /// <inheritdoc />
-        public override bool InspectMessageEnabled => m_preserveLogEvents;
-
-        /// <inheritdoc />
-        protected override void InspectMessage(int logEventId, EventLevel level, string message, Location? location = null)
-        {
-            m_capturedDiagnostics.Enqueue(new Diagnostic(logEventId, level, message, location));
-        }
-
-        /// <summary>
-        /// Returns the logger instance
-        /// </summary>
-        public static Logger Log => m_log;
-
-        /// <summary>
-        /// Prefix used to indicate dependency analysis results specific to a pip.
-        /// </summary>
-        /// <remarks>
-        /// Why this extra prefix? Text filtering. There's a corresponding ETW keyword, but today people lean mostly on the text logs.
-        /// </remarks>
-        public const string PipDependencyAnalysisPrefix = "Detected dependency violation: [{1}] ";
-
-        /// <summary>
-        /// Prefix used to indicate dependency analysis results specific to a pip, the spec file that generated it, and the working directory
-        /// </summary>
-        /// <remarks>
-        /// Why this extra prefix? Text filtering. There's a corresponding ETW keyword, but today people lean mostly on the text logs.
-        /// </remarks>
-        public const string PipSpecDependencyAnalysisPrefix = "Detected dependency violation: [{1}, {2}, {3}] ";
-
-        private const string AbsentPathProbeUnderOpaqueDirectoryMessage = "Absent path probe under opaque directory: This pip probed path '{2}' that does not exist. The path is under an output directory that the pip does not depend on. " +
-                           "The probe is not guaranteed to always be absent and may introduce non-deterministic behaviors in the build if the pip is incrementally skipped. " +
-                           "Please declare an explicit dependency between this pip and the producer of the output directory so the probe always happens after the directory is finalized. ";
-
-        #region PipExecutor
-
-        internal void PipWriteFileFailed(LoggingContext loggingContext, string pipDescription, string path, BuildXLException ex)
-        {
-            PipWriteFileFailed(loggingContext, pipDescription, path, ex.LogEventErrorCode, ex.LogEventMessage);
-        }
-
-        internal static string PipWriteFileFailedMessage(string pipDescription, string path, BuildXLException ex)
-        {
-            return I($"[{pipDescription}] Write file '{path}' failed with error code {ex.LogEventErrorCode:X8}: {ex.LogEventMessage}");
-        }
-
-        [GeneratedEvent(
-            (ushort)EventId.PipWriteFileFailed,
-            EventGenerators = EventGenerators.LocalOnly,
-            EventLevel = Level.Error,
-            Keywords = (int)Keywords.UserMessage,
-            EventTask = (ushort)Tasks.PipExecutor,
-            Message = "[{pipDescription}] Write file '{path}' failed with error code {errorCode:X8}: {message}")]
-        internal abstract void PipWriteFileFailed(LoggingContext loggingContext, string pipDescription, string path, int errorCode, string message);
-
-        internal void PipCopyFileFailed(
-            LoggingContext loggingContext,
-            string pipDescription,
-            string source,
-            string destination,
-            BuildXLException ex)
-        {
-            PipCopyFileFailed(loggingContext, pipDescription, source, destination, ex.LogEventErrorCode, ex.LogEventMessage);
-        }
-
-        [GeneratedEvent(
-            (ushort)EventId.PipCopyFileFailed,
-            EventGenerators = EventGenerators.LocalOnly,
-            EventLevel = Level.Error,
-            Keywords = (int)Keywords.UserMessage,
-            EventTask = (ushort)Tasks.PipExecutor,
-            Message = "[{pipDescription}] Copy file '{source}' to '{destination}' failed with error code {errorCode:X8}: {message}")]
-        internal abstract void PipCopyFileFailed(
-            LoggingContext loggingContext,
-            string pipDescription,
-            string source,
-            string destination,
-            int errorCode,
-            string message);
-
-        [GeneratedEvent(
-            (ushort)EventId.PipIpcFailed,
-            EventGenerators = EventGenerators.LocalOnly,
-            EventLevel = Level.Error,
-            Keywords = (int)Keywords.UserMessage,
-            EventTask = (ushort)Tasks.PipExecutor,
-            Message = "IPC operation '{operation}' could not be executed via IPC moniker '{moniker}'.  Reason: {reason}. Error: {message}")]
-        internal abstract void PipIpcFailed(
-            LoggingContext loggingContext,
-            string operation,
-            string moniker,
-            string reason,
-            string message);
-
-        [GeneratedEvent(
-            (ushort)EventId.PipIpcFailedDueToInvalidInput,
-            EventGenerators = EventGenerators.LocalOnly,
-            EventLevel = Level.Error,
-            Keywords = (int)(Keywords.UserMessage | Keywords.UserError),
-            EventTask = (ushort)Tasks.PipExecutor,
-            Message = "IPC operation '{operation}' could not be executed via IPC moniker '{moniker}'.  IPC operation input is invalid. Error: {message}")]
-        internal abstract void PipIpcFailedDueToInvalidInput(
-            LoggingContext loggingContext,
-            string operation,
-            string moniker,
-            string message);
-
-        [GeneratedEvent(
-            (ushort)EventId.PipCopyFileFromUntrackableDir,
-            EventGenerators = EventGenerators.LocalOnly,
-            EventLevel = Level.Error,
-            Keywords = (int)(Keywords.UserMessage | Keywords.UserError),
-            EventTask = (ushort)Tasks.PipExecutor,
-            Message = "[{pipDescription}] Copy file '{source}' to '{destination}' failed because the source file is under a mountpoint that is configured with 'TrackSourceFileChanges == false'")]
-        internal abstract void PipCopyFileFromUntrackableDir(
-            LoggingContext loggingContext,
-            string pipDescription,
-            string source,
-            string destination);
-
-        [GeneratedEvent(
-            (ushort)EventId.PipCopyFileSourceFileDoesNotExist,
-            EventGenerators = EventGenerators.LocalOnly,
-            EventLevel = Level.Error,
-            Keywords = (int)(Keywords.UserMessage | Keywords.UserError),
-            EventTask = (ushort)Tasks.PipExecutor,
-            Message = "[{pipDescription}] Copy file '{source}' to '{destination}' failed because '{source}' does not exist")]
-        internal abstract void PipCopyFileSourceFileDoesNotExist(
-            LoggingContext loggingContext,
-            string pipDescription,
-            string source,
-            string destination);
-
-        [GeneratedEvent(
-            (ushort)EventId.StorageCachePutContentFailed,
-            EventGenerators = EventGenerators.LocalOnly,
-            EventLevel = Level.Error,
-            Keywords = (int)Keywords.UserMessage,
-            EventTask = (ushort)Tasks.Storage,
-            Message = "Putting '{path}' into the cache, resulted in error: {errorMessage}")]
-        internal abstract void StorageCachePutContentFailed(LoggingContext loggingContext, string path, string errorMessage);
-
-        [GeneratedEvent(
-            (ushort)EventId.StorageTrackOutputFailed,
-            EventGenerators = EventGenerators.LocalOnly,
-            EventLevel = Level.Error,
-            Keywords = (int)Keywords.UserMessage,
-            EventTask = (ushort)Tasks.Storage,
-            Message = "Tracking output '{path}' resulted in error: {errorMessage}")]
-        internal abstract void StorageTrackOutputFailed(LoggingContext loggingContext, string path, string errorMessage);
-
-        [GeneratedEvent(
-            (ushort)EventId.PipOutputProduced,
-            EventGenerators = EventGenerators.LocalOnly,
-            EventLevel = Level.Verbose,
-            Keywords = (int)Keywords.UserMessage,
-            EventTask = (ushort)Tasks.Scheduler,
-            Message = "[{pipDescription}] Produced output '{fileName}' hash: '{contentHash}'. {reparsePointInfo}.")]
-        internal abstract void SchedulePipOutputProduced(
-            LoggingContext loggingContext,
-            string pipDescription,
-            string fileName,
-            string contentHash,
-            string reparsePointInfo);
-
-        [GeneratedEvent(
-            (ushort)EventId.PipOutputUpToDate,
-            EventGenerators = EventGenerators.LocalOnly,
-            EventLevel = Level.Verbose,
-            Keywords = (int)Keywords.UserMessage,
-            EventTask = (ushort)Tasks.PipExecutor,
-            Message = "[{pipDescription}] Pip output for '{fileName}' is already up to date. (hash: '{contentHash}'). {reparsePointInfo}.")]
-        internal abstract void SchedulePipOutputUpToDate(
-            LoggingContext loggingContext,
-            string pipDescription,
-            string fileName,
-            string contentHash,
-            string reparsePointInfo);
-
-        [GeneratedEvent(
-            (ushort)EventId.PipOutputNotMaterialized,
-            EventGenerators = EventGenerators.LocalOnly,
-            EventLevel = Level.Verbose,
-            Keywords = (int)Keywords.Diagnostics,
-            EventTask = (ushort)Tasks.PipExecutor,
-            Message = "[{pipDescription}] Pip output for '{fileName}' is not materialized (hash: '{contentHash}'). {reparsePointInfo}.")]
-        internal abstract void SchedulePipOutputNotMaterialized(
-            LoggingContext loggingContext,
-            string pipDescription,
-            string fileName,
-            string contentHash,
-            string reparsePointInfo);
-
-        [GeneratedEvent(
-            (ushort)EventId.PipOutputDeployedFromCache,
-            EventGenerators = EventGenerators.LocalOnly,
-            EventLevel = Level.Verbose,
-            Keywords = (int)Keywords.UserMessage,
-            EventTask = (ushort)Tasks.PipExecutor,
-            Message = "[{pipDescription}] Deploying cached pip output to '{fileName}' (hash: '{contentHash}'). {reparsePointInfo}.")]
-        internal abstract void SchedulePipOutputDeployedFromCache(
-            LoggingContext loggingContext,
-            string pipDescription,
-            string fileName,
-            string contentHash,
-            string reparsePointInfo);
-
-        [GeneratedEvent(
-            (ushort)EventId.PipWarningsFromCache,
-            EventGenerators = EventGenerators.LocalOnly,
-            EventLevel = Level.Verbose,
-            Keywords = (int)Keywords.UserMessage,
-            EventTask = (ushort)Tasks.PipExecutor,
-            Message = "[{pipDescription}] Found cached warnings: {numberOfWarnings}")]
-        internal abstract void PipWarningsFromCache(LoggingContext loggingContext, string pipDescription, int numberOfWarnings);
-
-        [GeneratedEvent(
-            (ushort)EventId.ProcessPipCacheMiss,
-            EventGenerators = EventGenerators.LocalOnly,
-            EventLevel = Level.Verbose,
-            Keywords = (int)Keywords.UserMessage,
-            EventTask = (ushort)Tasks.Storage,
-            Message = "[{pipDescription}] Cache miss (fingerprint '{fingerprint}'): Process will be executed.")]
-        internal abstract void ScheduleProcessPipCacheMiss(LoggingContext loggingContext, string pipDescription, string fingerprint);
-
-        [GeneratedEvent(
-            (ushort)EventId.ProcessPipProcessWeight,
-            EventGenerators = EventGenerators.LocalOnly,
-            EventLevel = Level.Verbose,
-            Keywords = (int)Keywords.UserMessage,
-            EventTask = (ushort)Tasks.Storage,
-            Message = "[{pipDescription}] Executing process with process weight: {weight}.")]
-        internal abstract void ProcessPipProcessWeight(LoggingContext loggingContext, string pipDescription, int weight);
-
-        [GeneratedEvent(
-            (ushort)EventId.ProcessPipCacheHit,
-            EventGenerators = EventGenerators.LocalOnly,
-            EventLevel = Level.Verbose,
-            Keywords = (int)Keywords.UserMessage,
-            EventTask = (ushort)Tasks.Storage,
-            Message = "[{pipDescription}] Cache hit (fingerprint '{fingerprint}'; unique ID {uniqueId:X}): Process outputs will be deployed from cache.")]
-        internal abstract void ScheduleProcessPipCacheHit(LoggingContext loggingContext, string pipDescription, string fingerprint, ulong uniqueId);
-
-        [GeneratedEvent(
-            (ushort)EventId.PipFailedDueToServicesFailedToRun,
-            EventGenerators = EventGenerators.LocalOnly,
-            EventLevel = Level.Error,
-            Keywords = (int)Keywords.UserMessage,
-            EventTask = (ushort)Tasks.Scheduler,
-            Message = "[{pipDescription}] Pip failed to execute because its requested services could not be started.")]
-        internal abstract void PipFailedDueToServicesFailedToRun(LoggingContext loggingContext, string pipDescription);
-
-        [GeneratedEvent(
-            (ushort)EventId.PipMaterializeDependenciesFailureUnrelatedToCache,
-            EventGenerators = EventGenerators.LocalOnly,
-            EventLevel = Level.Error,
-            Keywords = (int)Keywords.UserMessage,
-            EventTask = (ushort)Tasks.Scheduler,
-            Message = "[{pipDescription}] Failed to materialize pip dependencies for reason unrelated to cache. Materialization result: {artifactMaterializationResult}, Error: {errorMessage}")]
-        internal abstract void PipMaterializeDependenciesFailureUnrelatedToCache(LoggingContext loggingContext, string pipDescription, string artifactMaterializationResult, string errorMessage);
-
-        [GeneratedEvent(
-            (ushort)EventId.PipMaterializeDependenciesFromCacheFailure,
-            EventGenerators = EventGenerators.LocalOnly,
-            EventLevel = Level.Error,
-            Keywords = (int)Keywords.UserMessage,
-            EventTask = (ushort)Tasks.Scheduler,
-            Message = "[{pipDescription}] Failed to materialize pip dependencies content from cache: {errorMessage}")]
-        internal abstract void PipMaterializeDependenciesFromCacheFailure(LoggingContext loggingContext, string pipDescription, string errorMessage);
-
-        [GeneratedEvent(
-            (ushort)LogEventId.PipFailedDueToDependenciesCannotBeHashed,
-            EventGenerators = EventGenerators.LocalOnly,
-            EventLevel = Level.Error,
-            Keywords = (int)Keywords.UserMessage,
-            EventTask = (ushort)Tasks.Scheduler,
-            Message = "[{pipDescription}] Pip failed to execute because its dependencies cannot be hashed.")]
-        internal abstract void PipFailedDueToDependenciesCannotBeHashed(LoggingContext loggingContext, string pipDescription);
-
-        [GeneratedEvent(
-            (ushort)LogEventId.PipFailedDueToSourceDependenciesCannotBeHashed,
-            EventGenerators = EventGenerators.LocalOnly,
-            EventLevel = Level.Error,
-            Keywords = (int)Keywords.UserMessage,
-            EventTask = (ushort)Tasks.Scheduler,
-            Message = "[{pipDescription}] Pip failed to execute because its source dependencies cannot be hashed.")]
-        internal abstract void PipFailedDueToSourceDependenciesCannotBeHashed(LoggingContext loggingContext, string pipDescription);
-
-        [GeneratedEvent(
-            (ushort)LogEventId.PipFailedDueToOutputsCannotBeHashed,
-            EventGenerators = EventGenerators.LocalOnly,
-            EventLevel = Level.Error,
-            Keywords = (int)Keywords.UserMessage,
-            EventTask = (ushort)Tasks.Scheduler,
-            Message = "[{pipDescription}] Pip failed to execute because its outputs cannot be hashed.")]
-        internal abstract void PipFailedDueToOutputsCannotBeHashed(LoggingContext loggingContext, string pipDescription);
-
-        [GeneratedEvent(
-            (ushort)LogEventId.PipIsMarkedClean,
-            EventGenerators = EventGenerators.LocalOnly,
-            EventLevel = Level.Verbose,
-            Keywords = (int)Keywords.UserMessage,
-            EventTask = (ushort)Tasks.Scheduler,
-            Message = "[{pipDescription}] Pip is marked as clean.")]
-        internal abstract void PipIsMarkedClean(LoggingContext loggingContext, string pipDescription);
-
-        [GeneratedEvent(
-            (ushort)LogEventId.PipIsIncrementallySkippedDueToCleanMaterialized,
-            EventGenerators = EventGenerators.LocalOnly,
-            EventLevel = Level.Verbose,
-            Keywords = (int)Keywords.UserMessage,
-            EventTask = (ushort)Tasks.Scheduler,
-            Message = "[{pipDescription}] Pip is incrementally skipped because it is marked as clean and materialized.")]
-        internal abstract void PipIsIncrementallySkippedDueToCleanMaterialized(LoggingContext loggingContext, string pipDescription);
-
-        [GeneratedEvent(
-            (ushort)LogEventId.PipIsMarkedMaterialized,
-            EventGenerators = EventGenerators.LocalOnly,
-            EventLevel = Level.Verbose,
-            Keywords = (int)Keywords.UserMessage,
-            EventTask = (ushort)Tasks.Scheduler,
-            Message = "[{pipDescription}] Pip is marked as materialized because it has materialized its outputs.")]
-        internal abstract void PipIsMarkedMaterialized(LoggingContext loggingContext, string pipDescription);
-
-        [GeneratedEvent(
-            (ushort)LogEventId.PipIsPerpetuallyDirty,
-            EventGenerators = EventGenerators.LocalOnly,
-            EventLevel = Level.Verbose,
-            Keywords = (int)Keywords.UserMessage,
-            EventTask = (ushort)Tasks.Scheduler,
-            Message = "[{pipDescription}] Pip is perpetually dirty.")]
-        internal abstract void PipIsPerpetuallyDirty(LoggingContext loggingContext, string pipDescription);
-
-        [GeneratedEvent(
-            (ushort)LogEventId.PipFingerprintData,
-            EventGenerators = EventGenerators.LocalOnly,
-            EventLevel = Level.Verbose,
-            Keywords = (int)Keywords.UserMessage,
-            EventTask = (ushort)Tasks.Scheduler,
-            Message = "Pip Fingerprint Version: '{fingerprintVersion}', Salt: '{fingerprintSalt}'")]
-        internal abstract void PipFingerprintData(LoggingContext loggingContext, int fingerprintVersion, string fingerprintSalt);
-
-        [GeneratedEvent(
-            (ushort)EventId.StorageCacheIngressFallbackContentToMakePrivateError,
-            EventGenerators = EventGenerators.LocalOnly,
-            EventLevel = Level.Error,
-            Keywords = (int)Keywords.UserMessage,
-            EventTask = (ushort)Tasks.Storage,
-            Message = "Failed to copy the content with hash {contentHash} (from '{fallbackPath}') into the build cache. This is needed in order to provide a private, writable copy at the same location. Error: {errorMessage}")]
-        internal abstract void StorageCacheIngressFallbackContentToMakePrivateError(LoggingContext loggingContext, string contentHash, string fallbackPath, string errorMessage);
-
-        [GeneratedEvent(
-            (ushort)EventId.ProcessDescendantOfUncacheable,
-            EventGenerators = EventGenerators.LocalOnly,
-            EventLevel = Level.Verbose,
-            Keywords = (int)Keywords.Diagnostics,
-            EventTask = (ushort)Tasks.PipExecutor,
-            Message = "[{pipDescription}] Depends on pip a pip which had file monitoring violations that made it uncacheable.")]
-        internal abstract void ProcessDescendantOfUncacheable(LoggingContext loggingContext, string pipDescription);
-
-        [GeneratedEvent(
-            (ushort)EventId.ProcessNotStoredToCacheDueToFileMonitoringViolations,
-            EventGenerators = EventGenerators.LocalOnly,
-            EventLevel = Level.Warning,
-            Keywords = (int)Keywords.UserMessage,
-            EventTask = (ushort)Tasks.PipExecutor,
-            Message = "[{pipDescription}] Pip completed successfully, but with file monitoring violations. It will not be stored to the cache, since its declared inputs or outputs may be inaccurate.")]
-        internal abstract void ScheduleProcessNotStoredToCacheDueToFileMonitoringViolations(LoggingContext loggingContext, string pipDescription);
-
-        [GeneratedEvent(
-            (ushort)LogEventId.ScheduleProcessNotStoredToWarningsUnderWarnAsError,
-            EventGenerators = EventGenerators.LocalOnly,
-            EventLevel = Level.Verbose,
-            Keywords = (int)Keywords.UserMessage,
-            EventTask = (ushort)Tasks.PipExecutor,
-            Message = "[{pipDescription}] Pip completed with warnings which were flagged as errors due to /warnaserror. It will not be stored to the cache, but downstream pips will continue to be executed.")]
-        internal abstract void ScheduleProcessNotStoredToWarningsUnderWarnAsError(LoggingContext loggingContext, string pipDescription);
-
-        [GeneratedEvent(
-            (ushort)EventId.ProcessNotStoredToCachedDueToItsInherentUncacheability,
-            EventGenerators = EventGenerators.LocalOnly,
-            EventLevel = Level.Verbose,
-            Keywords = (int)Keywords.UserMessage,
-            EventTask = (ushort)Tasks.PipExecutor,
-            Message = "[{pipDescription}] Pip completed successfully, but will not be stored to the cache, since it was explicitly declared as uncacheable.")]
-        internal abstract void ScheduleProcessNotStoredToCacheDueToInherentUncacheability(LoggingContext loggingContext, string pipDescription);
-
-        [GeneratedEvent(
-            (ushort)EventId.ContentMissAfterContentFingerprintCacheDescriptorHit,
-            EventGenerators = EventGenerators.LocalOnly,
-            EventLevel = Level.Verbose,
-            Keywords = (int)Keywords.UserMessage,
-            EventTask = (ushort)Tasks.PipExecutor,
-            Message = "[{pipDescription}] Matching content was not found for all hashes in the pip cache descriptor for content fingerprint '{contentFingerprint}' (unique ID: {uniqueId:X}). The descriptor must be ignored.")]
-        internal abstract void ScheduleContentMissAfterContentFingerprintCacheDescriptorHit(LoggingContext loggingContext, string pipDescription, string contentFingerprint, ulong uniqueId);
-
-        [GeneratedEvent(
-            (ushort)EventId.PipFailedToMaterializeItsOutputs,
-            EventGenerators = EventGenerators.LocalOnly,
-            EventLevel = Level.Error,
-            Keywords = (int)Keywords.UserMessage,
-            EventTask = (ushort)Tasks.Storage,
-            Message = "[{pipDescription}] Pip failed to materialize its outputs: {errorMessage}")]
-        internal abstract void PipFailedToMaterializeItsOutputs(LoggingContext loggingContext, string pipDescription, string errorMessage);
-
-        [GeneratedEvent(
-            (ushort)EventId.ScheduleArtificialCacheMiss,
-            EventGenerators = EventGenerators.LocalOnly,
-            EventLevel = Level.Verbose,
-            Keywords = (int)Keywords.UserMessage,
-            EventTask = (ushort)Tasks.Scheduler,
-            Message = "[{pipDescription}] Pip will execute due to an artificial cache miss (cache lookup skipped).")]
-        internal abstract void ScheduleArtificialCacheMiss(LoggingContext loggingContext, string pipDescription);
-
-        [GeneratedEvent(
-            (ushort)EventId.ScheduleProcessConfiguredUncacheable,
-            EventGenerators = EventGenerators.LocalOnly,
-            EventLevel = Level.Verbose,
-            Keywords = (int)Keywords.UserMessage,
-            EventTask = (ushort)Tasks.Scheduler,
-            Message = "[{pipDescription}] Pip configured to be uncacheable. No cache lookup will be performed.")]
-        internal abstract void ScheduleProcessConfiguredUncacheable(LoggingContext loggingContext, string pipDescription);
-
-        [GeneratedEvent(
-            (ushort)EventId.CacheDescriptorMissForContentFingerprint,
-            EventGenerators = EventGenerators.LocalOnly,
-            EventLevel = Level.Verbose,
-            Keywords = (int)Keywords.Diagnostics,
-            EventTask = (ushort)Tasks.PipExecutor,
-            Message = "[{pipDescription}] Weak fingerprint miss: A pip cache descriptor was not found for content fingerprint '{contentFingerprint}'.")]
-        internal abstract void TwoPhaseCacheDescriptorMissDueToWeakFingerprint(LoggingContext loggingContext, string pipDescription, string contentFingerprint);
-
-        [GeneratedEvent(
-            (ushort)EventId.InvalidCacheDescriptorForContentFingerprint,
-            EventGenerators = EventGenerators.LocalOnly,
-            EventLevel = Level.Verbose,
-            Keywords = (int)Keywords.UserMessage,
-            EventTask = (ushort)Tasks.PipExecutor,
-            Message = "[{pipDescription}] The pip cache descriptor for content fingerprint '{contentFingerprint}' from cache depth {cacheDepth} was invalid and so must be ignored. {error}")]
-        internal abstract void ScheduleInvalidCacheDescriptorForContentFingerprint(LoggingContext loggingContext, string pipDescription, string contentFingerprint, int cacheDepth, string error);
-
-        [GeneratedEvent(
-            (ushort)EventId.CacheDescriptorHitForContentFingerprint,
-            EventGenerators = EventGenerators.LocalOnly,
-            EventLevel = Level.Verbose,
-            Keywords = (int)Keywords.Diagnostics,
-            EventTask = (ushort)Tasks.PipExecutor,
-            Message = "[{pipDescription}] A pip cache descriptor was found for content fingerprint '{contentFingerprint}' (unique ID: {uniqueId:X}) from cache depth {cacheDepth}, indicating that an equivalent pip previously ran with these inputs.")]
-        internal abstract void ScheduleCacheDescriptorHitForContentFingerprint(LoggingContext loggingContext, string pipDescription, string contentFingerprint, ulong uniqueId, int cacheDepth);
-
-        [GeneratedEvent(
-            (ushort)EventId.DisallowedFileAccessInSealedDirectory,
-            EventGenerators = EventGenerators.LocalOnly,
-            EventLevel = Level.Verbose,
-            Keywords = (int)Keywords.UserMessage,
-            EventTask = (ushort)Tasks.PipExecutor,
-            Message = "[{pipDescription}] When accessing files under a sealed directory, a pip must declare a dependency on one or more views of that directory (partial or full) that contain those files. " +
-                      "Although this pip contains a dependency on a view of a containing directory, it accessed the following existent file that is not a part of it: '{path}'. ")]
-        internal abstract void ScheduleDisallowedFileAccessInSealedDirectory(LoggingContext loggingContext, string pipDescription, string path);
-
-        [GeneratedEvent(
-            (ushort)EventId.DisallowedFileAccessInTopOnlySourceSealedDirectory,
-            EventGenerators = EventGenerators.LocalOnly,
-            EventLevel = Level.Verbose,
-            Keywords = (int)Keywords.UserMessage,
-            EventTask = (ushort)Tasks.PipExecutor,
-            Message = "[{pipDescription}] This pip accessed file under '{path}' nested deeply within a top only source sealed directory.")]
-        internal abstract void DisallowedFileAccessInTopOnlySourceSealedDirectory(LoggingContext loggingContext, string pipDescription, string path);
-
-        [GeneratedEvent(
-            (ushort)EventId.PipInputAssertion,
-            EventGenerators = EventGenerators.LocalOnly,
-            EventLevel = Level.Verbose,
-            Keywords = (int)Keywords.Diagnostics,
-            EventTask = (ushort)Tasks.PipInputAssertions,
-            Message = "[{pipDescription}] Pip input assertion for content {contentHash} at path {inputAssersionPath}")]
-        internal abstract void TracePipInputAssertion(
-            LoggingContext loggingContext,
-            string pipDescription,
-            string inputAssersionPath,
-            string contentHash);
-
-        [GeneratedEvent(
-            (ushort)LogEventId.AbortObservedInputProcessorBecauseFileUntracked,
-            EventGenerators = EventGenerators.LocalOnly,
-            EventLevel = Level.Error,
-            Keywords = (int)Keywords.UserMessage,
-            EventTask = (ushort)Tasks.PipExecutor,
-            Message = "[{pipDescription}] Processing observed input is aborted because failure in computing the hash of '{path}'. The file is possibly untracked and under mount '{mount}' with hashing disabled.")]
-        internal abstract void AbortObservedInputProcessorBecauseFileUntracked(LoggingContext loggingContext, string pipDescription, string path, string mount);
-
-        [GeneratedEvent(
-            (ushort)EventId.FileAccessCheckProbeFailed,
-            EventGenerators = EventGenerators.LocalOnly,
-            EventLevel = Level.Verbose,
-            Keywords = (int)Keywords.UserMessage,
-            EventTask = (ushort)Tasks.PipExecutor,
-            Message = "[{pipDescription}] Access to the path '{path}' would be allowed so long as that path is nonexistent or is a directory. However, the existence and type of that path could not be determined: {error}")]
-        internal abstract void ScheduleFileAccessCheckProbeFailed(LoggingContext loggingContext, string pipDescription, string path, string error);
-
-        [GeneratedEvent(
-            (ushort)EventId.PipDirectoryMembershipAssertion,
-            EventGenerators = EventGenerators.LocalOnly,
-            EventLevel = Level.Verbose,
-            Keywords = (int)Keywords.Diagnostics,
-            EventTask = (ushort)Tasks.PipInputAssertions,
-            Message = "[{pipDescription}] Pip input assertion for directory membership (fingerprint {fingerprint}) at path {inputAssersionPath}")]
-        internal abstract void PipDirectoryMembershipAssertion(
-            LoggingContext loggingContext,
-            string pipDescription,
-            string inputAssersionPath,
-            string fingerprint);
-
-        [GeneratedEvent(
-            (ushort)EventId.PipDirectoryMembershipFingerprintingError,
-            EventGenerators = EventGenerators.LocalOnly,
-            EventLevel = Level.Error,
-            Keywords = (int)Keywords.UserMessage,
-            EventTask = (ushort)Tasks.PipExecutor,
-            Message = "[{pipDescription}] Computing a fingerprint for the membership of directory '{path}' failed. A fingerprint for this directory is needed to store or use a cached result for this process.")]
-        internal abstract void PipDirectoryMembershipFingerprintingError(LoggingContext loggingContext, string pipDescription, string path);
-
-        [GeneratedEvent(
-            (ushort)EventId.TryBringContentToLocalCache,
-            EventGenerators = EventGenerators.LocalOnly,
-            EventLevel = Level.Verbose,
-            Keywords = (int)Keywords.Diagnostics | (int)Keywords.Performance,
-            EventTask = (ushort)Tasks.Storage,
-            Message = "[{pipDescription}] Try bring content to local cache.")]
-        internal abstract void ScheduleTryBringContentToLocalCache(LoggingContext loggingContext, string pipDescription);
-
-        [GeneratedEvent(
-            (ushort)EventId.ProcessingPipOutputFileFailed,
-            EventGenerators = EventGenerators.LocalOnly,
-            EventLevel = Level.Error,
-            Keywords = (int)Keywords.UserMessage,
-            EventTask = (ushort)Tasks.PipExecutor,
-            Message = "[{pipDescription}] Failed to process output file '{path}'. {message}")]
-        internal abstract void ProcessingPipOutputFileFailed(LoggingContext loggingContext, string pipDescription, string path, string message);
-
-        [GeneratedEvent(
-            (ushort)EventId.ProcessingPipOutputDirectoryFailed,
-            EventGenerators = EventGenerators.LocalOnly,
-            EventLevel = Level.Error,
-            Keywords = (int)Keywords.UserMessage,
-            EventTask = (ushort)Tasks.PipExecutor,
-            Message = "[{pipDescription}] Failed to process output directory '{path}'. {message}")]
-        internal abstract void ProcessingPipOutputDirectoryFailed(LoggingContext loggingContext, string pipDescription, string path, string message);
-
-        [GeneratedEvent(
-            (ushort)LogEventId.StorageCacheCleanDirectoryOutputError,
-            EventGenerators = EventGenerators.LocalOnly,
-            EventLevel = Level.Error,
-            Keywords = (int)Keywords.UserMessage,
-            EventTask = (ushort)Tasks.Storage,
-            Message = "Cleaning output directory '{destinationPath}' for pip {pipDescription} resulted in error: {errorMessage}")]
-        public abstract void StorageCacheCleanDirectoryOutputError(LoggingContext loggingContext, string pipDescription, string destinationPath, string errorMessage);
-
-        [GeneratedEvent(
-            (ushort)LogEventId.StorageSymlinkDirInOutputDirectoryWarning,
-            EventGenerators = EventGenerators.LocalOnly,
-            EventLevel = Level.Warning,
-            Keywords = (int)Keywords.UserMessage,
-            EventTask = (ushort)Tasks.Storage,
-            Message = "[{pipDescription}] Pip produced a directory symlink or junction'{symlinkPath}', which is not supported. The pip will not be cached.")]
-        public abstract void StorageSymlinkDirInOutputDirectoryWarning(LoggingContext loggingContext, string pipDescription, string symlinkPath);
-
-        [GeneratedEvent(
-            (ushort)LogEventId.StorageRemoveAbsentFileOutputWarning,
-            EventGenerators = EventGenerators.LocalOnly,
-            EventLevel = Level.Warning,
-            Keywords = (int)Keywords.UserMessage,
-            EventTask = (ushort)Tasks.Storage,
-            Message = "[{pipDescription}] Removing absent file '{destinationPath}' resulted in error: {errorMessage}")]
-        public abstract void StorageRemoveAbsentFileOutputWarning(LoggingContext loggingContext, string pipDescription, string destinationPath, string errorMessage);
-
-        [GeneratedEvent(
-             (ushort)LogEventId.PipInputVerificationMismatch,
-             EventGenerators = EventGenerators.LocalOnly,
-             Message = "Pip input '{filePath}' has hash '{actualHash}' which does not match expected hash '{expectedHash}' from master. Ensure that source files are properly replicated from the master.",
-             EventLevel = Level.Error,
-             EventTask = (ushort)Tasks.Distribution,
-             Keywords = (int)(Keywords.UserMessage | Keywords.InfrastructureError))]
-        public abstract void PipInputVerificationMismatch(LoggingContext context, string actualHash, string expectedHash, string filePath);
-
-        [GeneratedEvent(
-            (ushort)LogEventId.PipInputVerificationMismatchExpectedExistence,
-            EventGenerators = EventGenerators.LocalOnly,
-            Message = "Pip input '{filePath}' not found locally, but exists on the master. Ensure that source files are properly replicated from the master.",
-            EventLevel = Level.Error,
-            EventTask = (ushort)Tasks.Distribution,
-            Keywords = (int)(Keywords.UserMessage | Keywords.InfrastructureError))]
-        public abstract void PipInputVerificationMismatchExpectedExistence(LoggingContext context, string filePath);
-
-        [GeneratedEvent(
-            (ushort)LogEventId.PipInputVerificationMismatchExpectedNonExistence,
-            EventGenerators = EventGenerators.LocalOnly,
-            Message = "Pip input '{filePath}' found locally, but does NOT exist on the master. Ensure that old files are cleaned up and source files are properly replicated from the master.",
-            EventLevel = Level.Error,
-            EventTask = (ushort)Tasks.Distribution,
-            Keywords = (int)(Keywords.UserMessage | Keywords.InfrastructureError))]
-        public abstract void PipInputVerificationMismatchExpectedNonExistence(LoggingContext context, string filePath);
-
-        [GeneratedEvent(
-            (ushort)LogEventId.PipInputVerificationUntrackedInput,
-            EventGenerators = EventGenerators.LocalOnly,
-            Message = "[{pipDescription}] Pip input '{filePath}' is not tracked and cannot be verified on the worker.",
-            EventLevel = Level.Warning,
-            EventTask = (ushort)Tasks.Distribution,
-            Keywords = (int)Keywords.UserMessage)]
-        public abstract void PipInputVerificationUntrackedInput(LoggingContext context, long pipSemiStableHash, string pipDescription, string filePath);
-
-        [GeneratedEvent(
-            (ushort)LogEventId.PipInputVerificationMismatchRecovery,
-            EventGenerators = EventGenerators.LocalOnly,
-            Message = "[{pipDescription}] Pip input '{filePath}' has hash '{actualHash}' which does not match expected hash '{expectedHash}' from master. Attempting to materialize file from cache.",
-            EventLevel = Level.Verbose,
-            EventTask = (ushort)Tasks.Distribution,
-            Keywords = (int)Keywords.UserMessage)]
-        public abstract void PipInputVerificationMismatchRecovery(LoggingContext context, long pipSemiStableHash, string pipDescription, string actualHash, string expectedHash, string filePath);
-
-        [GeneratedEvent(
-            (ushort)LogEventId.PipInputVerificationMismatchRecoveryExpectedExistence,
-            EventGenerators = EventGenerators.LocalOnly,
-            Message = "[{pipDescription}] Pip input '{filePath}' not found locally, but exists on the master. Attempting to materialize file from cache.",
-            EventLevel = Level.Verbose,
-            EventTask = (ushort)Tasks.Distribution,
-            Keywords = (int)Keywords.UserMessage)]
-        public abstract void PipInputVerificationMismatchRecoveryExpectedExistence(LoggingContext context, long pipSemiStableHash, string pipDescription, string filePath);
-
-        [GeneratedEvent(
-            (ushort)LogEventId.PipInputVerificationMismatchRecoveryExpectedNonExistence,
-            EventGenerators = EventGenerators.LocalOnly,
-            Message = "[{pipDescription}] Pip input '{filePath}' found locally, but does NOT exist on the master. File will be deleted.",
-            EventLevel = Level.Verbose,
-            EventTask = (ushort)Tasks.Distribution,
-            Keywords = (int)Keywords.UserMessage)]
-        public abstract void PipInputVerificationMismatchRecoveryExpectedNonExistence(LoggingContext context, long pipSemiStableHash, string pipDescription, string filePath);
-
-        [GeneratedEvent(
-            (ushort)LogEventId.DistributionExecutePipRequest,
-            EventGenerators = EventGenerators.LocalOnly,
-            Message = "[{pipDescription}] Requesting pip execution of step {step} on worker {workerName}",
-            EventLevel = Level.Verbose,
-            EventTask = (ushort)Tasks.Distribution,
-            EventOpcode = (byte)EventOpcode.Info,
-            Keywords = (int)Keywords.UserMessage)]
-        public abstract void DistributionExecutePipRequest(LoggingContext context, long pipSemiStableHash, string pipDescription, string workerName, string step);
-
-        [GeneratedEvent(
-            (ushort)LogEventId.DistributionFinishedPipRequest,
-            EventGenerators = EventGenerators.LocalOnly,
-            Message = "[{pipDescription}] Finished pip execution of step {step} on worker {workerName}",
-            EventLevel = Level.Verbose,
-            EventTask = (ushort)Tasks.Distribution,
-            EventOpcode = (byte)EventOpcode.Info,
-            Keywords = (int)Keywords.UserMessage)]
-        public abstract void DistributionFinishedPipRequest(LoggingContext context, long pipSemiStableHash, string pipDescription, string workerName, string step);
-
-        [GeneratedEvent(
-            (ushort)LogEventId.DistributionMasterWorkerProcessOutputContent,
-            EventGenerators = EventGenerators.LocalOnly,
-            Message = "[{pipDescription}] Pip output '{filePath}' with hash '{hash} reported from worker '{workerName}'. {reparsePointInfo}.",
-            EventLevel = Level.Verbose,
-            EventTask = (ushort)Tasks.Distribution,
-            Keywords = (int)Keywords.UserMessage)]
-        public abstract void DistributionMasterWorkerProcessOutputContent(LoggingContext context, long pipSemiStableHash, string pipDescription, string filePath, string hash, string reparsePointInfo, string workerName);
-
-        [GeneratedEvent(
-            (ushort)LogEventId.InitiateWorkerRelease,
-            EventGenerators = EventGenerators.LocalOnly,
-            Message = "{workerName} will be released because {numProcessPipsWaiting} (numProcessPipsWaiting) < {totalSlots} (totalSlots). Worker's Acquired Slots: {cachelookup} (cachelookup), {execute} (execute), {ipc} (ipc).",
-            EventLevel = Level.Verbose,
-            EventTask = (ushort)Tasks.Distribution,
-            Keywords = (int)Keywords.UserMessage)]
-        public abstract void InitiateWorkerRelease(LoggingContext context, string workerName, long numProcessPipsWaiting, int totalSlots, int cachelookup, int execute, int ipc);
-
-        [GeneratedEvent(
-            (ushort)LogEventId.WorkerReleasedEarly,
-            EventGenerators = EventGenerators.LocalOnly,
-            Message = "{workerName} is released. Drain duration: {drainDurationMs}ms. Disconnect duration: {disconnectDurationMs}ms.",
-            EventLevel = Level.Verbose,
-            EventTask = (ushort)Tasks.Distribution,
-            Keywords = (int)Keywords.UserMessage)]
-        public abstract void WorkerReleasedEarly(LoggingContext context, string workerName, long drainDurationMs, long disconnectDurationMs);
-
-        [GeneratedEvent(
-            (ushort)EventId.StorageCacheGetContentError,
-            EventGenerators = EventGenerators.LocalOnly,
-            EventLevel = Level.Error,
-            Keywords = (int)Keywords.UserMessage,
-            EventTask = (ushort)Tasks.Storage,
-            Message = "Placing the content with hash {contentHash} to '{destinationPath}' resulted in error: {errorMessage}")]
-        public abstract void StorageCacheGetContentError(LoggingContext loggingContext, string contentHash, string destinationPath, string errorMessage);
-
-        [GeneratedEvent(
-            (ushort)EventId.StorageCacheGetContentWarning,
-            EventGenerators = EventGenerators.LocalOnly,
-            EventLevel = Level.Warning,
-            Keywords = (int)Keywords.UserMessage,
-            EventTask = (ushort)Tasks.Storage,
-            Message = "[{pipDescription}] Placing the content with hash {contentHash} to '{destinationPath}' resulted in error: {errorMessage}")]
-        public abstract void StorageCacheGetContentWarning(LoggingContext loggingContext, string pipDescription, string contentHash, string destinationPath, string errorMessage);
-
-        [GeneratedEvent(
-            (ushort)EventId.CopyingPipOutputToLocalStorage,
-            EventGenerators = EventGenerators.LocalOnly,
-            EventLevel = Level.Verbose,
-            Keywords = (int)Keywords.UserMessage | (int)Keywords.Performance,
-            EventTask = (ushort)Tasks.Storage,
-            Message = "[{pipDescription}] Ensured pip output (hash: '{contentHash}') is available for local materialization: Result: {result} | Target location up-to-date: {targetLocationUpToDate} | Remotely copied bytes: {remotelyCopyBytes}")]
-        public abstract void ScheduleCopyingPipOutputToLocalStorage(
-            LoggingContext loggingContext,
-            string pipDescription,
-            string contentHash,
-            bool result,
-            string targetLocationUpToDate,
-            long remotelyCopyBytes);
-
-        [GeneratedEvent(
-            (int)EventId.CopyingPipInputToLocalStorage,
-            EventGenerators = EventGenerators.LocalOnly,
-            EventLevel = Level.Verbose,
-            Keywords = (int)Keywords.UserMessage | (int)Keywords.Performance,
-            EventTask = (int)Tasks.Storage,
-            Message = "[{pipDescription}] Ensured pip input (hash: '{contentHash}') is available for local materialization: Result: {result} | Target location up-to-date: {targetLocationUpToDate} | Remotely copied bytes: {remotelyCopyBytes}")]
-        public abstract void ScheduleCopyingPipInputToLocalStorage(
-            LoggingContext context,
-            long pipSemiStableHash,
-            string pipDescription,
-            string contentHash,
-            bool result,
-            string targetLocationUpToDate,
-            long remotelyCopyBytes);
-
-        [GeneratedEvent(
-            (ushort)EventId.StorageBringProcessContentLocalWarning,
-            EventGenerators = EventGenerators.LocalOnly,
-            EventLevel = Level.Warning,
-            Keywords = (int)Keywords.UserMessage,
-            EventTask = (ushort)Tasks.Storage,
-            Message = "[{pipDescription}] An unexpected failure occurred in retrieving content for prior process outputs (the process cannot be completed from cache): {errorMessage}")]
-        public abstract void StorageBringProcessContentLocalWarning(LoggingContext loggingContext, string pipDescription, string errorMessage);
-
-        [GeneratedEvent(
-            (ushort)EventId.FailedToMaterializeFileWarning,
-            EventGenerators = EventGenerators.LocalOnly,
-            EventLevel = Level.Warning,
-            Keywords = (int)Keywords.UserMessage,
-            EventTask = (ushort)Tasks.Storage,
-            Message = "[{pipDescription}] Failed to pin file content with hash {contentHash} and intended destination '{destinationPath}'. Search for content hash in cache logging.")]
-        public abstract void FailedToLoadFileContentWarning(LoggingContext loggingContext, string pipDescription, string contentHash, string destinationPath);
-
-        [GeneratedEvent(
-            (ushort)EventId.MaterializeFilePipProducerNotFound,
-            EventGenerators = EventGenerators.LocalOnly,
-            EventLevel = Level.Warning,
-            Keywords = (int)Keywords.UserMessage,
-            EventTask = (ushort)Tasks.Storage,
-            Message = "Failed to find pip producer for file {filePath}.")]
-        public abstract void MaterializeFilePipProducerNotFound(LoggingContext loggingContext, string filePath);
-
-        #endregion
-
-        #region Two-phase fingerprinting
-
-        [GeneratedEvent(
-            (int)EventId.TwoPhaseFailureQueryingWeakFingerprint,
-            EventGenerators = EventGenerators.LocalOnly,
-            EventLevel = Level.Warning,
-            Keywords = (int)Keywords.UserMessage,
-            EventTask = (ushort)Tasks.PipExecutor,
-            Message = "[{pipDescription}] Querying for a batch of prior executions (for weak fingerprint {weakFingerprint}) failed: {errorMessage}. Since some cached results may be unavailable, this process may have to re-run.")]
-        internal abstract void TwoPhaseFailureQueryingWeakFingerprint(LoggingContext loggingContext, string pipDescription, string weakFingerprint, string errorMessage);
-
-        [GeneratedEvent(
-            (int)EventId.TwoPhaseCacheDescriptorMissDueToStrongFingerprints,
-            EventGenerators = EventGenerators.LocalOnly,
-            EventLevel = Level.Verbose,
-            Keywords = (int)Keywords.Diagnostics,
-            EventTask = (ushort)Tasks.PipExecutor,
-            Message = "[{pipDescription}] Strong fingerprint miss: One or more pip cache descriptor were found for weak fingerprint '{contentFingerprint}'; however, no available strong fingerprints matched.")]
-        internal abstract void TwoPhaseCacheDescriptorMissDueToStrongFingerprints(LoggingContext loggingContext, string pipDescription, string contentFingerprint);
-
-        [GeneratedEvent(
-            (int)EventId.TwoPhaseStrongFingerprintComputedForPathSet,
-            EventGenerators = EventGenerators.LocalOnly,
-            EventLevel = Level.Verbose,
-            Keywords = (int)Keywords.Diagnostics,
-            EventTask = (ushort)Tasks.PipExecutor,
-            Message = "[{pipDescription}] Computed strong fingerprint {strongFingerprint} for path set {pathSetHash} and weak fingerprint {weakFingerprint}.")]
-        internal abstract void TwoPhaseStrongFingerprintComputedForPathSet(LoggingContext loggingContext, string pipDescription, string weakFingerprint, string pathSetHash, string strongFingerprint);
-
-        [GeneratedEvent(
-            (int)EventId.TwoPhaseStrongFingerprintMatched,
-            EventGenerators = EventGenerators.LocalOnly,
-            EventLevel = Level.Verbose,
-            Keywords = (int)Keywords.UserMessage,
-            EventTask = (ushort)Tasks.PipExecutor,
-            Message = "[{pipDescription}] A prior cache entry has been found for strong fingerprint {strongFingerprint} in cache {strongFingerprintCacheId}")]
-        internal abstract void TwoPhaseStrongFingerprintMatched(LoggingContext loggingContext, string pipDescription, string strongFingerprint, string strongFingerprintCacheId);
-
-        [GeneratedEvent(
-            (int)EventId.TwoPhaseStrongFingerprintRejected,
-            EventGenerators = EventGenerators.LocalOnly,
-            EventLevel = Level.Verbose,
-            Keywords = (int)Keywords.Diagnostics,
-            EventTask = (ushort)Tasks.PipExecutor,
-            Message = "[{pipDescription}] Rejecting a prior cache entry for path set {pathSetHash}: Entry strong fingerprint {rejectedStrongFingerprint} does not match {availableStrongFingerprint}")]
-        internal abstract void TwoPhaseStrongFingerprintRejected(LoggingContext loggingContext, string pipDescription, string pathSetHash, string rejectedStrongFingerprint, string availableStrongFingerprint);
-
-        [GeneratedEvent(
-            (int)EventId.TwoPhaseStrongFingerprintUnavailableForPathSet,
-            EventGenerators = EventGenerators.LocalOnly,
-            EventLevel = Level.Verbose,
-            Keywords = (int)Keywords.Diagnostics,
-            EventTask = (ushort)Tasks.PipExecutor,
-            Message = "[{pipDescription}] Unable to compute a strong fingerprint for path set {pathSetHash} and weak fingerprint {weakFingerprint} (maybe this pip is no longer allowed to access some of the mentioned paths).")]
-        internal abstract void TwoPhaseStrongFingerprintUnavailableForPathSet(LoggingContext loggingContext, string pipDescription, string weakFingerprint, string pathSetHash);
-
-        [GeneratedEvent(
-            (int)EventId.TwoPhaseCacheEntryMissing,
-            EventGenerators = EventGenerators.LocalOnly,
-            EventLevel = Level.Verbose,
-            Keywords = (int)Keywords.UserMessage,
-            EventTask = (ushort)Tasks.PipExecutor,
-            Message = "[{pipDescription}] The cache entry for strong fingerprint {strongFingerprint} could not be found, but the cache listed it as available for weak fingerprint {weakFingerprint}. " +
-                      "This is an unexpected cache inconsistency, and will result in a cache-miss for this pip.")]
-        internal abstract void TwoPhaseCacheEntryMissing(LoggingContext loggingContext, string pipDescription, string weakFingerprint, string strongFingerprint);
-
-        [GeneratedEvent(
-            (int)EventId.TwoPhaseFetchingCacheEntryFailed,
-            EventGenerators = EventGenerators.LocalOnly,
-            EventLevel = Level.Warning,
-            Keywords = (int)Keywords.UserMessage,
-            EventTask = (ushort)Tasks.PipExecutor,
-            Message = "[{pipDescription}] Failed to retrieve the cache entry for strong fingerprint {strongFingerprint}. This is an unexpected cache inconsistency, and will result in a cache-miss for this pip. Failure: {failure}")]
-        internal abstract void TwoPhaseFetchingCacheEntryFailed(LoggingContext loggingContext, string pipDescription, string strongFingerprint, string failure);
-
-        [GeneratedEvent(
-            (int)EventId.TwoPhaseMissingMetadataForCacheEntry,
-            EventGenerators = EventGenerators.LocalOnly,
-            EventLevel = Level.Verbose,
-            Keywords = (int)Keywords.UserMessage,
-            EventTask = (ushort)Tasks.PipExecutor,
-            Message = "[{pipDescription}] The cache entry for strong fingerprint {strongFingerprint} has missing metadata (content hash {metadataHash}). " +
-                      "This is an unexpected cache inconsistency, and will result in a cache-miss for this pip.")]
-        internal abstract void TwoPhaseMissingMetadataForCacheEntry(LoggingContext loggingContext, string pipDescription, string strongFingerprint, string metadataHash);
-
-        [GeneratedEvent(
-            (int)EventId.TwoPhaseFetchingMetadataForCacheEntryFailed,
-            EventGenerators = EventGenerators.LocalOnly,
-            EventLevel = Level.Warning,
-            Keywords = (int)Keywords.UserMessage,
-            EventTask = (ushort)Tasks.PipExecutor,
-            Message = "[{pipDescription}] Failed to retrieve metadata (content hash {metadataHash}) for the cache entry with strong fingerprint {strongFingerprint}. This is an unexpected cache inconsistency, and will result in a cache-miss for this pip. Failure: {failure}")]
-        internal abstract void TwoPhaseFetchingMetadataForCacheEntryFailed(LoggingContext loggingContext, string pipDescription, string strongFingerprint, string metadataHash, string failure);
-
-        [GeneratedEvent(
-            (int)EventId.TwoPhaseLoadingPathSetFailed,
-            EventGenerators = EventGenerators.LocalOnly,
-            EventLevel = Level.Verbose,
-            Keywords = (int)Keywords.UserMessage,
-            EventTask = (ushort)Tasks.PipExecutor,
-            Message = "[{pipDescription}] Failed to retrieve a path set (content hash {pathSetHash}) relevant to this pip (weak fingerprint {weakFingerprint}). This is an unexpected cache inconsistency. Failure: {failure}")]
-        internal abstract void TwoPhaseLoadingPathSetFailed(LoggingContext loggingContext, string pipDescription, string weakFingerprint, string pathSetHash, string failure);
-
-        [GeneratedEvent(
-            (int)EventId.TwoPhasePathSetInvalid,
-            EventGenerators = EventGenerators.LocalOnly,
-            EventLevel = Level.Warning,
-            Keywords = (int)Keywords.UserMessage,
-            EventTask = (ushort)Tasks.PipExecutor,
-            Message = "[{pipDescription}] Failed to parse a prior path set (content hash {pathSetHash}) relevant to this pip (weak fingerprint {weakFingerprint}). This may result in a cache-miss for this pip.  Failure: {failure}")]
-        internal abstract void TwoPhasePathSetInvalid(LoggingContext loggingContext, string pipDescription, string weakFingerprint, string pathSetHash, string failure);
-
-        [GeneratedEvent(
-            (int)EventId.TwoPhasePublishingCacheEntryFailedWarning,
-            EventGenerators = EventGenerators.LocalOnly,
-            EventLevel = Level.Warning,
-            Keywords = (int)Keywords.UserMessage,
-            EventTask = (ushort)Tasks.PipExecutor,
-            Message = "[{pipDescription}] Failed to publish a cache entry for this pip's execution. Failure: {failure} Caching info: {cachingInfo}")]
-        internal abstract void TwoPhasePublishingCacheEntryFailedWarning(LoggingContext loggingContext, string pipDescription, string failure, string cachingInfo);
-
-        [GeneratedEvent(
-            (int)EventId.TwoPhasePublishingCacheEntryFailedError,
-            EventGenerators = EventGenerators.LocalOnly,
-            EventLevel = Level.Error,
-            Keywords = (int)Keywords.UserMessage,
-            EventTask = (ushort)Tasks.PipExecutor,
-            Message = "[{pipDescription}] Failed to publish a cache entry for this pip's execution. Failure: {failure} Caching info: {cachingInfo}")]
-        internal abstract void TwoPhasePublishingCacheEntryFailedError(LoggingContext loggingContext, string pipDescription, string failure, string cachingInfo);
-
-        [GeneratedEvent(
-            (int)EventId.ConvertToRunnableFromCacheFailed,
-            EventGenerators = EventGenerators.LocalOnly,
-            EventLevel = Level.Warning,
-            Keywords = (int)Keywords.UserMessage,
-            EventTask = (ushort)Tasks.PipExecutor,
-            Message = "[{pipDescription}] Failed creating a runnable from cache entry: {cacheMissType}. Note that subsequent pips may now be divergent from the cache (but the next build will reconverge).")]
-        internal abstract void ConvertToRunnableFromCacheFailed(LoggingContext loggingContext, string pipDescription, string cacheMissType);
-
-        [GeneratedEvent(
-            (int)EventId.TwoPhaseCacheEntryConflict,
-            EventGenerators = EventGenerators.LocalOnly,
-            EventLevel = Level.Verbose,
-            Keywords = (int)Keywords.UserMessage,
-            EventTask = (ushort)Tasks.PipExecutor,
-            Message = "[{pipDescription}] While trying to store a cache entry for this pip's execution, the cache indicated that a conflicting entry already exists (strong fingerprint: {strongFingerprint}). " +
-                      "This may occur if a concurrent build is storing entries to the cache and won the race of placing the content")]
-        internal abstract void TwoPhaseCacheEntryConflict(LoggingContext loggingContext, string pipDescription, string strongFingerprint);
-
-        [GeneratedEvent(
-            (int)EventId.TwoPhaseFailedToStoreMetadataForCacheEntry,
-            EventGenerators = EventGenerators.LocalOnly,
-            EventLevel = Level.Error,
-            Keywords = (int)Keywords.UserMessage,
-            EventTask = (ushort)Tasks.PipExecutor,
-            Message = "[{pipDescription}] Failed to store supporting metadata for a cache entry. Failure: {failure}")]
-        internal abstract void TwoPhaseFailedToStoreMetadataForCacheEntry(LoggingContext loggingContext, string pipDescription, string failure);
-
-        [GeneratedEvent(
-            (int)EventId.TwoPhaseCacheEntryPublished,
-            EventGenerators = EventGenerators.LocalOnly,
-            EventLevel = Level.Verbose,
-            Keywords = (int)Keywords.UserMessage,
-            EventTask = (ushort)Tasks.PipExecutor,
-            Message = "[{pipDescription}] Stored a new cache entry for strong fingerprint {strongFingerprint} (reachable via weak fingerprint {weakFingerprint} and path-set {pathSetHash}).")]
-        internal abstract void TwoPhaseCacheEntryPublished(LoggingContext loggingContext, string pipDescription, string weakFingerprint, string pathSetHash, string strongFingerprint);
-
-        [GeneratedEvent(
-            (ushort)EventId.CacheFingerprintHitSources,
-            EventGenerators = EventGenerators.TelemetryOnly | Generators.Statistics,
-            Message = "Cache Fingerprint Hit Sources")]
-        public abstract void CacheFingerprintHitSources(LoggingContext context, IDictionary<string, int> entryMatches);
-
-        [GeneratedEvent(
-            (ushort)EventId.StorageCacheContentHitSources,
-            EventGenerators = EventGenerators.TelemetryOnly | Generators.Statistics,
-            Message = "Cache Content Hit Sources")]
-        public abstract void StorageCacheContentHitSources(LoggingContext context, IDictionary<string, int> entryMatches);
-
-        [GeneratedEvent(
-            (int)LogEventId.PipTwoPhaseCacheGetCacheEntry,
-            EventGenerators = EventGenerators.LocalOnly,
-            EventLevel = Level.Verbose,
-            Keywords = (int)Keywords.Diagnostics,
-            EventTask = (ushort)Tasks.PipExecutor,
-            Message = "[{pipDescription}] PipTwoPhaseCache.GetCacheEntry: Weak fingerprint: {weakFingerprint} | Path-set hash: {pathSetHash} | Strong fingerprint: {strongFingerprint} | Metadata hash: {metadataHash}")]
-        internal abstract void PipTwoPhaseCacheGetCacheEntry(LoggingContext loggingContext, string pipDescription, string weakFingerprint, string pathSetHash, string strongFingerprint, string metadataHash);
-
-        [GeneratedEvent(
-            (int)LogEventId.PipTwoPhaseCachePublishCacheEntry,
-            EventGenerators = EventGenerators.LocalOnly,
-            EventLevel = Level.Verbose,
-            Keywords = (int)Keywords.Diagnostics,
-            EventTask = (ushort)Tasks.PipExecutor,
-            Message = "[{pipDescription}] PipTwoPhaseCache.PublishCacheEntry: Weak fingerprint: {weakFingerprint} | Path-set hash: {pathSetHash} | Strong fingerprint: {strongFingerprint} | Given metadata hash: {givenMetadataHash} => Status: {status} | Published metadata hash: {publishedMetadataHash}")]
-        internal abstract void PipTwoPhaseCachePublishCacheEntry(LoggingContext loggingContext, string pipDescription, string weakFingerprint, string pathSetHash, string strongFingerprint, string givenMetadataHash, string status, string publishedMetadataHash);
-
-        #endregion
-
-        #region EngineScheduler
-
-        #region Stats
-
-        [GeneratedEvent(
-            (ushort)EventId.IncrementalBuildSavingsSummary,
-            EventGenerators = EventGenerators.LocalOnly,
-            EventLevel = Level.Informational,
-            Keywords = (int)(Keywords.Performance | Keywords.UserMessage),
-            EventTask = (ushort)Tasks.Scheduler,
-            Message = EventConstants.PhasePrefix + "Cache savings: {cacheRate:P} of {totalProcesses} included processes. {ignoredProcesses} excluded via filtering.")]
-        internal abstract void IncrementalBuildSavingsSummary(LoggingContext loggingContext, double cacheRate, long totalProcesses, long ignoredProcesses);
-
-        [GeneratedEvent(
-            (ushort)EventId.IncrementalBuildSharedCacheSavingsSummary,
-            EventGenerators = EventGenerators.LocalOnly,
-            EventLevel = Level.Informational,
-            Keywords = (int)(Keywords.Performance | Keywords.UserMessage),
-            EventTask = (ushort)Tasks.Scheduler,
-            Message = EventConstants.PhasePrefix + "Shared cache usage: Downloaded {remoteProcesses} processes [{relativeCacheRate:P} of cache hits] and {contentDownloaded} of outputs.")]
-        internal abstract void IncrementalBuildSharedCacheSavingsSummary(LoggingContext loggingContext, double relativeCacheRate, long remoteProcesses, string contentDownloaded);
-
-        [GeneratedEvent(
-            (ushort)EventId.SchedulerDidNotConverge,
-            EventGenerators = EventGenerators.LocalOnly,
-            EventLevel = Level.Informational,
-            Keywords = (int)(Keywords.Performance | Keywords.UserMessage),
-            EventTask = (ushort)Tasks.Scheduler,
-            Message = "This build did not converge with the remote. Run the cache miss analyzer against the remote build to see why.\r\n\r\n{executionAnalyzerPath} /mode:cacheMiss /xl:[REPACE_WITH_REMOTE_XLG] /xl:{executionLogPath} /o:{outputFilePath}")]
-        internal abstract void SchedulerDidNotConverge(LoggingContext loggingContext, string executionLogPath, string executionAnalyzerPath, string outputFilePath);
-
-        [GeneratedEvent(
-            (ushort)EventId.RemoteCacheHitsGreaterThanTotalCacheHits,
-            EventGenerators = EventGenerators.LocalOnly,
-            EventLevel = Level.Warning,
-            Keywords = (int)(Keywords.Performance | Keywords.UserMessage),
-            EventTask = (ushort)Tasks.Scheduler,
-            Message = EventConstants.PhasePrefix + "Inconsistent cache hit statistics: number of remote cache hits ({remoteHits}) greater than number of total cache hits ({totalHits}).")]
-        internal abstract void RemoteCacheHitsGreaterThanTotalCacheHits(LoggingContext loggingContext, long remoteHits, long totalHits);
-
-        [GeneratedEvent(
-            (ushort)EventId.PipsSucceededStats,
-            EventGenerators = EventGenerators.LocalOnly,
-            EventLevel = Level.Verbose,
-            Keywords = (int)(Keywords.Performance | Keywords.UserMessage),
-            EventTask = (ushort)Tasks.Scheduler,
-            Message = "  Pips successfully executed: {numberOfPips}")]
-        internal abstract void PipsSucceededStats(LoggingContext loggingContext, long numberOfPips);
-
-        [GeneratedEvent(
-            (ushort)EventId.PipsFailedStats,
-            EventGenerators = EventGenerators.LocalOnly,
-            EventLevel = Level.Verbose,
-            Keywords = (int)(Keywords.UserMessage | Keywords.Performance),
-            EventTask = (ushort)Tasks.Scheduler,
-            Message = "  Pips that failed: {numberOfPips}")]
-        internal abstract void PipsFailedStats(LoggingContext loggingContext, long numberOfPips);
-
-        [GeneratedEvent(
-            (ushort)EventId.PipDetailedStats,
-            EventGenerators = EventGenerators.LocalOnly,
-            EventLevel = Level.Verbose,
-            Keywords = (int)(Keywords.UserMessage | Keywords.Performance),
-            EventTask = (ushort)Tasks.Scheduler,
-            Message = "  PipStats Type: {pipType}, successful: {success}, failed: {fail}, skipped: {skipped} ignored: {ignored}, total: {total}")]
-        internal abstract void PipDetailedStats(LoggingContext loggingContext, string pipType, long success, long fail, long skipped, long ignored, long total);
-
-        [GeneratedEvent(
-            (ushort)EventId.ProcessesCacheMissStats,
-            EventGenerators = EventGenerators.LocalOnly,
-            EventLevel = Level.Verbose,
-            Keywords = (int)(Keywords.UserMessage | Keywords.Performance),
-            EventTask = (ushort)Tasks.Scheduler,
-            Message = "  Processes that were launched: {numberOfProcesses}")]
-        internal abstract void ProcessesCacheMissStats(LoggingContext loggingContext, long numberOfProcesses);
-
-        [GeneratedEvent(
-            (ushort)EventId.ProcessesCacheHitStats,
-            EventGenerators = EventGenerators.LocalOnly,
-            EventLevel = Level.Verbose,
-            Keywords = (int)(Keywords.UserMessage | Keywords.Performance),
-            EventTask = (ushort)Tasks.Scheduler,
-            Message = "  Processes that were skipped due to cache hit: {numberOfProcesses}")]
-        internal abstract void ProcessesCacheHitStats(LoggingContext loggingContext, long numberOfProcesses);
-
-        [GeneratedEvent(
-            (ushort)EventId.ProcessesSemaphoreQueuedStats,
-            EventGenerators = EventGenerators.LocalOnly,
-            EventLevel = Level.Verbose,
-            Keywords = (int)(Keywords.UserMessage | Keywords.Performance),
-            EventTask = (ushort)Tasks.Scheduler,
-            Message = "  Processes that got delayed because of semaphore constraints: {numberOfProcesses}")]
-        internal abstract void ProcessesSemaphoreQueuedStats(LoggingContext loggingContext, long numberOfProcesses);
-
-        [GeneratedEvent(
-            (ushort)EventId.SourceFileHashingStats,
-            EventGenerators = EventGenerators.LocalOnly,
-            EventLevel = Level.Verbose,
-            Keywords = (int)(Keywords.UserMessage | Keywords.Performance),
-            EventTask = (ushort)Tasks.Scheduler,
-            Message = "  Source files: {sourceFilesHashed} changed | {sourceFilesUnchanged} unchanged | {sourceFilesUntracked} untracked | {sourceFilesAbsent} absent")]
-        internal abstract void SourceFileHashingStats(LoggingContext loggingContext, long sourceFilesHashed, long sourceFilesUnchanged, long sourceFilesUntracked, long sourceFilesAbsent);
-
-        [GeneratedEvent(
-            (ushort)EventId.OutputFileHashingStats,
-            EventGenerators = EventGenerators.LocalOnly,
-            EventLevel = Level.Verbose,
-            Keywords = (int)(Keywords.UserMessage | Keywords.Performance),
-            EventTask = (ushort)Tasks.Scheduler,
-            Message = "  Output files: {outputFilesHashed} changed | {outputFilesUnchanged} unchanged")]
-        internal abstract void OutputFileHashingStats(LoggingContext loggingContext, long outputFilesHashed, long outputFilesUnchanged);
-
-        [GeneratedEvent(
-            (ushort)EventId.OutputFileStats,
-            EventGenerators = EventGenerators.LocalOnly,
-            EventLevel = Level.Verbose,
-            Keywords = (int)(Keywords.UserMessage | Keywords.Performance),
-            EventTask = (ushort)Tasks.Scheduler,
-            Message = "  Output files: {outputFilesNewlyCreated} produced | {outputFilesDeployed} copied from cache | {outputFilesUpToDate} up-to-date")]
-        internal abstract void OutputFileStats(LoggingContext loggingContext, long outputFilesNewlyCreated, long outputFilesDeployed, long outputFilesUpToDate);
-
-        [GeneratedEvent(
-            (ushort)EventId.WarningStats,
-            EventGenerators = EventGenerators.LocalOnly,
-            EventLevel = Level.Verbose,
-            Keywords = (int)(Keywords.UserMessage | Keywords.Performance),
-            EventTask = (ushort)Tasks.Scheduler,
-            Message = "  Tool warnings: {pipsWithWarnings} pip runs caused {warnings} warnings | {pipsWithWarningsFromCache} cached pips caused {warningsFromCache} cached warnings")]
-        internal abstract void WarningStats(LoggingContext loggingContext, int pipsWithWarnings, long warnings, int pipsWithWarningsFromCache, long warningsFromCache);
-
-        [GeneratedEvent(
-            (ushort)EventId.CacheTransferStats,
-            EventGenerators = EventGenerators.LocalOnly,
-            EventLevel = Level.Verbose,
-            Keywords = (int)(Keywords.UserMessage | Keywords.Performance),
-            EventTask = (ushort)Tasks.Scheduler,
-            Message = "  Attempts at bringing content to local cache: {tryBringContentToLocalCacheCounts} | Number of artifacts brought to local cache: {artifactsBroughtToLocalCacheCounts} | Total size of artifacts brought to local cache {totalSizeArtifactsBroughtToLocalCache} Mb")]
-        internal abstract void CacheTransferStats(
-            LoggingContext loggingContext,
-            long tryBringContentToLocalCacheCounts,
-            long artifactsBroughtToLocalCacheCounts,
-            double totalSizeArtifactsBroughtToLocalCache);
-
-        #endregion
-
-        [GeneratedEvent(
-            (ushort)LogEventId.PreserveOutputsFailedToMakeOutputPrivate,
-            EventGenerators = EventGenerators.LocalOnly,
-            EventLevel = Level.Verbose,
-            Keywords = (int)Keywords.UserMessage,
-            EventTask = (ushort)Tasks.Scheduler,
-            Message = "[{pipDescription}] Failed to create a private, writeable copy of output file '{file}' from a previous invocation: {error}; the file will be deleted if it exists")]
-        internal abstract void PreserveOutputsFailedToMakeOutputPrivate(LoggingContext loggingContext, string pipDescription, string file, string error);
-
-        [GeneratedEvent(
-            (ushort)LogEventId.StoppingProcessExecutionDueToResourceExhaustion,
-            EventGenerators = EventGenerators.LocalOnly,
-            EventLevel = Level.Verbose,
-            Keywords = (int)Keywords.UserMessage,
-            EventTask = (ushort)Tasks.PipExecutor,
-            Message = "Stopping further process execution due to low remaining RAM: (available RAM MB: {availableRam} < {minimumAvailableRam})" +
-            " && (used RAM percentage: {ramUtilization} > {maximumRamUtilization}) ")]
-        internal abstract void StoppingProcessExecutionDueToResourceExhaustion(
-            LoggingContext loggingContext,
-            long availableRam,
-            long minimumAvailableRam,
-            long ramUtilization,
-            long maximumRamUtilization);
-
-        [GeneratedEvent(
-            (ushort)LogEventId.CancellingProcessPipExecutionDueToResourceExhaustion,
-            EventGenerators = EventGenerators.LocalOnly,
-            EventLevel = Level.Warning,
-            Keywords = (int)Keywords.UserMessage,
-            EventTask = (ushort)Tasks.PipExecutor,
-            Message = "[{pipDescription}] Cancelled process execution due to exceeding resource threshold. Elapsed execution time: {elapsedMs} ms. Peak memory: {peakMemoryMb} MB. Expected memory: {expectedMemoryMb} MB. Cancel time (ms): {cancelMilliseconds}")]
-        internal abstract void CancellingProcessPipExecutionDueToResourceExhaustion(LoggingContext loggingContext, string pipDescription, long elapsedMs, int peakMemoryMb, int expectedMemoryMb, int cancelMilliseconds);
-
-        [GeneratedEvent(
-            (ushort)LogEventId.StartCancellingProcessPipExecutionDueToResourceExhaustion,
-            EventGenerators = EventGenerators.LocalOnly,
-            EventLevel = Level.Warning,
-            Keywords = (int)Keywords.UserMessage,
-            EventTask = (ushort)Tasks.PipExecutor,
-            Message = "[{pipDescription}] Attempting to cancel process execution due to exceeding resource threshold. Elapsed execution time: {elapsedMs} ms. Peak memory: {peakMemoryMb} MB. Expected memory: {expectedMemoryMb} MB.")]
-        internal abstract void StartCancellingProcessPipExecutionDueToResourceExhaustion(LoggingContext loggingContext, string pipDescription, long elapsedMs, int peakMemoryMb, int expectedMemoryMb);
-
-        [GeneratedEvent(
-            (int)EventId.LogMismatchedDetoursErrorCount,
-            EventGenerators = EventGenerators.LocalOnly,
-            EventLevel = Level.Error,
-            Keywords = (int)Keywords.UserMessage,
-            EventTask = (int)Tasks.PipExecutor,
-            Message = EventConstants.PipPrefix + "The number of messages sent by detoured processes did not match the number received by the {MainExecutableName} process. Refer to the {ShortProductName} log for more information.")]
-        public abstract void LogMismatchedDetoursErrorCount(LoggingContext context, long pipSemiStableHash, string pipDescription);
-
-        [GeneratedEvent(
-            (int)EventId.PipExitedWithAzureWatsonExitCode,
-            EventGenerators = EventGenerators.LocalOnly,
-            EventLevel = Level.Error,
-            Keywords = (int)Keywords.UserMessage,
-            EventTask = (int)Tasks.PipExecutor,
-            Message = EventConstants.PipPrefix + "Pip exited with Azure Watson's 0xDEAD exit code. Refer to the {ShortProductName} log for more information.")]
-        public abstract void PipExitedWithAzureWatsonExitCode(LoggingContext context, long pipSemiStableHash, string pipDescription);
-
-        [GeneratedEvent(
-            (int)EventId.FailPipOutputWithNoAccessed,
-            EventGenerators = EventGenerators.LocalOnly,
-            EventLevel = Level.Error,
-            Keywords = (int)Keywords.UserMessage,
-            EventTask = (int)Tasks.PipExecutor,
-            Message =
-                EventConstants.PipPrefix + "A pip produced outputs with no file access message. The problem persisted after multiple retries. Refer to the {ShortProductName} log for more information. This is an inconsistency in (and detected by) BuildXL Detours. Please retry the build.")]
-        public abstract void FailPipOutputWithNoAccessed(LoggingContext context, long pipSemiStableHash, string pipDescription);
-
-        [GeneratedEvent(
-            (int)LogEventId.PipCacheMetadataBelongToAnotherPip,
-            EventGenerators = EventGenerators.LocalOnly,
-            EventLevel = Level.Error,
-            Keywords = (int)Keywords.UserMessage,
-            EventTask = (int)Tasks.PipExecutor,
-            Message = EventConstants.PipPrefix + "Pip cache metadata belongs to another pip: {details}")]
-        public abstract void PipCacheMetadataBelongToAnotherPip(LoggingContext context, long pipSemiStableHash, string pipDescription, string details);
-
-        [GeneratedEvent(
-            (int)EventId.PipWillBeRetriedDueToExitCode,
-            EventGenerators = EventGenerators.LocalOnly,
-            EventLevel = Level.Verbose,
-            Keywords = (int)Keywords.UserMessage,
-            EventTask = (int)Tasks.PipExecutor,
-            Message =
-                EventConstants.PipPrefix + "Process is going to be retried due to exiting with exit code '{exitCode}' (remaining retries is {remainingRetries})")]
-        public abstract void PipWillBeRetriedDueToExitCode(LoggingContext context, long pipSemiStableHash, string pipDescription, int exitCode, int remainingRetries);
-
-        [GeneratedEvent(
-            (ushort)LogEventId.ResumingProcessExecutionAfterSufficientResources,
-            EventGenerators = EventGenerators.LocalOnly,
-            EventLevel = Level.Verbose,
-            Keywords = (int)Keywords.UserMessage,
-            EventTask = (ushort)Tasks.PipExecutor,
-            Message = "Resuming process execution because available RAM is above required limit.")]
-        internal abstract void ResumingProcessExecutionAfterSufficientResources(LoggingContext loggingContext);
-
-        [GeneratedEvent(
-            (ushort)LogEventId.ProcessStatus,
-            EventGenerators = EventGenerators.LocalOnly,
-            EventLevel = Level.Informational,
-            Keywords = (int)(Keywords.UserMessage | Keywords.Progress),
-            EventTask = (ushort)Tasks.Scheduler,
-            Message = "Processes: {pipsSucceeded} succeeded, {pipsFailed} failed, {pipsSkippedDueToFailedDependencies} skipped, {pipsRunning} running, {pipsReady} ready, {pipsWaiting} waiting ({pipsWaitingOnSemaphore} on semaphore)")]
-        internal abstract void ProcessStatus(
-            LoggingContext loggingContext,
-            long pipsSucceeded,
-            long pipsFailed,
-            long pipsSkippedDueToFailedDependencies,
-            long pipsRunning,
-            long pipsReady,
-            long pipsWaiting,
-            long pipsWaitingOnSemaphore);
-
-        [GeneratedEvent(
-            (ushort)EventId.TerminatingDueToPipFailure,
-            EventGenerators = EventGenerators.LocalOnly,
-            EventLevel = Level.Error,
-            Keywords = (int)(Keywords.UserMessage | Keywords.UserError),
-            EventTask = (ushort)Tasks.Scheduler,
-            Message = "[{pipDescription}] The execution schedule is being terminated due to the failure of a pip.")]
-        internal abstract void ScheduleTerminatingDueToPipFailure(LoggingContext loggingContext, string pipDescription);
-
-        [GeneratedEvent(
-            (ushort)EventId.PipSemaphoreQueued,
-            EventGenerators = EventGenerators.LocalOnly,
-            EventLevel = Level.Verbose,
-            Keywords = (int)Keywords.UserMessage,
-            EventTask = (ushort)Tasks.PipExecutor,
-            Message = "[{pipDescription}] Postponed because of exhausted semaphore resources")]
-        internal abstract void PipSemaphoreQueued(LoggingContext loggingContext, string pipDescription);
-
-        [GeneratedEvent(
-            (ushort)EventId.PipSemaphoreDequeued,
-            EventGenerators = EventGenerators.LocalOnly,
-            EventLevel = Level.Verbose,
-            Keywords = (int)Keywords.UserMessage,
-            EventTask = (ushort)Tasks.PipExecutor,
-            Message = "[{pipDescription}] Reconsidered because previously exhausted semaphore resources became available")]
-        internal abstract void PipSemaphoreDequeued(LoggingContext loggingContext, string pipDescription);
-
-        [GeneratedEvent(
-            (ushort)EventId.IgnoringPipSinceScheduleIsTerminating,
-            EventGenerators = EventGenerators.LocalOnly,
-            EventLevel = Level.Verbose,
-            Keywords = (int)Keywords.UserMessage,
-            EventTask = (ushort)Tasks.Scheduler,
-            Message = "[{pipDescription}] A pip has become ready, but will not be scheduled. The scheduler is terminating due to a pip failure or cancellation request.")]
-        internal abstract void ScheduleIgnoringPipSinceScheduleIsTerminating(LoggingContext loggingContext, string pipDescription);
-
-        [GeneratedEvent(
-            (ushort)EventId.CancelingPipSinceScheduleIsTerminating,
-            EventGenerators = EventGenerators.LocalOnly,
-            EventLevel = Level.Verbose,
-            Keywords = (int)Keywords.UserMessage,
-            EventTask = (ushort)Tasks.Scheduler,
-            Message = "[{pipDescription}] A pip's execution has been canceled. The scheduler is terminating due to a pip failure or cancellation request.")]
-        internal abstract void ScheduleCancelingPipSinceScheduleIsTerminating(LoggingContext loggingContext, string pipDescription);
-
-        [GeneratedEvent(
-            (ushort)EventId.PipFailedDueToFailedPrerequisite,
-            EventGenerators = EventGenerators.LocalOnly,
-            EventLevel = Level.Verbose,
-            Keywords = (int)Keywords.UserMessage,
-            EventTask = (ushort)Tasks.Scheduler,
-            Message = "{file}({line},{column}): [{pipDescription}] has become ready, but will be skipped due to a failed prerequisite pip.")]
-        internal abstract void SchedulePipFailedDueToFailedPrerequisite(
-            LoggingContext loggingContext,
-            string file,
-            int line,
-            int column,
-            string pipDescription,
-            string pipValueId);
-
-        [GeneratedEvent(
-            (ushort)EventId.StartAssigningPriorities,
-            EventGenerators = EventGenerators.LocalOnly,
-            EventLevel = Level.Verbose,
-            Keywords = (int)Keywords.UserMessage,
-            EventTask = (ushort)Tasks.Engine,
-            EventOpcode = (byte)EventOpcode.Start,
-            Message = "-- Calculating pip priorities")]
-        internal abstract void StartAssigningPriorities(LoggingContext loggingContext);
-
-        [GeneratedEvent(
-            (ushort)EventId.EndAssigningPriorities,
-            EventGenerators = EventGenerators.LocalOnly,
-            EventLevel = Level.Verbose,
-            Keywords = (int)(Keywords.UserMessage | Keywords.Performance),
-            EventTask = (ushort)Tasks.Engine,
-            EventOpcode = (byte)EventOpcode.Stop,
-            Message = "-- Done calculating pip priorities")]
-        internal abstract void EndAssigningPriorities(LoggingContext loggingContext);
-
-        [GeneratedEvent(
-            (ushort)EventId.StartSettingPipStates,
-            EventGenerators = EventGenerators.LocalOnly,
-            EventLevel = Level.Verbose,
-            Keywords = (int)Keywords.UserMessage,
-            EventTask = (ushort)Tasks.Engine,
-            EventOpcode = (byte)EventOpcode.Start,
-            Message = "-- Setting pip states")]
-        internal abstract void StartSettingPipStates(LoggingContext loggingContext);
-
-        [GeneratedEvent(
-            (ushort)EventId.EndSettingPipStates,
-            EventGenerators = EventGenerators.LocalOnly,
-            EventLevel = Level.Verbose,
-            Keywords = (int)(Keywords.UserMessage | Keywords.Performance),
-            EventTask = (ushort)Tasks.Engine,
-            EventOpcode = (byte)EventOpcode.Stop,
-            Message = "-- Done setting pip states")]
-        internal abstract void EndSettingPipStates(LoggingContext loggingContext);
-
-        [GeneratedEvent(
-            (ushort)EventId.HashedSourceFile,
-            EventGenerators = EventGenerators.LocalOnly,
-            EventLevel = Level.Verbose,
-            Keywords = (int)Keywords.Diagnostics,
-            EventTask = (ushort)Tasks.Scheduler,
-            Message = "Hash '{hash}' computed for source file '{relativeSourceFilePath}'")]
-        internal abstract void ScheduleHashedSourceFile(LoggingContext loggingContext, string relativeSourceFilePath, string hash);
-
-        [GeneratedEvent(
-            (ushort)LogEventId.ScheduleHashedOutputFile,
-            EventGenerators = EventGenerators.LocalOnly,
-            EventLevel = Level.Verbose,
-            Keywords = (int)Keywords.Diagnostics,
-            EventTask = (ushort)Tasks.Scheduler,
-            Message = "[{pipDescription}] Hash '{hash}' computed for prior output file '{relativeSourceFilePath}'")]
-        internal abstract void ScheduleHashedOutputFile(LoggingContext loggingContext, string pipDescription, string relativeSourceFilePath, string hash);
-
-        internal void FailedToHashInputFile(LoggingContext loggingContext, string pipDescription, string path, BuildXLException ex)
-        {
-            FailedToHashInputFile(loggingContext, pipDescription, path, ex.LogEventErrorCode, ex.LogEventMessage);
-        }
-
-        [GeneratedEvent(
-            (ushort)EventId.FailedToHashInputFile,
-            EventGenerators = EventGenerators.LocalOnly,
-            EventLevel = Level.Warning,
-            Keywords = (int)Keywords.UserMessage,
-            EventTask = (ushort)Tasks.Scheduler,
-            Message = "[{pipDescription}] Hash file '{path}' failed with error code {errorCode:X8}: {message}")]
-        internal abstract void FailedToHashInputFile(LoggingContext loggingContext, string pipDescription, string path, int errorCode, string message);
-
-        [GeneratedEvent(
-            (ushort)EventId.FailedToHashInputFileDueToFailedExistenceCheck,
-            EventGenerators = EventGenerators.LocalOnly,
-            EventLevel = Level.Warning,
-            Keywords = (int)Keywords.UserMessage,
-            EventTask = (ushort)Tasks.Scheduler,
-            Message = "[{pipDescription}] Unable to determine existence of the source file '{path}': {message}")]
-        internal abstract void FailedToHashInputFileDueToFailedExistenceCheck(LoggingContext loggingContext, string pipDescription, string path, string message);
-
-        [GeneratedEvent(
-            (ushort)EventId.FailedToHashInputFileBecauseTheFileIsDirectory,
-            EventGenerators = EventGenerators.LocalOnly,
-            EventLevel = Level.Warning,
-            Keywords = (int)Keywords.UserMessage,
-            EventTask = (ushort)Tasks.Scheduler,
-            Message = "[{pipDescription}] Unable to hash the source file '{path}' because the file is actually a directory")]
-        internal abstract void FailedToHashInputFileBecauseTheFileIsDirectory(LoggingContext loggingContext, string pipDescription, string path);
-
-        [GeneratedEvent(
-            (ushort)EventId.StorageUsingKnownHashForSourceFile,
-            EventGenerators = EventGenerators.LocalOnly,
-            EventLevel = Level.Verbose,
-            Keywords = (int)Keywords.Diagnostics,
-            EventTask = (ushort)Tasks.Storage,
-            Message = "The file '{sourceFilePath}' was unchanged from a previous run, and has a known hash of '{hash}'.")]
-        internal abstract void StorageUsingKnownHashForSourceFile(LoggingContext loggingContext, string sourceFilePath, string hash);
-
-        [GeneratedEvent(
-            (ushort)EventId.StorageHashedSourceFile,
-            EventGenerators = EventGenerators.LocalOnly,
-            EventLevel = Level.Verbose,
-            Keywords = (int)Keywords.Diagnostics,
-            EventTask = (ushort)Tasks.Storage,
-            Message = "The file '{sourceFilePath}' was hashed since its contents were not known from a previous run. It is now known to have hash '{hash}'.")]
-        internal abstract void StorageHashedSourceFile(LoggingContext loggingContext, string sourceFilePath, string hash);
-
-        [GeneratedEvent(
-            (ushort)EventId.IgnoringUntrackedSourceFileNotUnderMount,
-            EventGenerators = EventGenerators.LocalOnly,
-            EventLevel = Level.Warning,
-            Keywords = (int)Keywords.UserMessage,
-            EventTask = (ushort)Tasks.Scheduler,
-            Message = "The file '{untrackedFileFullPath}' is being used as a source file, but is not under a defined mountpoint. This file is thus 'untracked', and changes to it will not impact incremental builds.")]
-        internal abstract void ScheduleIgnoringUntrackedSourceFileNotUnderMount(LoggingContext loggingContext, string untrackedFileFullPath);
-
-        [GeneratedEvent(
-            (ushort)EventId.IgnoringUntrackedSourceFileUnderMountWithHashingDisabled,
-            EventGenerators = EventGenerators.LocalOnly,
-            EventLevel = Level.Verbose,
-            Keywords = (int)Keywords.UserMessage,
-            EventTask = (ushort)Tasks.Scheduler,
-            Message = "The file '{untrackedFileFullPath}' is being used as a source file, but is under the mountpoint '{mountPoint}' which has hashing disabled. This file is thus 'untracked', and changes to it will not impact incremental builds.")]
-        internal abstract void ScheduleIgnoringUntrackedSourceFileUnderMountWithHashingDisabled(LoggingContext loggingContext, string untrackedFileFullPath, string mountPoint);
-
-        #region Pip Start/End
-
-        private const string PipStartMessage = "{file}({line},{column}): [{pipDescription}] Start Processing";
-        private const string PipEndMessage = "[{pipDescription}] Finish Processing";
-
-        [GeneratedEvent(
-            (ushort)EventId.ProcessStart,
-            EventGenerators = EventGenerators.LocalOnly,
-            EventLevel = Level.Informational,
-            Keywords = (int)(Keywords.Diagnostics | Keywords.Performance),
-            EventTask = (ushort)Tasks.PipExecutor,
-            EventOpcode = (byte)EventOpcode.Start,
-            Message = PipStartMessage)]
-        internal abstract void ProcessStart(
-            LoggingContext loggingContext,
-            string file,
-            int line,
-            int column,
-            string pipDescription,
-            string pipValueId,
-            string executable,
-            string executableHash);
-
-        [GeneratedEvent(
-            (ushort)EventId.ProcessEnd,
-            EventGenerators = EventGenerators.LocalOnly,
-            EventLevel = Level.Informational,
-            Keywords = (int)(Keywords.Diagnostics | Keywords.Performance),
-            EventTask = (ushort)Tasks.PipExecutor,
-            EventOpcode = (byte)EventOpcode.Stop,
-            Message = PipEndMessage)]
-        internal abstract void ProcessEnd(
-            LoggingContext loggingContext,
-            string pipDescription,
-            string pipValueId,
-            int status,
-            long ticks,
-            string executableHash);
-
-        [GeneratedEvent(
-            (ushort)EventId.CopyFileStart,
-            EventGenerators = EventGenerators.LocalOnly,
-            EventLevel = Level.Informational,
-            Keywords = (int)(Keywords.Diagnostics | Keywords.Performance),
-            EventTask = (ushort)Tasks.PipExecutor,
-            EventOpcode = (byte)EventOpcode.Start,
-            Message = PipStartMessage)]
-        internal abstract void CopyFileStart(
-            LoggingContext loggingContext,
-            string file,
-            int line,
-            int column,
-            string pipDescription,
-            string pipValueId);
-
-        [GeneratedEvent(
-            (ushort)EventId.CopyFileEnd,
-            EventGenerators = EventGenerators.LocalOnly,
-            EventLevel = Level.Informational,
-            Keywords = (int)(Keywords.Diagnostics | Keywords.Performance),
-            EventTask = (ushort)Tasks.PipExecutor,
-            EventOpcode = (byte)EventOpcode.Stop,
-            Message = PipEndMessage)]
-        internal abstract void CopyFileEnd(LoggingContext loggingContext, string pipDescription, string pipValueId, int status, long ticks);
-
-        [GeneratedEvent(
-            (ushort)EventId.WriteFileStart,
-            EventGenerators = EventGenerators.LocalOnly,
-            EventLevel = Level.Informational,
-            Keywords = (int)(Keywords.Diagnostics | Keywords.Performance),
-            EventTask = (ushort)Tasks.PipExecutor,
-            EventOpcode = (byte)EventOpcode.Start,
-            Message = PipStartMessage)]
-        internal abstract void WriteFileStart(
-            LoggingContext loggingContext,
-            string file,
-            int line,
-            int column,
-            string pipDescription,
-            string pipValueId);
-
-        [GeneratedEvent(
-            (ushort)EventId.WriteFileEnd,
-            EventGenerators = EventGenerators.LocalOnly,
-            EventLevel = Level.Informational,
-            Keywords = (int)(Keywords.Diagnostics | Keywords.Performance),
-            EventTask = (ushort)Tasks.PipExecutor,
-            EventOpcode = (byte)EventOpcode.Stop,
-            Message = PipEndMessage)]
-        internal abstract void WriteFileEnd(LoggingContext loggingContext, string pipDescription, string pipValueId, int status, long ticks);
-
-        #endregion
-
-        [GeneratedEvent(
-            (ushort)EventId.StartSchedulingPipsWithFilter,
-            EventGenerators = EventGenerators.LocalOnly,
-            EventLevel = Level.Verbose,
-            Keywords = (int)Keywords.UserMessage,
-            EventTask = (ushort)Tasks.Scheduler,
-            EventOpcode = (byte)EventOpcode.Start,
-            Message = EventConstants.PhasePrefix + "Scheduling pips with filtering")]
-        internal abstract void StartSchedulingPipsWithFilter(LoggingContext loggingContext);
-
-        [GeneratedEvent(
-            (ushort)EventId.EndSchedulingPipsWithFilter,
-            EventGenerators = EventGenerators.LocalOnly,
-            EventLevel = Level.Verbose,
-            Keywords = (int)Keywords.UserMessage,
-            EventTask = (ushort)Tasks.Scheduler,
-            EventOpcode = (byte)EventOpcode.Stop,
-            Message = EventConstants.PhasePrefix + "Done scheduling pips with filtering")]
-        internal abstract void EndSchedulingPipsWithFilter(LoggingContext loggingContext);
-
-        [GeneratedEvent(
-            (ushort)EventId.StartComputingPipFingerprints,
-            EventGenerators = EventGenerators.LocalOnly,
-            EventLevel = Level.Informational,
-            Keywords = (int)Keywords.UserMessage,
-            EventTask = (ushort)Tasks.Scheduler,
-            Message = "-- Start bottom-up computations of pip fingerprints")]
-        internal abstract void ScheduleStartComputingPipFingerprints(LoggingContext loggingContext);
-
-        [GeneratedEvent(
-            (ushort)EventId.StartMaterializingPipOutputs,
-            EventGenerators = EventGenerators.LocalOnly,
-            EventLevel = Level.Informational,
-            Keywords = (int)Keywords.UserMessage,
-            EventTask = (ushort)Tasks.Scheduler,
-            Message = "-- Start top-down materializations of pips' outputs")]
-        internal abstract void ScheduleStartMaterializingPipOutputs(LoggingContext loggingContext);
-
-        [GeneratedEvent(
-            (ushort)EventId.StartMarkingInvalidPipOutputs,
-            EventGenerators = EventGenerators.LocalOnly,
-            EventLevel = Level.Informational,
-            Keywords = (int)Keywords.UserMessage,
-            EventTask = (ushort)Tasks.Scheduler,
-            Message = "-- Start marking invalid pip outputs")]
-        internal abstract void ScheduleStartMarkingInvalidPipOutputs(LoggingContext loggingContext);
-
-        [GeneratedEvent(
-            (ushort)EventId.StartExecutingPips,
-            EventGenerators = EventGenerators.LocalOnly,
-            EventLevel = Level.Informational,
-            Keywords = (int)Keywords.UserMessage,
-            EventTask = (ushort)Tasks.Scheduler,
-            Message = "-- Start bottom-up pip executions")]
-        internal abstract void ScheduleStartExecutingPips(LoggingContext loggingContext);
-
-        [GeneratedEvent(
-            (ushort)EventId.TopDownPipForMaterializingOutputs,
-            EventGenerators = EventGenerators.LocalOnly,
-            EventLevel = Level.Verbose,
-            Keywords = (int)Keywords.UserMessage,
-            EventTask = (ushort)Tasks.Scheduler,
-            Message = "{file}({line},{column}): [{pipDescription}] is a starting pip of top-down traversal for materializing pip outputs.")]
-        internal abstract void ScheduleTopDownPipForMaterializingOutputs(
-            LoggingContext loggingContext,
-            string file,
-            int line,
-            int column,
-            string pipDescription,
-            string pipValueId);
-
-        [GeneratedEvent(
-            (ushort)EventId.InvalidatedDoneMaterializingOutputPip,
-            EventGenerators = EventGenerators.LocalOnly,
-            EventLevel = Level.Verbose,
-            Keywords = (int)Keywords.UserMessage,
-            EventTask = (ushort)Tasks.Scheduler,
-            Message = "{file}({line},{column}): [{pipDescription}] has materialized its outputs, but the outputs have to be invalidated because the pip may get re-run later.")]
-        internal abstract void ScheduleInvalidatedDoneMaterializingOutputPip(
-            LoggingContext loggingContext,
-            string file,
-            int line,
-            int column,
-            string pipDescription,
-            string pipValueId);
-
-        [GeneratedEvent(
-            (ushort)EventId.PossiblyInvalidatingPip,
-            EventGenerators = EventGenerators.LocalOnly,
-            EventLevel = Level.Verbose,
-            Keywords = (int)Keywords.UserMessage,
-            EventTask = (ushort)Tasks.Scheduler,
-            Message = "Zig-Zag scheduling: Pip '{pipDescriptionInvalidator}' possibly invalidating pip '{pipDescriptionInvalidated}'.")]
-        internal abstract void SchedulePossiblyInvalidatingPip(LoggingContext loggingContext, string pipDescriptionInvalidator, string pipDescriptionInvalidated);
-
-        [GeneratedEvent(
-            (ushort)EventId.BottomUpPipForPipExecutions,
-            EventGenerators = EventGenerators.LocalOnly,
-            EventLevel = Level.Verbose,
-            Keywords = (int)Keywords.UserMessage,
-            EventTask = (ushort)Tasks.Scheduler,
-            Message = "{file}({line},{column}): [{pipDescription}] is a starting pip of bottom-up traversal for pip executions.")]
-        internal abstract void ScheduleBottomUpPipForPipExecutions(
-            LoggingContext loggingContext,
-            string file,
-            int line,
-            int column,
-            string pipDescription,
-            string pipValueId);
-
-        [GeneratedEvent(
-            (int)EventId.StorageCacheGetContentUsingFallback,
-            EventGenerators = EventGenerators.LocalOnly,
-            EventLevel = Level.Verbose,
-            Keywords = (int)Keywords.Diagnostics,
-            EventTask = (int)Tasks.Storage,
-            Message = "Placing content {0}: Trying ingress of fallback path '{1}' since content not in cache.")]
-        public abstract void StorageCacheGetContentUsingFallback(LoggingContext context, string contentHash, string fallbackPath);
-
-        #endregion
-
-        #region Status updating
-
-        /// <summary>
-        /// We have 2 versions of this message for the sake of letting one be overwriteable and the other not.
-        /// Other than they should always stay identical. So to enforce that we have them reference the same
-        /// set of attribute arguments and go through the same method
-        /// </summary>
-        internal void LogPipStatus(
-            LoggingContext loggingContext,
-            long pipsSucceeded,
-            long pipsFailed,
-            long pipsSkippedDueToFailedDependencies,
-            long pipsRunning,
-            long pipsReady,
-            long pipsWaiting,
-            long pipsWaitingOnSemaphore,
-            long servicePipsRunning,
-            string perfInfoForConsole,
-            long pipsWaitingOnResources,
-            long procsExecuting,
-            long procsSucceeded,
-            long procsFailed,
-            long procsSkippedDueToFailedDependencies,
-            long procsPending,
-            long procsWaiting,
-            long procsCacheHit,
-            long procsNotIgnored,
-            string limitingResource,
-            string perfInfoForLog,
-            bool overwriteable,
-            long copyFileDone,
-            long copyFileNotDone,
-            long writeFileDone,
-            long writeFileNotDone)
-        {
-            // Noop if no process information is included. This can happen for the last status event in a build using
-            // incremental scheduling if it goes through the codepath where zero files changed. All other codepaths
-            // compute the actual process count and can be logged
-            if (procsExecuting + procsSucceeded + procsFailed + procsSkippedDueToFailedDependencies + procsPending + procsWaiting + procsCacheHit == 0)
-            {
-                return;
-            }
-
-            if (overwriteable)
-            {
-                PipStatus(
-                    loggingContext,
-                    pipsSucceeded,
-                    pipsFailed,
-                    pipsSkippedDueToFailedDependencies,
-                    pipsRunning,
-                    pipsReady,
-                    pipsWaiting,
-                    pipsWaitingOnSemaphore,
-                    servicePipsRunning,
-                    perfInfoForConsole,
-                    pipsWaitingOnResources,
-                    procsExecuting,
-                    procsSucceeded,
-                    procsFailed,
-                    procsSkippedDueToFailedDependencies,
-                    procsPending,
-                    procsWaiting,
-                    procsCacheHit,
-                    procsNotIgnored,
-                    limitingResource,
-                    perfInfoForLog,
-                    copyFileDone,
-                    copyFileNotDone,
-                    writeFileDone,
-                    writeFileNotDone);
-            }
-            else
-            {
-                PipStatusNonOverwriteable(
-                    loggingContext,
-                    pipsSucceeded,
-                    pipsFailed,
-                    pipsSkippedDueToFailedDependencies,
-                    pipsRunning,
-                    pipsReady,
-                    pipsWaiting,
-                    pipsWaitingOnSemaphore,
-                    servicePipsRunning,
-                    perfInfoForConsole,
-                    pipsWaitingOnResources,
-                    procsExecuting,
-                    procsSucceeded,
-                    procsFailed,
-                    procsSkippedDueToFailedDependencies,
-                    procsPending,
-                    procsWaiting,
-                    procsCacheHit,
-                    procsNotIgnored,
-                    limitingResource,
-                    perfInfoForLog,
-                    copyFileDone,
-                    copyFileNotDone,
-                    writeFileDone,
-                    writeFileNotDone);
-            }
-        }
-
-        /// <summary>
-        /// Generally we feel that reporting the number of processes is the most externally useful data. The count
-        /// of all pips is included for more detailed diagnosis.
-        ///
-        /// The names in the message don't match up 1:1 with the internal states in the scheduler since that's too much
-        /// detail for end users.
-        ///  executing - Externally running child processes
-        ///  pending - Processes that are ready to run if there were more parallelism. Technically cache lookups fall into
-        ///             this status as well so that description isn't totally correct, but it's a good approximation for sake of simplifying
-        ///  waiting - Waiting for upstream processes to finish
-        /// </summary>
-        private const string StatusMessage =
-            "Procs: {procsSucceeded} succeeded ({procsCacheHit}) hit, {procsFailed} failed, {procsSkippedDueToFailedDependencies} skipped, {procsExecuting} executing, " +
-            "{procsPending} pending, {procsWaiting} waiting {procsNotIgnored} total. | " +
-            "All:{pipsSucceeded} succeeded, {pipsFailed} failed, {pipsSkippedDueToFailedDependencies} skipped,  {pipsRunning} running, {pipsReady} ready," +
-            " {pipsWaiting} waiting ({pipsWaitingOnSemaphore} on semaphore), {pipsWaitingOnResources} resource paused. Services: {servicePipsRunning}." +
-            " LimitingResource:{limitingResource}. {perfInfoForLog}";
-
-        private const Generators StatusGenerators = EventGenerators.LocalOnly;
-        private const Level StatusLevel = Level.Informational;
-        private const EventKeywords StatusKeywords = Keywords.UserMessage | Keywords.Progress;
-        private const EventTask StatusTask = Tasks.Scheduler;
-
-        [GeneratedEvent(
-            (ushort)EventId.PipStatus,
-            EventGenerators = StatusGenerators,
-            EventLevel = StatusLevel,
-            Keywords = (int)(StatusKeywords | Keywords.Overwritable),
-            EventTask = (ushort)StatusTask,
-            Message = StatusMessage)]
-        internal abstract void PipStatus(
-            LoggingContext loggingContext,
-            long pipsSucceeded,
-            long pipsFailed,
-            long pipsSkippedDueToFailedDependencies,
-            long pipsRunning,
-            long pipsReady,
-            long pipsWaiting,
-            long pipsWaitingOnSemaphore,
-            long servicePipsRunning,
-            string perfInfoForConsole,
-            long pipsWaitingOnResources,
-            long procsExecuting,
-            long procsSucceeded,
-            long procsFailed,
-            long procsSkippedDueToFailedDependencies,
-            long procsPending,
-            long procsWaiting,
-            long procsCacheHit,
-            long procsNotIgnored,
-            string limitingResource,
-            string perfInfoForLog,
-            long copyFileDone,
-            long copyFileNotDone,
-            long writeFileDone,
-            long writeFileNotDone);
-
-        [GeneratedEvent(
-            (ushort)LogEventId.PipStatusNonOverwriteable,
-            EventGenerators = StatusGenerators,
-            EventLevel = StatusLevel,
-            Keywords = (int)StatusKeywords,
-            EventTask = (ushort)StatusTask,
-            Message = StatusMessage)]
-        internal abstract void PipStatusNonOverwriteable(
-            LoggingContext loggingContext,
-            long pipsSucceeded,
-            long pipsFailed,
-            long pipsSkippedDueToFailedDependencies,
-            long pipsRunning,
-            long pipsReady,
-            long pipsWaiting,
-            long pipsWaitingOnSemaphore,
-            long servicePipsRunning,
-            string perfInfoForConsole,
-            long pipsWaitingOnResources,
-            long procsExecuting,
-            long procsSucceeded,
-            long procsFailed,
-            long procsSkippedDueToFailedDependencies,
-            long procsPending,
-            long procsWaiting,
-            long procsCacheHit,
-            long procsNotIgnored,
-            string limitingResource,
-            string perfInfoForLog,
-            long copyFileDone,
-            long copyFileNotDone,
-            long writeFileDone,
-            long writeFileNotDone);
-        #endregion
-
-        [GeneratedEvent(
-          (int)EventId.FileMonitoringError,
-          EventGenerators = EventGenerators.LocalOnly,
-          EventLevel = Level.Error,
-          Keywords = (int)(Keywords.UserMessage | Keywords.UserError),
-          EventTask = (int)Tasks.PipExecutor,
-          Message = EventConstants.PipPrefix + "- Disallowed file accesses were detected (R = read, W = write):\r\n{2}")]
-        public abstract void FileMonitoringError(
-            LoggingContext context,
-            long pipSemiStableHash,
-            string pipDescription,
-            string paths);
-
-        [GeneratedEvent(
-            (int)EventId.FileMonitoringWarning,
-            EventGenerators = EventGenerators.LocalOnly,
-            EventLevel = Level.Warning,
-            Keywords = (int)Keywords.UserMessage,
-            EventTask = (int)Tasks.PipExecutor,
-            Message = EventConstants.PipPrefix + "- Disallowed file accesses were detected (R = read, W = write):\r\n{2}")]
-        public abstract void FileMonitoringWarning(
-            LoggingContext context,
-            long pipSemiStableHash,
-            string pipDescription,
-            string paths);
-
-        #region DependencyViolation
-
-        [GeneratedEvent(
-             (int)LogEventId.DependencyViolationDoubleWrite,
-             EventGenerators = EventGenerators.LocalOnly,
-             EventLevel = Level.Verbose,
-             Keywords = (int)Keywords.UserMessage | (int)Keywords.DependencyAnalysis,
-             EventTask = (int)Tasks.Scheduler,
-             Message =
-                 PipDependencyAnalysisPrefix +
-                 "Double write: This pip wrote to the path '{2}', which could have been produced earlier by the pip [{3}]. " +
-                 "This can result in unreliable builds and incorrect caching, since consumers of that path may see the wrong content.")]
-        public abstract void DependencyViolationDoubleWrite(
-            LoggingContext context,
-            long pipSemiStableHash,
-            string pipDescription,
-            string path,
-            string producingPipDescription);
-
-        [GeneratedEvent(
-             (int)LogEventId.AllowedSameContentDoubleWrite,
-             EventGenerators = EventGenerators.LocalOnly,
-             EventLevel = Level.Verbose,
-             Keywords = (int)Keywords.UserMessage | (int)Keywords.DependencyAnalysis,
-             EventTask = (int)Tasks.Scheduler,
-             Message =
-                 PipDependencyAnalysisPrefix +
-                 "Allowed double write: This pip wrote to the path '{2}', which could have been produced earlier by the pip [{3}]. " +
-                 "However, the content produced was the same for both and the configured double write policy allows for it.")]
-        public abstract void AllowedSameContentDoubleWrite(
-            LoggingContext context,
-            long pipSemiStableHash,
-            string pipDescription,
-            string path,
-            string producingPipDescription);
-
-        [GeneratedEvent(
-            (int)LogEventId.DependencyViolationReadRace,
-            EventGenerators = EventGenerators.LocalOnly,
-            EventLevel = Level.Verbose,
-            Keywords = (int)Keywords.UserMessage | (int)Keywords.DependencyAnalysis,
-            EventTask = (int)Tasks.Scheduler,
-            Message =
-                PipSpecDependencyAnalysisPrefix +
-                "Read race: This pip read from the path '{4}', which could have been written at the same time by the pip [{5}]. " +
-                "This can result in unreliable builds since this pip could have failed to access the path (due to the concurrent write). " +
-                "Consider declaring a dependency on the correct producer of this path to prevent that race and allow caching of this pip.")]
-        public abstract void DependencyViolationReadRace(
-            LoggingContext context,
-            long pipSemiStableHash,
-            string pipDescription,
-            string pipSpecPath,
-            string pipWorkingDirectory,
-            string path,
-            string producingPipDescription);
-
-        [GeneratedEvent(
-            (int)LogEventId.DependencyViolationUndeclaredOrderedRead,
-            EventGenerators = EventGenerators.LocalOnly,
-            EventLevel = Level.Verbose,
-            Keywords = (int)Keywords.UserMessage | (int)Keywords.DependencyAnalysis,
-            EventTask = (int)Tasks.Scheduler,
-            Message =
-                PipSpecDependencyAnalysisPrefix +
-                "Undeclared ordered read: This pip read from the path '{4}', which is written to earlier by pip [{5}] (order is constrained by declared dependencies). " +
-                "This pip did not declare an input dependency on this path, and so the produced file may not be materialized on disk when needed. " +
-                "Consider declaring a dependency on the correct producer of this path.")]
-        public abstract void DependencyViolationUndeclaredOrderedRead(
-            LoggingContext context,
-            long pipSemiStableHash,
-            string pipDescription,
-            string pipSpecPath,
-            string pipWorkingDirectory,
-            string path,
-            string producingPipDescription);
-
-        // TODO:[340919]: Unused / disabled for perf reasons. Re-enable at some point.
-        [GeneratedEvent(
-            (int)LogEventId.DependencyViolationMissingSourceDependencyWithValueSuggestion,
-            EventGenerators = EventGenerators.LocalOnly,
-            EventLevel = Level.Verbose,
-            Keywords = (int)Keywords.UserMessage | (int)Keywords.DependencyAnalysis,
-            EventTask = (int)Tasks.Scheduler,
-            Message =
-                PipDependencyAnalysisPrefix +
-                "Missing source dependency: This pip read from the path '{2}' which is a source file. " +
-                "However, this pip did not declare an input dependency on this path, and so the produced file may not be materialized on disk when needed. " +
-                "Consider declaring a dependency on the correct producer of this path, which may be {3}.")]
-        public abstract void DependencyViolationMissingSourceDependencyWithValueSuggestion(
-            LoggingContext context,
-            long pipSemiStableHash,
-            string pipDescription,
-            string path,
-            string suggestedValue);
-
-        [GeneratedEvent(
-            (int)LogEventId.DependencyViolationMissingSourceDependency,
-            EventGenerators = EventGenerators.LocalOnly,
-            EventLevel = Level.Verbose,
-            Keywords = (int)Keywords.UserMessage | (int)Keywords.DependencyAnalysis,
-            EventTask = (int)Tasks.Scheduler,
-            Message =
-                PipDependencyAnalysisPrefix +
-                "Missing source dependency: This pip read from the path '{2}' which is a source file. " +
-                "However, this pip did not declare an input dependency on this path, and so it will not be considered a pip input. " +
-                "Consider declaring a dependency on this file.")]
-        public abstract void DependencyViolationMissingSourceDependency(
-            LoggingContext context,
-            long pipSemiStableHash,
-            string pipDescription,
-            string path);
-
-        [GeneratedEvent(
-            (int)LogEventId.DependencyViolationUndeclaredReadCycle,
-            EventGenerators = EventGenerators.LocalOnly,
-            EventLevel = Level.Verbose,
-            Keywords = (int)Keywords.UserMessage | (int)Keywords.DependencyAnalysis,
-            EventTask = (int)Tasks.Scheduler,
-            Message =
-                PipDependencyAnalysisPrefix +
-                "Undeclared read cycle: This pip read from the path '{2}', which is written to by pip [{3}], which has a dependency on this pip. " +
-                "Resolve the cycle and declare a dependency on the correct producer of this path.")]
-        public abstract void DependencyViolationUndeclaredReadCycle(
-            LoggingContext context,
-            long pipSemiStableHash,
-            string pipDescription,
-            string path,
-            string producingPipDescription);
-
-        [GeneratedEvent(
-            (int)LogEventId.DependencyViolationReadUndeclaredOutput,
-            EventGenerators = EventGenerators.LocalOnly,
-            EventLevel = Level.Verbose,
-            Keywords = (int)Keywords.UserMessage | (int)Keywords.DependencyAnalysis,
-            EventTask = (int)Tasks.Scheduler,
-            Message =
-                PipDependencyAnalysisPrefix +
-                "Read undeclared output: This pip read from the path '{path}', which was written by pip [{producingPipDescription}] (file was not declared as an output). " +
-                "This pip did not declare an input dependency on this path, and so the produced file may not be materialized on disk when needed. " +
-                "Consider declaring a dependency on the correct producer of this path.")]
-        public abstract void DependencyViolationReadUndeclaredOutput(
-            LoggingContext context,
-            long pipSemiStableHash,
-            string pipDescription,
-            string pipSpecPath,
-            string pipWorkingDirectory,
-            string path,
-            string producingPipDescription);
-
-        [GeneratedEvent(
-            (int)LogEventId.DependencyViolationWriteInSourceSealDirectory,
-            EventGenerators = EventGenerators.LocalOnly,
-            EventLevel = Level.Verbose,
-            Keywords = (int)Keywords.UserMessage | (int)Keywords.DependencyAnalysis,
-            EventTask = (int)Tasks.Scheduler,
-            Message =
-                PipDependencyAnalysisPrefix +
-                "Write under a source sealed directory: This pip writes to path '{4}', which is under the source sealed directory '{5}'. " +
-                "Writes are not allowed under a source sealed directory, consider declaring inputs individually instead of sealing.")]
-        public abstract void DependencyViolationWriteInSourceSealDirectory(
-            LoggingContext context,
-            long pipSemiStableHash,
-            string pipDescription,
-            string pipSpecPath,
-            string pipWorkingDirectory,
-            string path,
-            string producingPipDescription);
-
-        [GeneratedEvent(
-            (int)LogEventId.DependencyViolationWriteInUndeclaredSourceRead,
-            EventGenerators = EventGenerators.LocalOnly,
-            EventLevel = Level.Verbose,
-            Keywords = (int)Keywords.UserMessage | (int)Keywords.DependencyAnalysis,
-            EventTask = (int)Tasks.Scheduler,
-            Message =
-                PipDependencyAnalysisPrefix +
-                "Allowed undeclared access on an output file: This pip accesses path '{4}', but '{5}' writes into it. " +
-                "Even though the undeclared access is allowed, it should only happen on a source file.")]
-        public abstract void DependencyViolationWriteInUndeclaredSourceRead(
-            LoggingContext context,
-            long pipSemiStableHash,
-            string pipDescription,
-            string pipSpecPath,
-            string pipWorkingDirectory,
-            string path,
-            string producingPipDescription);
-
-        [GeneratedEvent(
-            (int)LogEventId.DependencyViolationWriteOnAbsentPathProbe,
-            EventGenerators = EventGenerators.LocalOnly,
-            EventLevel = Level.Verbose,
-            Keywords = (int)Keywords.UserMessage | (int)Keywords.DependencyAnalysis,
-            EventTask = (int)Tasks.Scheduler,
-            Message =
-                PipDependencyAnalysisPrefix +
-                "Write on an absent path probe: This pip writes path '{4}', but '{5}' probed it when the path was not yet created. " +
-                "However, the probe is not guaranteed to always be absent and may introduce non-deterministic behaviors in the build. " +
-                "Please declare an explicit dependency between these pips so the probe always happens after the path is written.")]
-        public abstract void DependencyViolationWriteOnAbsentPathProbe(
-            LoggingContext context,
-            long pipSemiStableHash,
-            string pipDescription,
-            string pipSpecPath,
-            string pipWorkingDirectory,
-            string path,
-            string producingPipDescription);
-
-        [GeneratedEvent(
-            (int)LogEventId.DependencyViolationAbsentPathProbeInsideUndeclaredOpaqueDirectory,
-            EventGenerators = EventGenerators.LocalOnly,
-            EventLevel = Level.Verbose,
-            Keywords = (int)Keywords.UserMessage | (int)Keywords.DependencyAnalysis,
-            EventTask = (int)Tasks.Scheduler,
-            Message =
-                PipDependencyAnalysisPrefix +
-                AbsentPathProbeUnderOpaqueDirectoryMessage +
-                "This pip is configured to fail if such a probe occurs. ")]
-        public abstract void DependencyViolationAbsentPathProbeInsideUndeclaredOpaqueDirectory(
-            LoggingContext context,
-            long pipSemiStableHash,
-            string pipDescription,
-            string path);
-
-        [GeneratedEvent(
-            (int)LogEventId.AbsentPathProbeInsideUndeclaredOpaqueDirectory,
-            EventGenerators = EventGenerators.LocalOnly,
-            EventLevel = Level.Verbose,
-            Keywords = (int)Keywords.UserMessage | (int)Keywords.DependencyAnalysis,
-            EventTask = (int)Tasks.Scheduler,
-            Message =
-                "[{1}]" +
-                AbsentPathProbeUnderOpaqueDirectoryMessage +
-                "If the pip is configured to run in Relaxed mode (AbsentPathProbeInUndeclaredOpaquesMode), this pip will not be incrementally skipped which might cause perf degradation. ")]
-        public abstract void AbsentPathProbeInsideUndeclaredOpaqueDirectory(
-            LoggingContext context,
-            long pipSemiStableHash,
-            string pipDescription,
-            string path);
-
-        [GeneratedEvent(
-            (int)LogEventId.DependencyViolationGenericWithRelatedPip,
-            EventGenerators = EventGenerators.LocalOnly,
-            EventLevel = Level.Verbose,
-            Keywords = (int)Keywords.UserMessage | (int)Keywords.DependencyAnalysis,
-            EventTask = (int)Tasks.Scheduler,
-            Message =
-                PipDependencyAnalysisPrefix +
-                "{2} due to {3}-level access to path '{4}' (related pip [{5}])")]
-        public abstract void DependencyViolationGenericWithRelatedPip(
-            LoggingContext context,
-            long pipSemiStableHash,
-            string pipDescription,
-            string violationType,
-            string accessLevel,
-            string path,
-            string relatedPipDescription);
-
-        [GeneratedEvent(
-            (int)LogEventId.DependencyViolationGeneric,
-            EventGenerators = EventGenerators.LocalOnly,
-            EventLevel = Level.Verbose,
-            Keywords = (int)Keywords.UserMessage | (int)Keywords.DependencyAnalysis,
-            EventTask = (int)Tasks.Scheduler,
-            Message =
-                PipDependencyAnalysisPrefix +
-               "{2} due to {3}-level access to path '{4}'")]
-        public abstract void DependencyViolationGeneric(
-            LoggingContext context,
-            long pipSemiStableHash,
-            string pipDescription,
-            string violationType,
-            string accessLevel,
-            string path);
-
-        [GeneratedEvent(
-            (int)LogEventId.DependencyViolationUndeclaredOutput,
-            EventGenerators = EventGenerators.LocalOnly,
-            EventLevel = Level.Verbose,
-            Keywords = (int)Keywords.UserMessage | (int)Keywords.DependencyAnalysis,
-            EventTask = (int)Tasks.Scheduler,
-            Message =
-                PipDependencyAnalysisPrefix +
-                "Missing output declaration: This pip wrote an unexpected output to path '{2}'. " +
-                "Declare this file as an output of the pip.")]
-        public abstract void DependencyViolationUndeclaredOutput(
-            LoggingContext context,
-            long pipSemiStableHash,
-            string pipDescription,
-            string path);
-
-        [GeneratedEvent(
-            (int)LogEventId.DependencyViolationSharedOpaqueWriteInTempDirectory,
-            EventGenerators = EventGenerators.LocalOnly,
-            EventLevel = Level.Verbose,
-            Keywords = (int)Keywords.UserMessage | (int)Keywords.DependencyAnalysis,
-            EventTask = (int)Tasks.Scheduler,
-            Message =
-                PipDependencyAnalysisPrefix +
-                "Write under a temporary directory that is inside a shared opaque: This pip writes to path '{sharedOpaqueWritePath}', which is under the temp directory '{tempPath}' " +
-                "declared in Pip ['{pipWithTempPathDescription}', {sharedOpaqueConfigFile.File} ({sharedOpaqueConfigFile.Line}, {sharedOpaqueConfigFile.Position})]. " +
-                "Shared Opaque writes are not allowed under a temp directory, consider declaring a temp directory outside of the shared opaque.")]
-        public abstract void DependencyViolationSharedOpaqueWriteInTempDirectory(
-            LoggingContext context,
-            long pipSemiStableHash,
-            string pipDescription,
-            string sharedOpaqueWritePath,
-            Location sharedOpaqueConfigFile,
-            string pipWithTempPathDescription,
-            string tempPath);
-
-        #endregion
-
-        [GeneratedEvent(
-            (ushort)EventId.PipFailedTempDirectoryCleanup,
-            EventLevel = Level.Verbose,
-            EventGenerators = EventGenerators.LocalOnly,
-            Keywords = (int)Keywords.UserMessage,
-            EventTask = (int)Tasks.Scheduler,
-            Message = "Failed to clean temp directory at '{0}'. Reason: {1}")]
-        public abstract void PipFailedTempDirectoryCleanup(LoggingContext context, string directory, string exceptionMessage);
-
-        [GeneratedEvent(
-            (ushort)EventId.PipFailedTempFileCleanup,
-            EventLevel = Level.Verbose,
-            EventGenerators = EventGenerators.LocalOnly,
-            Keywords = (int)Keywords.UserMessage,
-            EventTask = (int)Tasks.Scheduler,
-            Message = "Failed to clean temp file at '{0}'. Reason: {1}")]
-        public abstract void PipFailedTempFileCleanup(LoggingContext context, string file, string exceptionMessage);
-
-        [GeneratedEvent(
-            (ushort)EventId.PipTempCleanerThreadSummary,
-            EventLevel = Level.Verbose,
-            EventGenerators = EventGenerators.LocalOnly,
-            Keywords = (int)Keywords.UserMessage,
-            EventTask = (int)Tasks.PipExecutor,
-            Message = "Temp cleaner thread exited with {0} cleaned, {1} remaining and {2} failed temp directories, {3} cleaned, {4} remaining and {5} failed temp files")]
-        public abstract void PipTempCleanerSummary(LoggingContext context, long cleanedDirs, long remainingDirs, long failedDirs, long cleanedFiles, long remainingFiles, long failedFiles);
-
-        [GeneratedEvent(
-            (int)EventId.RunningTimeAdded,
-            EventGenerators = EventGenerators.LocalOnly,
-            EventLevel = Level.Verbose,
-            Keywords = (int)Keywords.Diagnostics,
-            EventTask = (int)Tasks.CriticalPaths,
-            Message = "[Pip{0:X16}] Running time added: {1}ms")]
-        public abstract void RunningTimeAdded(LoggingContext context, long semiStableHash, uint milliseconds);
-
-        [GeneratedEvent(
-            (int)EventId.RunningTimeUpdated,
-            EventGenerators = EventGenerators.LocalOnly,
-            EventLevel = Level.Verbose,
-            Keywords = (int)Keywords.Diagnostics,
-            EventTask = (int)Tasks.CriticalPaths,
-            Message = "[Pip{0:X16}] Running time updated: {1}ms from {2}ms, relative deviation {3}%")]
-        public abstract void RunningTimeUpdated(LoggingContext context, long semiStableHash, uint milliseconds, uint oldMilliseconds, int relativeDeviation);
-
-        [GeneratedEvent(
-            (int)EventId.RunningTimeStats,
-            EventGenerators = EventGenerators.LocalOnly,
-            EventLevel = Level.Verbose,
-            Keywords = (int)Keywords.Performance | (int)Keywords.UserMessage,
-            EventTask = (int)Tasks.Scheduler,
-            Message = "  Running times: {0} hits | {1} misses | {2} added | {3} updated | {4}% average relative process runtime deviation where critical path suggestions were available")]
-        public abstract void RunningTimeStats(LoggingContext context, long hits, long misses, long added, long updated, int averageRuntimeDeviation);
-
-        [GeneratedEvent(
-            (int)EventId.PipQueueConcurrency,
-            EventGenerators = EventGenerators.LocalAndTelemetry,
-            EventLevel = Level.Verbose,
-            Keywords = (int)Keywords.UserMessage,
-            EventTask = (int)Tasks.PipExecutor,
-            Message = "Initialized PipQueue with concurrencies: IO:{0}, ChooseWorkerCacheLookup:{1}, CacheLookup:{2}, ChooseWorkerCpu:{3}, CPU:{4}, Materialize:{5}, Light:{6}, MasterCacheLookupMultiplier: {7}, MasterCpuMultiplier: {8}")]
-        public abstract void PipQueueConcurrency(LoggingContext context, int io, int chooseWorkerCacheLookup, int cacheLookup, int chooseWorkerCpu, int cpu, int materialize, int light, string masterCacheLookupMultiplier, string masterCpuMultiplier);
-
-        [GeneratedEvent(
-            (int)EventId.NoPipsMatchedFilter,
-            EventGenerators = EventGenerators.LocalOnly,
-            EventLevel = Level.Error,
-            Keywords = (int)(Keywords.UserMessage | Keywords.UserError),
-            EventTask = (int)Tasks.Scheduler,
-            Message = "No pips match this filter: {0}")]
-        public abstract void NoPipsMatchedFilter(LoggingContext context, string pipFilter);
-
-        [GeneratedEvent(
-            (int)EventId.InvalidSealDirectoryContentSinceNotUnderRoot,
-            EventGenerators = EventGenerators.LocalOnly,
-            EventLevel = Level.Error,
-            Keywords = (int)(Keywords.UserMessage | Keywords.UserError),
-            EventTask = (int)Tasks.Scheduler,
-            Message =
-                EventConstants.ProvenancePrefix +
-                "The pip '{pipDescription}' cannot seal the file '{rewrittenFile}' as part of directory '{sealedDirectoryPath}' since that file is not a descendant. "
-                + "When sealing a directory, all files under that directory must be specified (but no others outside of it).")]
-        public abstract void ScheduleFailAddPipInvalidSealDirectoryContentSinceNotUnderRoot(
-            LoggingContext context,
-            string file,
-            int line,
-            int column,
-            long pipSemiStableHash,
-            string pipDescription,
-            string pipValueId,
-            string rewrittenFile,
-            string sealedDirectoryPath);
-
-        [GeneratedEvent(
-            (int)EventId.InvalidSealDirectorySourceNotUnderMount,
-            EventGenerators = EventGenerators.LocalOnly,
-            EventLevel = Level.Error,
-            Keywords = (int)(Keywords.UserMessage | Keywords.UserError),
-            EventTask = (int)Tasks.Scheduler,
-            Message =
-                EventConstants.ProvenancePrefix +
-                "Source directory '{sealedDirectoryPath}' (created via '{pipValueId}') cannot be sealed. This directory is not under a mount. Source sealed directories must be under a readable mount.")]
-        public abstract void ScheduleFailAddPipInvalidSealDirectorySourceNotUnderMount(
-            LoggingContext context,
-            string file,
-            int line,
-            int column,
-            long pipSemiStableHash,
-            string pipDescription,
-            string pipValueId,
-            string sealedDirectoryPath);
-
-        [GeneratedEvent(
-            (int)EventId.InvalidSealDirectorySourceNotUnderReadableMount,
-            EventGenerators = EventGenerators.LocalOnly,
-            EventLevel = Level.Error,
-            Keywords = (int)(Keywords.UserMessage | Keywords.UserError),
-            EventTask = (int)Tasks.Scheduler,
-            Message =
-                EventConstants.ProvenancePrefix +
-                "Source directory '{sealedDirectoryPath}' (created via '{pipValueId}') cannot be sealed. This directory is under mount '{mountName}' with folder '{mountPath}' which is not declared as readable by the configuration.")]
-        public abstract void ScheduleFailAddPipInvalidSealDirectorySourceNotUnderReadableMount(
-            LoggingContext context,
-            string file,
-            int line,
-            int column,
-            long pipSemiStableHash,
-            string pipDescription,
-            string pipValueId,
-            string sealedDirectoryPath,
-            string mountPath,
-            string mountName);
-
-        [GeneratedEvent(
-            (int)EventId.ScheduleFailAddPipInvalidComposedSealDirectoryNotUnderRoot,
-            EventGenerators = EventGenerators.LocalOnly,
-            EventLevel = Level.Error,
-            Keywords = (int)(Keywords.UserMessage | Keywords.UserError),
-            EventTask = (int)Tasks.Scheduler,
-            Message =
-                EventConstants.ProvenancePrefix +
-                "Composite directory '{compositeSealedDirectoryPath}' (created via '{pipValueId}') cannot be sealed. Directory '{sealDirectoryMemberPath}' is not nested within the composite directory root.")]
-        public abstract void ScheduleFailAddPipInvalidComposedSealDirectoryNotUnderRoot(
-            LoggingContext context,
-            string file,
-            int line,
-            int column,
-            long pipSemiStableHash,
-            string pipDescription,
-            string pipValueId,
-            string compositeSealedDirectoryPath,
-            string sealDirectoryMemberPath);
-
-        [GeneratedEvent(
-            (int)EventId.ScheduleFailAddPipInvalidComposedSealDirectoryIsNotSharedOpaque,
-            EventGenerators = EventGenerators.LocalOnly,
-            EventLevel = Level.Error,
-            Keywords = (int)(Keywords.UserMessage | Keywords.UserError),
-            EventTask = (int)Tasks.Scheduler,
-            Message =
-                EventConstants.ProvenancePrefix +
-                "Composite directory '{compositeSealedDirectoryPath}' (created via '{pipValueId}') cannot be sealed. Directory '{sealDirectoryMemberPath}' is not a shared opaque.")]
-        public abstract void ScheduleFailAddPipInvalidComposedSealDirectoryIsNotSharedOpaque(
-            LoggingContext context,
-            string file,
-            int line,
-            int column,
-            long pipSemiStableHash,
-            string pipDescription,
-            string pipValueId,
-            string compositeSealedDirectoryPath,
-            string sealDirectoryMemberPath);
-
-        [GeneratedEvent(
-            (int)EventId.PipStaticFingerprint,
-            EventGenerators = EventGenerators.LocalOnly,
-            EventLevel = Level.Verbose,
-            Keywords = (int)Keywords.UserMessage,
-            EventTask = (int)Tasks.Scheduler,
-            Message =
-                "Static fingerprint of {pipDescription} is '{staticFingerprint}':\r\n{fingerprintText}.")]
-        public abstract void PipStaticFingerprint(LoggingContext context, string pipDescription, string staticFingerprint, string fingerprintText);
-
-        [GeneratedEvent(
-            (int)EventId.InvalidInputDueToMultipleConflictingRewriteCounts,
-            EventGenerators = EventGenerators.LocalOnly,
-            EventLevel = Level.Error,
-            Keywords = (int)(Keywords.UserMessage | Keywords.UserError),
-            EventTask = (int)Tasks.Scheduler,
-            Message =
-                EventConstants.ProvenancePrefix +
-                "The pip '{pipDescription}' could not be added because it depends on multiple versions (different rewrite counts) of file '{dependencyFile}'.")]
-        public abstract void ScheduleFailAddPipInvalidInputDueToMultipleConflictingRewriteCounts(
-            LoggingContext context,
-            string file,
-            int line,
-            int column,
-            long pipSemiStableHash,
-            string pipDescription,
-            string pipValueId,
-            string dependencyFile);
-
-        [GeneratedEvent(
-            (int)EventId.InvalidProcessPipDueToNoOutputArtifacts,
-            EventGenerators = EventGenerators.LocalOnly,
-            EventLevel = Level.Error,
-            Keywords = (int)(Keywords.UserMessage | Keywords.UserError),
-            EventTask = (int)Tasks.Scheduler,
-            Message =
-                EventConstants.ProvenancePrefix +
-                "The process pip '{pipDescription}' could not be added because it does not specify any output file or opaque directory in a non-temp location. At least one output file or opaque directory is required.")]
-        public abstract void ScheduleFailAddProcessPipProcessDueToNoOutputArtifacts(
-            LoggingContext context,
-            string file,
-            int line,
-            int column,
-            long pipSemiStableHash,
-            string pipDescription,
-            string pipValueId);
-
-        [GeneratedEvent(
-            (int)EventId.UnableToCreateExecutionLogFile,
-            EventGenerators = EventGenerators.LocalOnly,
-            EventLevel = Level.Error,
-            Keywords = (int)Keywords.UserMessage,
-            EventTask = (int)Tasks.Scheduler,
-            Message = "Execution Log file '{executionLogFile}' could not be created. Error: {exception}")]
-        public abstract void UnableToCreateLogFile(
-            LoggingContext context,
-            string executionLogFile,
-            string exception);
-
-        [GeneratedEvent(
-            (int)LogEventId.RocksDbException,
-            EventGenerators = EventGenerators.LocalAndTelemetry,
-            EventLevel = Level.Warning,
-            Keywords = (int)Keywords.UserMessage,
-            EventTask = (int)Tasks.Scheduler,
-            Message = "RocksDb encountered an exception:\r\nException: {exception}.")]
-        public abstract void RocksDbException(
-            LoggingContext context,
-            string exception);
-
-        [GeneratedEvent(
-            (int)LogEventId.FingerprintStoreUnableToCreateDirectory,
-            EventGenerators = EventGenerators.LocalOnly,
-            EventLevel = Level.Warning,
-            Keywords = (int)Keywords.UserMessage,
-            EventTask = (int)Tasks.Scheduler,
-            Message = "Fingerprint store: Directory '{fingerprintStoreDirectory}' could not be created. Error: {exception}.")]
-        public abstract void FingerprintStoreUnableToCreateDirectory(
-            LoggingContext context,
-            string fingerprintStoreDirectory,
-            string exception);
-
-        [GeneratedEvent(
-            (int)LogEventId.FingerprintStoreUnableToOpen,
-            EventGenerators = EventGenerators.LocalOnly,
-            EventLevel = Level.Warning,
-            Keywords = (int)Keywords.UserMessage,
-            EventTask = (int)Tasks.Scheduler,
-            Message = "Fingerprint store: Could not open fingerprint store. Error: {failure}.")]
-        public abstract void FingerprintStoreUnableToOpen(
-            LoggingContext context,
-            string failure);
-
-        [GeneratedEvent(
-            (int)LogEventId.FingerprintStoreUnableToHardLinkLogFile,
-            EventGenerators = EventGenerators.LocalOnly,
-            EventLevel = Level.Verbose,
-            Keywords = (int)Keywords.UserMessage,
-            EventTask = (int)Tasks.Scheduler,
-            Message = "Fingerprint store: Could not create hardlink for logs from '{storeFile}' to '{logFile}'. Error: {exception}. FingerprintStore files will be copied.")]
-        public abstract void FingerprintStoreUnableToHardLinkLogFile(
-            LoggingContext context,
-            string logFile,
-            string storeFile,
-            string exception);
-
-        [GeneratedEvent(
-            (int)LogEventId.FingerprintStoreUnableToCopyOnWriteLogFile,
-            EventGenerators = EventGenerators.LocalOnly,
-            EventLevel = Level.Verbose,
-            Keywords = (int)Keywords.UserMessage,
-            EventTask = (int)Tasks.Scheduler,
-            Message = "Fingerprint store: Could not create a copy-on-write for logs from '{storeFile}' to '{logFile}'. Error: {exception}. FingerprintStore files will be copied.")]
-        public abstract void FingerprintStoreUnableToCopyOnWriteLogFile(
-            LoggingContext context,
-            string logFile,
-            string storeFile,
-            string exception);
-
-        [GeneratedEvent(
-            (int)LogEventId.FingerprintStoreSnapshotException,
-            EventGenerators = EventGenerators.LocalOnly,
-            EventLevel = Level.Warning,
-            Keywords = (int)Keywords.UserMessage,
-            EventTask = (int)Tasks.Scheduler,
-            Message = "Fingerprint store: Snapshot failed with error. Error: {exception}. The FingerprintStore logs may be missing for post-build {ShortProductName} execution analyzers.")]
-        public abstract void FingerprintStoreSnapshotException(
-            LoggingContext context,
-            string exception);
-
-        [GeneratedEvent(
-            (int)LogEventId.FingerprintStoreFailure,
-            EventGenerators = EventGenerators.LocalOnly,
-            EventLevel = Level.Warning,
-            Keywords = (int)Keywords.UserMessage,
-            EventTask = (int)Tasks.Scheduler,
-            Message = "Fingerprint store: Operation failed with error. Error: {failure}. The FingerprintStore logs may be missing for post-build {ShortProductName} execution analyzers.")]
-        public abstract void FingerprintStoreFailure(
-            LoggingContext context,
-            string failure);
-
-        [GeneratedEvent(
-            (int)LogEventId.FingerprintStoreGarbageCollectCanceled,
-            EventGenerators = EventGenerators.LocalOnly,
-            EventLevel = Level.Warning,
-            Keywords = (int)Keywords.UserMessage,
-            EventTask = (int)Tasks.Scheduler,
-            Message = "Fingerprint store: Garbage collect for column {columnName} canceled after {timeLimit}. Garbage collection will resume on next build.")]
-        public abstract void FingerprintStoreGarbageCollectCanceled(
-            LoggingContext context,
-            string columnName,
-            string timeLimit);
-
-        [GeneratedEvent(
-            (int)LogEventId.MovingCorruptFile,
-            EventGenerators = EventGenerators.LocalOnly,
-            EventLevel = Level.Verbose,
-            Keywords = (int)Keywords.UserMessage,
-            EventTask = (int)Tasks.Scheduler,
-            Message = "A corrupt {ShortProductName} file was detected. Removing it and saving it to the logs file. File: {file}, Logs: {destination}")]
-        public abstract void MovingCorruptFile(
-            LoggingContext context,
-            string file,
-            string destination);
-
-        [GeneratedEvent(
-            (int)LogEventId.FailedToMoveCorruptFile,
-            EventGenerators = EventGenerators.LocalOnly,
-            EventLevel = Level.Warning,
-            Keywords = (int)Keywords.UserMessage,
-            EventTask = (int)Tasks.Scheduler,
-            Message = "Failed to move corrupt {ShortProductName} file to logs directory. File: {file}, Destination: {destination}, Error: {exception}")]
-        public abstract void FailedToMoveCorruptFile(
-            LoggingContext context,
-            string file,
-            string destination,
-            string exception);
-
-        [GeneratedEvent(
-            (int)LogEventId.FailedToDeleteCorruptFile,
-            EventGenerators = EventGenerators.LocalOnly,
-            EventLevel = Level.Warning,
-            Keywords = (int)Keywords.UserMessage,
-            EventTask = (int)Tasks.Scheduler,
-            Message = "Failed to delete corrupt {ShortProductName} file. This could cause subsequent build issues. File: {file}, Error: {exception}")]
-        public abstract void FailedToDeleteCorruptFile(
-                LoggingContext context,
-                string file,
-                string exception);
-
-        [GeneratedEvent(
-            (int)EventId.InvalidOutputDueToMultipleConflictingRewriteCounts,
-            EventGenerators = EventGenerators.LocalOnly,
-            EventLevel = Level.Error,
-            Keywords = (int)(Keywords.UserMessage | Keywords.UserError),
-            EventTask = (int)Tasks.Scheduler,
-            Message =
-                EventConstants.ProvenancePrefix +
-                "The process pip '{pipDescription}' could not be added because it outputs multiple versions (different rewrite counts) of file '{outputFile}'.")]
-        public abstract void ScheduleFailAddPipInvalidOutputDueToMultipleConflictingRewriteCounts(
-            LoggingContext context,
-            string file,
-            int line,
-            int column,
-            long pipSemiStableHash,
-            string pipDescription,
-            string pipValueId,
-            string outputFile);
-
-        [GeneratedEvent(
-            (int)EventId.InvalidProcessPipDueToExplicitArtifactsInOpaqueDirectory,
-            EventGenerators = EventGenerators.LocalOnly,
-            EventLevel = Level.Error,
-            Keywords = (int)(Keywords.UserMessage | Keywords.UserError),
-            EventTask = (int)Tasks.Scheduler,
-            Message = "The process pip '{pipDescription}' could not be added because it has explicit output '{outputFile}' in  opaque directory '{opaqueDirectoryPath}').")]
-        public abstract void ScheduleFailAddProcessPipDueToExplicitArtifactsInOpaqueDirectory(
-            LoggingContext context,
-            string file,
-            int line,
-            int column,
-            long pipSemiStableHash,
-            string pipDescription,
-            string pipValueId,
-            string outputFile,
-            string opaqueDirectoryPath);
-
-        [GeneratedEvent(
-            (int)EventId.InvalidPipDueToInvalidServicePipDependency,
-            EventGenerators = EventGenerators.LocalOnly,
-            EventLevel = Level.Error,
-            Keywords = (int)(Keywords.UserMessage | Keywords.UserError),
-            EventTask = (int)Tasks.Scheduler,
-            Message = "The pip '{pipDescription}' could not be added because one of its service pip dependencies is not a service pip).")]
-        public abstract void ScheduleFailAddPipDueToInvalidServicePipDependency(
-            LoggingContext context,
-            string file,
-            int line,
-            int column,
-            long pipSemiStableHash,
-            string pipDescription,
-            string pipValueId);
-
-        [GeneratedEvent(
-            (int)EventId.ScheduleFailAddPipDueToInvalidPreserveOutputWhitelist,
-            EventGenerators = EventGenerators.LocalOnly,
-            EventLevel = Level.Error,
-            Keywords = (int)(Keywords.UserMessage | Keywords.UserError),
-            EventTask = (int)Tasks.Scheduler,
-            Message = "The pip '{pipDescription}' could not be added because one of PreserveOutputWhitelist is neither static file output nor directory output).")]
-        public abstract void ScheduleFailAddPipDueToInvalidPreserveOutputWhitelist(
-            LoggingContext context,
-            string file,
-            int line,
-            int column,
-            long pipSemiStableHash,
-            string pipDescription,
-            string pipValueId);
-
-        [GeneratedEvent(
-            (int)EventId.ScheduleFailAddPipDueToInvalidAllowPreserveOutputsFlag,
-            EventGenerators = EventGenerators.LocalOnly,
-            EventLevel = Level.Error,
-            Keywords = (int)(Keywords.UserMessage | Keywords.UserError),
-            EventTask = (int)Tasks.Scheduler,
-            Message = "The pip '{pipDescription}' could not be added because PreserveOutputWhitelist is set even though AllowPreserveOutputs is false for the pip).")]
-        public abstract void ScheduleFailAddPipDueToInvalidAllowPreserveOutputsFlag(
-            LoggingContext context,
-            string file,
-            int line,
-            int column,
-            long pipSemiStableHash,
-            string pipDescription,
-            string pipValueId);
-
-        [GeneratedEvent(
-            (int)EventId.InvalidCopyFilePipDueToSameSourceAndDestinationPath,
-            EventGenerators = EventGenerators.LocalOnly,
-            EventLevel = Level.Error,
-            Keywords = (int)(Keywords.UserMessage | Keywords.UserError),
-            EventTask = (int)Tasks.Scheduler,
-            Message =
-                EventConstants.ProvenancePrefix +
-                "The copy-file pip '{pipDescription}' could not be added because the path '{filePath}' was used as both its source and destination.")]
-        public abstract void ScheduleFailAddCopyFilePipDueToSameSourceAndDestinationPath(
-            LoggingContext context,
-            string file,
-            int line,
-            int column,
-            long pipSemiStableHash,
-            string pipDescription,
-            string pipValueId,
-            string filePath);
-
-        [GeneratedEvent(
-            (int)EventId.InvalidWriteFilePipSinceOutputIsRewritten,
-            EventGenerators = EventGenerators.LocalOnly,
-            EventLevel = Level.Error,
-            Keywords = (int)(Keywords.UserMessage | Keywords.UserError),
-            EventTask = (int)Tasks.Scheduler,
-            Message =
-                EventConstants.ProvenancePrefix +
-                "The write-file pip '{pipDescription}' could not be added since it rewrites its destination '{rewrittenFile}'. Write-file pips are not allowed to rewrite outputs, since they do not have any inputs by which to order the rewrite.")]
-        public abstract void ScheduleFailAddWriteFilePipSinceOutputIsRewritten(
-            LoggingContext context,
-            string file,
-            int line,
-            int column,
-            long pipSemiStableHash,
-            string pipDescription,
-            string pipValueId,
-            string rewrittenFile);
-
-        [GeneratedEvent(
-            (int)EventId.InvalidInputUnderNonReadableRoot,
-            EventGenerators = EventGenerators.LocalOnly,
-            EventLevel = Level.Error,
-            Keywords = (int)(Keywords.UserMessage | Keywords.UserError),
-            EventTask = (int)Tasks.Scheduler,
-            Message =
-                EventConstants.ProvenancePrefix +
-                "The pip '{pipDescription}' cannot be added because its input '{outputFile}' is under a non-readable mount '{rootDirectory}'.")]
-        public abstract void ScheduleFailAddPipInvalidInputUnderNonReadableRoot(
-            LoggingContext context,
-            string file,
-            int line,
-            int column,
-            long pipSemiStableHash,
-            string pipDescription,
-            string pipValueId,
-            string outputFile,
-            string rootDirectory);
-
-        [GeneratedEvent(
-            (int)EventId.InvalidInputSincePathIsWrittenAndThusNotSource,
-            EventGenerators = EventGenerators.LocalOnly,
-            EventLevel = Level.Error,
-            Keywords = (int)(Keywords.UserMessage | Keywords.UserError),
-            EventTask = (int)Tasks.Scheduler,
-            Message =
-                EventConstants.ProvenancePrefix +
-                "The pip '{pipDescription}' cannot be added to the build graph because its input '{outputFile}' is produced by pip '{producingPipDesc}'. " +
-                "In order for these pips to execute in the correct order, you should reference the value '{producingPipValueId}' rather than a literal path.")]
-        public abstract void ScheduleFailAddPipInvalidInputSincePathIsWrittenAndThusNotSource(
-            LoggingContext context,
-            string file,
-            int line,
-            int column,
-            long pipSemiStableHash,
-            string pipDescription,
-            string pipValueId,
-            string outputFile,
-            long producingPipSemiStableHash,
-            string producingPipDesc,
-            string producingPipValueId);
-
-        [GeneratedEvent(
-            (int)EventId.InvalidInputSinceCorrespondingOutputIsTemporary,
-            EventGenerators = EventGenerators.LocalOnly,
-            EventLevel = Level.Error,
-            Keywords = (int)(Keywords.UserMessage | Keywords.UserError),
-            EventTask = (int)Tasks.Scheduler,
-            Message =
-                EventConstants.ProvenancePrefix +
-                "The pip '{pipDescription}' cannot be added because it references temporary file '{outputFile}'. That file is produced by the pip '{producingPipDesc}'.")]
-        public abstract void ScheduleFailAddPipInvalidInputSinceCorespondingOutputIsTemporary(
-            LoggingContext context,
-            string file,
-            int line,
-            int column,
-            long pipSemiStableHash,
-            string pipDescription,
-            string pipValueId,
-            string outputFile,
-            long producingPipSemiStableHash,
-            string producingPipDesc,
-            string producingPipValueId);
-
-        [GeneratedEvent(
-            (int)EventId.InvalidInputSinceInputIsRewritten,
-            EventGenerators = EventGenerators.LocalOnly,
-            EventLevel = Level.Error,
-            Keywords = (int)(Keywords.UserMessage | Keywords.UserError),
-            EventTask = (int)Tasks.Scheduler,
-            Message =
-                EventConstants.ProvenancePrefix +
-                "The pip '{pipDescription}' cannot be added because its input '{rewrittenFile}' is re-written to produce a later version. " +
-                "Only the final version of a re-written path may be used as a normal input. Consider referencing the later version produced by '{producingPipDescription}'.")]
-        public abstract void ScheduleFailAddPipInvalidInputSinceInputIsRewritten(
-            LoggingContext context,
-            string file,
-            int line,
-            int column,
-            long pipSemiStableHash,
-            string pipDescription,
-            string pipValueId,
-            string rewrittenFile,
-            long producingPipSemiStableHash,
-            string producingPipDescription,
-            string producingPipValueId);
-
-        [GeneratedEvent(
-            (int)EventId.InvalidTempDirectoryInvalidPath,
-            EventGenerators = EventGenerators.LocalOnly,
-            EventLevel = Level.Error,
-            Keywords = (int)Keywords.UserMessage,
-            EventTask = (int)Tasks.Scheduler,
-            Message =
-                EventConstants.ProvenancePrefix +
-                "The pip '{pipDescription}' cannot be added because its temp directory '{tempDirectory}' as specified by the environment variable '{tempEnvironmentVariableName}' is not a valid absolute path.")]
-        public abstract void ScheduleFailAddPipInvalidTempDirectoryInvalidPath(
-            LoggingContext context,
-            string file,
-            int line,
-            int column,
-            long pipSemiStableHash,
-            string pipDescription,
-            string pipValueId,
-            string tempDirectory,
-            string tempEnvironmentVariableName);
-
-        [GeneratedEvent(
-            (int)EventId.InvalidTempDirectoryUnderNonWritableRoot,
-            EventGenerators = EventGenerators.LocalOnly,
-            EventLevel = Level.Error,
-            Keywords = (int)Keywords.UserMessage,
-            EventTask = (int)Tasks.Scheduler,
-            Message =
-                EventConstants.ProvenancePrefix +
-                "The pip '{pipDescription}' cannot be added because its temp directory '{tempDirectory}' as specified by the environment variable '{tempEnvironmentVariableName}' is under a non-writable mount '{rootDirectory}'.")]
-        public abstract void ScheduleFailAddPipInvalidTempDirectoryUnderNonWritableRoot(
-            LoggingContext context,
-            string file,
-            int line,
-            int column,
-            long pipSemiStableHash,
-            string pipDescription,
-            string pipValueId,
-            string tempDirectory,
-            string rootDirectory,
-            string tempEnvironmentVariableName);
-
-        [GeneratedEvent(
-            (int)EventId.InvalidOutputSinceOutputIsSource,
-            EventGenerators = EventGenerators.LocalOnly,
-            EventLevel = Level.Error,
-            Keywords = (int)(Keywords.UserMessage | Keywords.UserError),
-            EventTask = (int)Tasks.Scheduler,
-            Message =
-                EventConstants.ProvenancePrefix +
-                "The pip '{pipDescription}' cannot be added because its output '{rewrittenFile}' is already declared as a source file.")]
-        public abstract void ScheduleFailAddPipInvalidOutputSinceOutputIsSource(
-            LoggingContext context,
-            string file,
-            int line,
-            int column,
-            long pipSemiStableHash,
-            string pipDescription,
-            string pipValueId,
-            string rewrittenFile);
-
-        [GeneratedEvent(
-            (int)EventId.InvalidOutputUnderNonWritableRoot,
-            EventGenerators = EventGenerators.LocalOnly,
-            EventLevel = Level.Error,
-            Keywords = (int)(Keywords.UserMessage | Keywords.UserError),
-            EventTask = (int)Tasks.Scheduler,
-            Message =
-                EventConstants.ProvenancePrefix +
-                "The pip '{pipDescription}' cannot be added because its output '{outputFile}' is under a non-writable mount '{rootDirectory}'.")]
-        public abstract void ScheduleFailAddPipInvalidOutputUnderNonWritableRoot(
-            LoggingContext context,
-            string file,
-            int line,
-            int column,
-            long pipSemiStableHash,
-            string pipDescription,
-            string pipValueId,
-            string outputFile,
-            string rootDirectory);
-
-        [GeneratedEvent(
-            (int)EventId.InvalidOutputSinceDirectoryHasBeenSealed,
-            EventGenerators = EventGenerators.LocalOnly,
-            EventLevel = Level.Error,
-            Keywords = (int)(Keywords.UserMessage | Keywords.UserError),
-            EventTask = (int)Tasks.Scheduler,
-            Message =
-                EventConstants.ProvenancePrefix +
-                "The pip '{pipDescription}' cannot be added because its output '{rewrittenFile}' would be written under the directory '{sealedDirectoryPath}', which has been sealed by the pip '{producingPipDescription}'. "
-                + "The content of a fully-sealed directory can no longer change. Consider adding this file as a dependency of the sealed directory, or changing the directory to be 'partially' sealed.")]
-        public abstract void ScheduleFailAddPipInvalidOutputSinceDirectoryHasBeenSealed(
-            LoggingContext context,
-            string file,
-            int line,
-            int column,
-            long pipSemiStableHash,
-            string pipDescription,
-            string pipValueId,
-            string rewrittenFile,
-            string sealedDirectoryPath,
-            long producingPipSemiStableHash,
-            string producingPipDescription,
-            string producingPipValueId);
-
-        [GeneratedEvent(
-            (int)EventId.InvalidInputSinceSourceFileCannotBeInsideOutputDirectory,
-            EventGenerators = EventGenerators.LocalOnly,
-            EventLevel = Level.Error,
-            Keywords = (int)(Keywords.UserMessage | Keywords.UserError),
-            EventTask = (int)Tasks.Scheduler,
-            Message =
-                EventConstants.ProvenancePrefix +
-                "The pip '{pipDescription}' cannot be added because its input '{rewrittenFile}' is a source file, but is specified to be under the output directory '{sealedDirectoryPath}', which has been added by the pip '{producingPipDescription}'.")]
-        public abstract void ScheduleFailAddPipInvalidInputSinceSourceFileCannotBeInsideOutputDirectory(
-            LoggingContext context,
-            string file,
-            int line,
-            int column,
-            long pipSemiStableHash,
-            string pipDescription,
-            string pipValueId,
-            string rewrittenFile,
-            string sealedDirectoryPath,
-            long producingPipSemiStableHash,
-            string producingPipDescription,
-            string producingPipValueId);
-
-        [GeneratedEvent(
-            (int)EventId.InvalidGraphSinceOutputDirectoryContainsSourceFile,
-            EventGenerators = EventGenerators.LocalOnly,
-            EventLevel = Level.Error,
-            Keywords = (int)(Keywords.UserMessage | Keywords.UserError),
-            EventTask = (int)Tasks.Scheduler,
-            Message =
-                EventConstants.ProvenancePrefix +
-                "Invalid graph since '{outputDirectory}', produced by '{outputDirectoryProducerDescription}', contains the source file '{sourceFile}'.")]
-        public abstract void ScheduleFailInvalidGraphSinceOutputDirectoryContainsSourceFile(
-            LoggingContext context,
-            string file,
-            int line,
-            int column,
-            string outputDirectory,
-            string outputDirectoryProducerDescription,
-            string sourceFile);
-
-        [GeneratedEvent(
-            (int)EventId.InvalidGraphSinceOutputDirectoryCoincidesSourceFile,
-            EventGenerators = EventGenerators.LocalOnly,
-            EventLevel = Level.Error,
-            Keywords = (int)(Keywords.UserMessage | Keywords.UserError),
-            EventTask = (int)Tasks.Scheduler,
-            Message =
-                EventConstants.ProvenancePrefix +
-                "Invalid graph since '{outputDirectory}', produced by '{outputDirectoryProducerDescription}', coincides with the source file '{sourceFile}'.")]
-        public abstract void ScheduleFailInvalidGraphSinceOutputDirectoryCoincidesSourceFile(
-            LoggingContext context,
-            string file,
-            int line,
-            int column,
-            string outputDirectory,
-            string outputDirectoryProducerDescription,
-            string sourceFile);
-
-        [GeneratedEvent(
-            (int)EventId.InvalidGraphSinceOutputDirectoryContainsOutputFile,
-            EventGenerators = EventGenerators.LocalOnly,
-            EventLevel = Level.Error,
-            Keywords = (int)(Keywords.UserMessage | Keywords.UserError),
-            EventTask = (int)Tasks.Scheduler,
-            Message =
-                EventConstants.ProvenancePrefix +
-                "Invalid graph since '{outputDirectory}', produced by '{outputDirectoryProducerDescription}', contains the output file '{outputFile}', produced by '{outputFileProducerDescription}'.")]
-        public abstract void ScheduleFailInvalidGraphSinceOutputDirectoryContainsOutputFile(
-            LoggingContext context,
-            string file,
-            int line,
-            int column,
-            string outputDirectory,
-            string outputDirectoryProducerDescription,
-            string outputFile,
-            string outputFileProducerDescription);
-
-        [GeneratedEvent(
-            (int)EventId.InvalidGraphSinceOutputDirectoryCoincidesOutputFile,
-            EventGenerators = EventGenerators.LocalOnly,
-            EventLevel = Level.Error,
-            Keywords = (int)(Keywords.UserMessage | Keywords.UserError),
-            EventTask = (int)Tasks.Scheduler,
-            Message =
-                EventConstants.ProvenancePrefix +
-                "Invalid graph since '{outputDirectory}', produced by '{outputDirectoryProducerDescription}', coincides with the output file '{outputFile}', produced by '{outputFileProducerDescription}'.")]
-        public abstract void ScheduleFailInvalidGraphSinceOutputDirectoryCoincidesOutputFile(
-            LoggingContext context,
-            string file,
-            int line,
-            int column,
-            string outputDirectory,
-            string outputDirectoryProducerDescription,
-            string outputFile,
-            string outputFileProducerDescription);
-
-        [GeneratedEvent(
-            (int)EventId.InvalidGraphSinceOutputDirectoryContainsSealedDirectory,
-            EventGenerators = EventGenerators.LocalOnly,
-            EventLevel = Level.Error,
-            Keywords = (int)(Keywords.UserMessage | Keywords.UserError),
-            EventTask = (int)Tasks.Scheduler,
-            Message =
-                EventConstants.ProvenancePrefix +
-                "Invalid graph since '{outputDirectory}', produced by '{outputDirectoryProducerDescription}', contains the sealed directory '{sealedDirectory}', produced by '{sealedDirectoryProducerDescription}'.")]
-        public abstract void ScheduleFailInvalidGraphSinceOutputDirectoryContainsSealedDirectory(
-            LoggingContext context,
-            string file,
-            int line,
-            int column,
-            string outputDirectory,
-            string outputDirectoryProducerDescription,
-            string sealedDirectory,
-            string sealedDirectoryProducerDescription);
-
-        [GeneratedEvent(
-           (int)EventId.InvalidGraphSinceOutputDirectoryCoincidesSealedDirectory,
-           EventGenerators = EventGenerators.LocalOnly,
-           EventLevel = Level.Error,
-           Keywords = (int)(Keywords.UserMessage | Keywords.UserError),
-           EventTask = (int)Tasks.Scheduler,
-           Message =
-               EventConstants.ProvenancePrefix +
-               "Invalid graph since '{outputDirectory}', produced by '{outputDirectoryProducerDescription}', coincides with the sealed directory '{sealedDirectory}', produced by '{sealedDirectoryProducerDescription}'.")]
-        public abstract void ScheduleFailInvalidGraphSinceOutputDirectoryCoincidesSealedDirectory(
-           LoggingContext context,
-           string file,
-           int line,
-           int column,
-           string outputDirectory,
-           string outputDirectoryProducerDescription,
-           string sealedDirectory,
-           string sealedDirectoryProducerDescription);
-
-        [GeneratedEvent(
-            (int)EventId.InvalidGraphSinceSharedOpaqueDirectoryContainsExclusiveOpaqueDirectory,
-            EventGenerators = EventGenerators.LocalOnly,
-            EventLevel = Level.Error,
-            Keywords = (int)(Keywords.UserMessage | Keywords.UserError),
-            EventTask = (int)Tasks.Scheduler,
-            Message =
-                EventConstants.ProvenancePrefix +
-                "Invalid graph since the shared opaque directory '{sharedOpaqueDirectory}', produced by '{sharedOpaqueDirectoryProducerDescription}', contains the exclusive opaque directory '{exclusiveOpaqueDirectory}', " +
-                "produced by '{exclusiveOpaqueDirectoryProducerDescription}'.")]
-        public abstract void ScheduleFailInvalidGraphSinceSharedOpaqueDirectoryContainsExclusiveOpaqueDirectory(
-            LoggingContext context,
-            string file,
-            int line,
-            int column,
-            string sharedOpaqueDirectory,
-            string sharedOpaqueDirectoryProducerDescription,
-            string exclusiveOpaqueDirectory,
-            string exclusiveOpaqueDirectoryProducerDescription);
-
-        [GeneratedEvent(
-            (int)EventId.InvalidGraphSinceFullySealedDirectoryIncomplete,
-            EventGenerators = EventGenerators.LocalOnly,
-            EventLevel = Level.Error,
-            Keywords = (int)(Keywords.UserMessage | Keywords.UserError),
-            EventTask = (int)Tasks.Scheduler,
-            Message =
-                EventConstants.ProvenancePrefix +
-                "Fully sealed directories must specify all files contained within the directory. Directory '{sealedDirectory}' does not contain '{missingFile}' which is a file referenced by pip {referencingPip}. Add that file to the Sealed Directory definition to fix this error.")]
-        public abstract void InvalidGraphSinceFullySealedDirectoryIncomplete(
-            LoggingContext context,
-            string file,
-            int line,
-            int column,
-            string sealedDirectory,
-            string referencingPip,
-            string missingFile);
-
-        [GeneratedEvent(
-            (int)EventId.InvalidGraphSinceSourceSealedDirectoryContainsOutputFile,
-            EventGenerators = EventGenerators.LocalOnly,
-            EventLevel = Level.Error,
-            Keywords = (int)(Keywords.UserMessage | Keywords.UserError),
-            EventTask = (int)Tasks.Scheduler,
-            Message =
-                EventConstants.ProvenancePrefix +
-                "Invalid graph since source sealed directory '{sourceSealedDirectory}' contains the output file '{outputFile}', produced by '{outputFileProducerDescription}'.")]
-        public abstract void ScheduleFailInvalidGraphSinceSourceSealedDirectoryContainsOutputFile(
-            LoggingContext context,
-            string file,
-            int line,
-            int column,
-            string sourceSealedDirectory,
-            string outputFile,
-            string outputFileProducerDescription);
-
-        [GeneratedEvent(
-            (int)EventId.InvalidGraphSinceSourceSealedDirectoryCoincidesSourceFile,
-            EventGenerators = EventGenerators.LocalOnly,
-            EventLevel = Level.Error,
-            Keywords = (int)(Keywords.UserMessage | Keywords.UserError),
-            EventTask = (int)Tasks.Scheduler,
-            Message =
-                EventConstants.ProvenancePrefix +
-                "Invalid graph since source sealed directory '{sourceSealedDirectory}' coincides with the source file '{sourceFile}'.")]
-        public abstract void ScheduleFailInvalidGraphSinceSourceSealedDirectoryCoincidesSourceFile(
-            LoggingContext context,
-            string file,
-            int line,
-            int column,
-            string sourceSealedDirectory,
-            string sourceFile);
-
-        [GeneratedEvent(
-            (int)EventId.InvalidGraphSinceSourceSealedDirectoryCoincidesOutputFile,
-            EventGenerators = EventGenerators.LocalOnly,
-            EventLevel = Level.Error,
-            Keywords = (int)(Keywords.UserMessage | Keywords.UserError),
-            EventTask = (int)Tasks.Scheduler,
-            Message =
-                EventConstants.ProvenancePrefix +
-                "Invalid graph since source sealed directory '{sourceSealedDirectory}' coincides with the output file '{outputFile}', produced by '{outputFileProducerDescription}'.")]
-        public abstract void ScheduleFailInvalidGraphSinceSourceSealedDirectoryCoincidesOutputFile(
-            LoggingContext context,
-            string file,
-            int line,
-            int column,
-            string sourceSealedDirectory,
-            string outputFile,
-            string outputFileProducerDescription);
-
-        [GeneratedEvent(
-            (int)EventId.InvalidGraphSinceSourceSealedDirectoryContainsOutputDirectory,
-            EventGenerators = EventGenerators.LocalOnly,
-            EventLevel = Level.Error,
-            Keywords = (int)(Keywords.UserMessage | Keywords.UserError),
-            EventTask = (int)Tasks.Scheduler,
-            Message =
-                EventConstants.ProvenancePrefix +
-                "Invalid graph since source sealed directory '{sourceSealedDirectory}', contains the output directory '{outputDirectory}', produced by '{outputDirectoryProducerDescription}'.")]
-        public abstract void ScheduleFailInvalidGraphSinceSourceSealedDirectoryContainsOutputDirectory(
-            LoggingContext context,
-            string file,
-            int line,
-            int column,
-            string sourceSealedDirectory,
-            string outputDirectory,
-            string outputDirectoryProducerDescription);
-
-        [GeneratedEvent(
-            (int)EventId.InvalidOutputSinceDirectoryHasBeenProducedByAnotherPip,
-            EventGenerators = EventGenerators.LocalOnly,
-            EventLevel = Level.Error,
-            Keywords = (int)(Keywords.UserMessage | Keywords.UserError),
-            EventTask = (int)Tasks.Scheduler,
-            Message =
-                EventConstants.ProvenancePrefix +
-                "The pip '{pipDescription}' cannot be added because its output '{directory}' has been produced by another pip '{producingPipDescription}'")]
-        public abstract void ScheduleFailAddPipInvalidOutputSinceDirectoryHasBeenProducedByAnotherPip(
-            LoggingContext context,
-            string file,
-            int line,
-            int column,
-            long pipSemiStableHash,
-            string pipDescription,
-            string pipValueId,
-            string directory,
-            long producingPipSemiStableHash,
-            string producingPipDescription,
-            string producingPipValueId);
-
-        [GeneratedEvent(
-            (int)EventId.InvalidGraphSinceArtifactPathOverlapsTempPath,
-            EventGenerators = EventGenerators.LocalOnly,
-            EventLevel = Level.Error,
-            Keywords = (int)(Keywords.UserMessage | Keywords.UserError),
-            EventTask = (int)Tasks.Scheduler,
-            Message = "Invalid temp path declared. Pips cannot declare artifacts underneath declared temp directories.\r\n{artifactLocation.File}({artifactLocation.Line},{artifactLocation.Position}): [{artifactProducerPip}] declared '{artifactPath}' as an artifact path.\r\n{tempLocation.File}({tempLocation.Line},{tempLocation.Position}): [{tempProducerPip}] declared '{tempPath}' as a temp path.")]
-        public abstract void InvalidGraphSinceArtifactPathOverlapsTempPath(
-            LoggingContext context,
-            Location tempLocation,
-            string tempPath,
-            string tempProducerPip,
-            Location artifactLocation,
-            string artifactPath,
-            string artifactProducerPip);
-
-        [GeneratedEvent(
-            (int)EventId.InvalidOutputSinceOutputIsBothSpecifiedAsFileAndDirectory,
-            EventGenerators = EventGenerators.LocalOnly,
-            EventLevel = Level.Error,
-            Keywords = (int)(Keywords.UserMessage | Keywords.UserError),
-            EventTask = (int)Tasks.Scheduler,
-            Message =
-                EventConstants.ProvenancePrefix +
-                "The pip '{pipDescription}' cannot be added because its output '{output}' is specified as both file and directory outputs.")]
-        public abstract void ScheduleFailAddPipInvalidOutputSinceOutputIsBothSpecifiedAsFileAndDirectory(
-            LoggingContext context,
-            string file,
-            int line,
-            int column,
-            long pipSemiStableHash,
-            string pipDescription,
-            string pipValueId,
-            string output);
-
-        [GeneratedEvent(
-            (int)EventId.SourceDirectoryUsedAsDependency,
-            EventGenerators = EventGenerators.LocalOnly,
-            EventLevel = Level.Error,
-            Keywords = (int)(Keywords.UserMessage | Keywords.UserError),
-            EventTask = (int)Tasks.Scheduler,
-            Message =
-                EventConstants.ProvenancePrefix +
-                "The pip '{pipDescription}' cannot be added because its input directory '{path}' is a source directory (only sealed directories can be used as directory inputs).")]
-        public abstract void SourceDirectoryUsedAsDependency(
-            LoggingContext context,
-            string file,
-            int line,
-            int column,
-            long pipSemiStableHash,
-            string pipDescription,
-            string pipValueId,
-            string path);
-
-        [GeneratedEvent(
-            (int)EventId.InvalidOutputSinceRewrittenOutputMismatchedWithInput,
-            EventGenerators = EventGenerators.LocalOnly,
-            EventLevel = Level.Error,
-            Keywords = (int)(Keywords.UserMessage | Keywords.UserError),
-            EventTask = (int)Tasks.Scheduler,
-            Message =
-                EventConstants.ProvenancePrefix +
-                "The pip '{pipDescription}' rewrites its input dependency '{rewrittenFile}', but that dependency's version does not match the rewritten output. " +
-                "It must depend on the immediately prior version of that path, or not depend on that path at all.")]
-        public abstract void ScheduleFailAddPipRewrittenOutputMismatchedWithInput(
-            LoggingContext context,
-            string file,
-            int line,
-            int column,
-            long pipSemiStableHash,
-            string pipDescription,
-            string pipValueId,
-            string rewrittenFile);
-
-        [GeneratedEvent(
-            (int)EventId.InvalidOutputDueToSimpleDoubleWrite,
-            EventGenerators = EventGenerators.LocalOnly,
-            EventLevel = Level.Error,
-            Keywords = (int)(Keywords.UserMessage | Keywords.UserError),
-            EventTask = (int)Tasks.Scheduler,
-            Message =
-                EventConstants.ProvenancePrefix +
-                "The pip '{pipDescription}' cannot be added because it would produce '{outputFile}' which is already being produced by '{producingPipDescription}'.")]
-        public abstract void ScheduleFailAddPipInvalidOutputDueToSimpleDoubleWrite(
-            LoggingContext context,
-            string file,
-            int line,
-            int column,
-            long pipSemiStableHash,
-            string pipDescription,
-            string pipValueId,
-            string outputFile,
-            long producingPipSemiStableHash,
-            string producingPipDescription,
-            string producingPipValueId);
-
-        [GeneratedEvent(
-            (int)EventId.AllowSameContentPolicyNotAvailableForStaticallyDeclaredOutputs,
-            EventGenerators = EventGenerators.LocalOnly,
-            EventLevel = Level.Warning,
-            Keywords = (int)(Keywords.UserMessage | Keywords.UserError),
-            EventTask = (int)Tasks.Scheduler,
-            Message =
-                "Pip '{pipDescription}' is participating in a double write to the path '{outputFile}'. The double write policy for this pip is set to allow double writes as long as the content of the produced file is the same. " +
-                "However, this policy is only supported for output files under opaque directories, not for statically specified output files. The double write will be flagged as an error regardless of the produced content.")]
-        public abstract void AllowSameContentPolicyNotAvailableForStaticallyDeclaredOutputs(
-            LoggingContext context,
-            string pipDescription,
-            string outputFile);
-
-        [GeneratedEvent(
-            (int)EventId.RewritingPreservedOutput,
-            EventGenerators = EventGenerators.LocalOnly,
-            EventLevel = Level.Verbose,
-            Keywords = (int)Keywords.UserMessage,
-            EventTask = (int)Tasks.Scheduler,
-            Message =
-                EventConstants.ProvenancePrefix +
-                "The pip '{pipDescription}' rewrites '{outputFile}' which is already being produced by '{producingPipDescription}' who intends to preserve its outputs.")]
-        public abstract void ScheduleAddPipInvalidOutputDueToRewritingPreservedOutput(
-            LoggingContext context,
-            string file,
-            int line,
-            int column,
-            long pipSemiStableHash,
-            string pipDescription,
-            string pipValueId,
-            string outputFile,
-            long producingPipSemiStableHash,
-            string producingPipDescription,
-            string producingPipValueId);
-
-        [GeneratedEvent(
-            (int)EventId.InvalidOutputSinceRewritingOldVersion,
-            EventGenerators = EventGenerators.LocalOnly,
-            EventLevel = Level.Error,
-            Keywords = (int)(Keywords.UserMessage | Keywords.UserError),
-            EventTask = (int)Tasks.Scheduler,
-            Message = EventConstants.ProvenancePrefix + "The pip '{pipDescription}' cannot be added because its output '{outputFile}' has already been declared as being re-written. " +
-                      "Re-writes must form a linear sequence (consider re-writing the latest version of the path from the pip '{producingPipDescription}' / value '{producingPipValueId}').")]
-        public abstract void ScheduleFailAddPipInvalidOutputSinceRewritingOldVersion(
-            LoggingContext context,
-            string file,
-            int line,
-            int column,
-            long pipSemiStableHash,
-            string pipDescription,
-            string pipValueId,
-            string outputFile,
-            long producingPipSemiStableHash,
-            string producingPipDescription,
-            string producingPipValueId);
-
-        [GeneratedEvent(
-            (int)EventId.InvalidOutputSinceOutputHasUnexpectedlyHighWriteCount,
-            EventGenerators = EventGenerators.LocalOnly,
-            EventLevel = Level.Error,
-            Keywords = (int)(Keywords.UserMessage | Keywords.UserError),
-            EventTask = (int)Tasks.Scheduler,
-            Message =
-                EventConstants.ProvenancePrefix +
-                "The pip '{pipDescription}' cannot be added because its output '{rewrittenFile}' has an unexpectedly high write count. The previous version of that path does not exist. This indicates an error in the build logic.")]
-        public abstract void ScheduleFailAddPipInvalidOutputSinceOutputHasUnexpectedlyHighWriteCount(
-            LoggingContext context,
-            string file,
-            int line,
-            int column,
-            long pipSemiStableHash,
-            string pipDescription,
-            string pipValueId,
-            string rewrittenFile);
-
-        [GeneratedEvent(
-            (int)EventId.InvalidOutputSincePreviousVersionUsedAsInput,
-            EventGenerators = EventGenerators.LocalOnly,
-            EventLevel = Level.Error,
-            Keywords = (int)(Keywords.UserMessage | Keywords.UserError),
-            EventTask = (int)Tasks.Scheduler,
-            Message =
-                EventConstants.ProvenancePrefix +
-                "The pip '{pipDescription}' cannot be added because it declares it will rewrite output '{rewrittenFile}', which has already been specified a a non-rewritten input of another pip. " +
-                "Only the final version of a re-written path may be used as a normal input.")]
-        public abstract void ScheduleFailAddPipInvalidOutputSincePreviousVersionUsedAsInput(
-            LoggingContext context,
-            string file,
-            int line,
-            int column,
-            long pipSemiStableHash,
-            string pipDescription,
-            string pipValueId,
-            string rewrittenFile);
-
-        [GeneratedEvent(
-            (int)EventId.InvalidOutputSinceFileHasBeenPartiallySealed,
-            EventGenerators = EventGenerators.LocalOnly,
-            EventLevel = Level.Error,
-            Keywords = (int)(Keywords.UserMessage | Keywords.UserError),
-            EventTask = (int)Tasks.Scheduler,
-            Message =
-                EventConstants.ProvenancePrefix +
-                "The pip '{pipDescription}' cannot be added because its output '{rewrittenFile}' has already been sealed as part of '{sealedDirectoryPath}' by the pip '{producingPipDescription}'. "
-                + "Files which have been partially or fully sealed may no longer change. Consider sealing the final version of this file.")]
-        public abstract void ScheduleFailAddPipInvalidOutputSinceFileHasBeenPartiallySealed(
-            LoggingContext context,
-            string file,
-            int line,
-            int column,
-            long pipSemiStableHash,
-            string pipDescription,
-            string pipValueId,
-            string rewrittenFile,
-            string sealedDirectoryPath,
-            long producingPipSemiStableHash,
-            string producingPipDescription,
-            string producingPipValueId);
-
-        [GeneratedEvent(
-            (int)EventId.DirectoryFingerprintExercisedRule,
-            EventGenerators = EventGenerators.LocalOnly,
-            EventLevel = Level.Verbose,
-            Keywords = (int)Keywords.UserMessage,
-            EventTask = (int)Tasks.Scheduler,
-            Message = "DirectoryFingerprinter exercised exception rule '{0}' for path '{1}'")]
-        public abstract void DirectoryFingerprintExercisedRule(LoggingContext context, string ruleName, string path);
-
-        [GeneratedEvent(
-            (int)EventId.PathSetValidationTargetFailedAccessCheck,
-            EventGenerators = EventGenerators.LocalOnly,
-            EventLevel = Level.Verbose,
-            Keywords = (int)(Keywords.UserMessage | Keywords.Diagnostics),
-            EventTask = (int)Tasks.Scheduler,
-            Message = "{pipDescription} Strong fingerprint could not be computed because FileContentRead for '{path}' is not allowed for the pip because it is not a declared dependency. PathSet will not be usable")]
-        public abstract void PathSetValidationTargetFailedAccessCheck(LoggingContext context, string pipDescription, string path);
-
-        [GeneratedEvent(
-            (int)EventId.DirectoryFingerprintComputedFromGraph,
-            EventGenerators = EventGenerators.LocalOnly,
-            EventLevel = Level.Verbose,
-            Keywords = (int)Keywords.Diagnostics,
-            EventTask = (int)Tasks.Scheduler,
-            Message = "Computed static (graph-based) membership fingerprint {1} for process {3} and directory '{0}' [{2} members]")]
-        public abstract void DirectoryFingerprintComputedFromGraph(LoggingContext context, string path, string fingerprint, int memberCount, string processDescription);
-
-        [GeneratedEvent(
-            (int)EventId.DirectoryFingerprintingFilesystemEnumerationFailed,
-            EventGenerators = EventGenerators.LocalOnly,
-            EventLevel = Level.Error,
-            Keywords = (int)Keywords.UserMessage,
-            EventTask = (int)Tasks.Scheduler,
-            Message = "Failed to list the contents of the following directory in order to compute its fingerprint: '{0}' ; {1}")]
-        public abstract void DirectoryFingerprintingFilesystemEnumerationFailed(LoggingContext context, string path, string failure);
-
-        [GeneratedEvent(
-            (int)EventId.DirectoryFingerprintComputedFromFilesystem,
-            EventGenerators = EventGenerators.LocalOnly,
-            EventLevel = Level.Verbose,
-            Keywords = (int)Keywords.Diagnostics,
-            EventTask = (int)Tasks.Scheduler,
-            Message = "Computed dynamic (filesystem-based) membership fingerprint {1} for directory '{0}' [{2} members]")]
-        public abstract void DirectoryFingerprintComputedFromFilesystem(LoggingContext context, string path, string fingerprint, int memberCount);
-
-        [GeneratedEvent(
-            (int)EventId.StartFilterApplyTraversal,
-            EventGenerators = EventGenerators.LocalOnly,
-            EventLevel = Level.Verbose,
-            Keywords = (int)Keywords.UserMessage,
-            EventTask = (int)Tasks.Scheduler,
-            EventOpcode = (byte)EventOpcode.Start,
-            Message = EventConstants.PhasePrefix + "Traversing graph applying filter to pips")]
-        public abstract void StartFilterApplyTraversal(LoggingContext context);
-
-        [GeneratedEvent(
-            (int)EventId.EndFilterApplyTraversal,
-            EventGenerators = EventGenerators.LocalOnly,
-            EventLevel = Level.Verbose,
-            Keywords = (int)Keywords.UserMessage,
-            EventTask = (int)Tasks.Scheduler,
-            EventOpcode = (byte)EventOpcode.Stop,
-            Message = EventConstants.PhasePrefix + "Done traversing graph applying filter to pips")]
-        public abstract void EndFilterApplyTraversal(LoggingContext context);
-
-        [GeneratedEvent(
-            (int)EventId.JournalProcessingStatisticsForScheduler,
-            EventGenerators = EventGenerators.LocalOnly,
-            EventLevel = Level.Verbose,
-            EventTask = (ushort)Tasks.Scheduler,
-            Keywords = (int)(Keywords.UserMessage | Keywords.Performance | Keywords.Progress),
-            Message = EventConstants.PhasePrefix + "USN journal statistics for scheduler: {message}")]
-        public abstract void JournalProcessingStatisticsForScheduler(LoggingContext context, string message);
-
-        [GeneratedEvent(
-            (int)EventId.JournalProcessingStatisticsForSchedulerTelemetry,
-            EventGenerators = EventGenerators.TelemetryOnly | Generators.Statistics,
-            EventLevel = Level.Verbose,
-            EventTask = (ushort)Tasks.Scheduler,
-            Keywords = (int)(Keywords.UserMessage | Keywords.Performance | Keywords.Progress),
-            Message = "USN journal statistics for scheduler")]
-        public abstract void JournalProcessingStatisticsForSchedulerTelemetry(LoggingContext context, string scanningJournalStatus, IDictionary<string, long> stats);
-
-        [GeneratedEvent(
-            (int)EventId.IncrementalSchedulingNewlyPresentFile,
-            EventGenerators = EventGenerators.LocalOnly,
-            EventLevel = Level.Verbose,
-            EventTask = (ushort)Tasks.Scheduler,
-            Keywords = (int)Keywords.UserMessage,
-            Message = EventConstants.ArtifactOrPipChangePrefix + "Newly present file '{path}'")]
-        public abstract void IncrementalSchedulingNewlyPresentFile(LoggingContext context, string path);
-
-        [GeneratedEvent(
-            (int)EventId.IncrementalSchedulingNewlyPresentDirectory,
-            EventGenerators = EventGenerators.LocalOnly,
-            EventLevel = Level.Verbose,
-            EventTask = (ushort)Tasks.Scheduler,
-            Keywords = (int)Keywords.UserMessage,
-            Message = EventConstants.ArtifactOrPipChangePrefix + "Newly present directory '{path}'")]
-        public abstract void IncrementalSchedulingNewlyPresentDirectory(LoggingContext context, string path);
-
-        [GeneratedEvent(
-            (int)EventId.IncrementalSchedulingSourceFileIsDirty,
-            EventGenerators = EventGenerators.LocalOnly,
-            EventLevel = Level.Verbose,
-            EventTask = (ushort)Tasks.Scheduler,
-            Keywords = (int)Keywords.UserMessage,
-            Message = EventConstants.ArtifactOrPipChangePrefix + "Source file is dirty => Reason: {reason} | Path change reason: {pathChangeReason}")]
-        public abstract void IncrementalSchedulingSourceFileIsDirty(LoggingContext context, string reason, string pathChangeReason);
-
-        [GeneratedEvent(
-            (int)EventId.IncrementalSchedulingPipIsDirty,
-            EventGenerators = EventGenerators.LocalOnly,
-            EventLevel = Level.Verbose,
-            EventTask = (ushort)Tasks.Scheduler,
-            Keywords = (int)Keywords.UserMessage,
-            Message = EventConstants.ArtifactOrPipChangePrefix + Pip.SemiStableHashPrefix + "{pipHash:X16} is dirty => Reason: {reason} | Path change reason: {pathChangeReason}")]
-        public abstract void IncrementalSchedulingPipIsDirty(LoggingContext context, long pipHash, string reason, string pathChangeReason);
-
-        [GeneratedEvent(
-            (int)EventId.IncrementalSchedulingPipIsPerpetuallyDirty,
-            EventGenerators = EventGenerators.LocalOnly,
-            EventLevel = Level.Verbose,
-            EventTask = (ushort)Tasks.Scheduler,
-            Keywords = (int)Keywords.UserMessage,
-            Message = EventConstants.ArtifactOrPipChangePrefix + Pip.SemiStableHashPrefix + "{pipHash:X16} is perpetually dirty => Reason: {reason}")]
-        public abstract void IncrementalSchedulingPipIsPerpetuallyDirty(LoggingContext context, long pipHash, string reason);
-
-        [GeneratedEvent(
-            (int)EventId.IncrementalSchedulingReadDirtyNodeState,
-            EventGenerators = EventGenerators.LocalAndTelemetry,
-            EventLevel = Level.Verbose,
-            EventTask = (ushort)Tasks.Scheduler,
-            Keywords = (int)(Keywords.UserMessage | Keywords.Performance),
-            Message = "Reading dirty node state file '{path}': Status: {status} | Reason: {reason} | Elapsed time: {elapsedMs}ms")]
-        public abstract void IncrementalSchedulingReadDirtyNodeState(LoggingContext context, string path, string status, string reason, long elapsedMs);
-
-        [GeneratedEvent(
-            (int)EventId.IncrementalSchedulingArtifactChangesCounters,
-            EventGenerators = EventGenerators.LocalAndTelemetryAndStatistic,
-            EventLevel = Level.Verbose,
-            EventTask = (ushort)Tasks.Scheduler,
-            Keywords = (int)Keywords.UserMessage,
-            Message = "Artifact changes inferred by journal scanning: Newly added files: {0} | Newly added directories: {1} | Changed static files: {2} | Changed dynamically observed files (possibly path probes): {3} | Changed dynamically observed enumeration memberships: {4} | Perpetually dirty pips: {5}")]
-        public abstract void IncrementalSchedulingArtifactChangesCounters(LoggingContext context, long newlyAddedFiles, long newlyAddedDirectories, long changedStaticFiles, long changedDynamicallyObservedFiles, long changedDynamicallyObservedEnumerationMembership, long perpetuallyDirtyPips);
-
-        [GeneratedEvent(
-            (int)EventId.IncrementalSchedulingArtifactChangeSample,
-            EventGenerators = EventGenerators.TelemetryOnly,
-            EventLevel = Level.Verbose,
-            EventTask = (ushort)Tasks.Scheduler,
-            Keywords = (int)Keywords.UserMessage,
-            Message = "Samples of changes: \r\n{samples}")]
-        public abstract void IncrementalSchedulingArtifactChangeSample(LoggingContext context, string samples);
-
-        [GeneratedEvent(
-            (int)EventId.IncrementalSchedulingAssumeAllPipsDirtyDueToFailedJournalScan,
-            EventGenerators = EventGenerators.LocalOnly,
-            EventLevel = Level.Verbose,
-            EventTask = (ushort)Tasks.Scheduler,
-            Keywords = (int)Keywords.UserMessage,
-            Message = "Assuming all pips dirty because scanning journal failed: {reason}")]
-        public abstract void IncrementalSchedulingAssumeAllPipsDirtyDueToFailedJournalScan(LoggingContext context, string reason);
-
-        [GeneratedEvent(
-            (int)EventId.IncrementalSchedulingAssumeAllPipsDirtyDueToAntiDependency,
-            EventGenerators = EventGenerators.LocalOnly,
-            EventLevel = Level.Verbose,
-            EventTask = (ushort)Tasks.Scheduler,
-            Keywords = (int)Keywords.UserMessage,
-            Message = "Assuming all pips dirty because anti-dependency is invalidated, i.e., new files are added: {addedFilesCount}")]
-        public abstract void IncrementalSchedulingAssumeAllPipsDirtyDueToAntiDependency(LoggingContext context, long addedFilesCount);
-
-        [GeneratedEvent(
-            (int)EventId.IncrementalSchedulingDirtyPipChanges,
-            EventGenerators = EventGenerators.LocalAndTelemetryAndStatistic,
-            EventLevel = Level.Verbose,
-            EventTask = (ushort)Tasks.Scheduler,
-            Keywords = (int)Keywords.UserMessage,
-            Message = "Dirty pips changes: Status: {0} | Initial set of pips after journal scanning: {1} | Pips that get dirtied transitively: {2} | Elapsed time: {3}ms")]
-        public abstract void IncrementalSchedulingDirtyPipChanges(LoggingContext context, bool status, long initialDirty, long transitivelyDirty, long elapsedMs);
-
-        [GeneratedEvent(
-            (int)EventId.IncrementalSchedulingPreciseChange,
-            EventGenerators = EventGenerators.LocalAndTelemetry,
-            EventLevel = Level.Verbose,
-            EventTask = (ushort)Tasks.Scheduler,
-            Keywords = (int)Keywords.UserMessage,
-            Message = "Precise change: Status: {0} | Dirty pip changes: {1} | Reason: {2} | Description: {3} | Elapsed time: {4}ms")]
-        public abstract void IncrementalSchedulingPreciseChange(LoggingContext context, bool status, bool dirtyNodeChanges, string reason, string description, long elapsedMs);
-
-        [GeneratedEvent(
-            (int)EventId.IncrementalSchedulingIdsMismatch,
-            EventGenerators = EventGenerators.LocalOnly,
-            EventLevel = Level.Verbose,
-            EventTask = (ushort)Tasks.Scheduler,
-            Keywords = (int)Keywords.UserMessage,
-            Message = "Loading or reusing incremental scheduling state failed because the new id is less safe than the existing one: \r\nNew id:\r\n{newId}\r\nExisting id:\r\n{existingId}")]
-        public abstract void IncrementalSchedulingIdsMismatch(LoggingContext context, string newId, string existingId);
-
-        [GeneratedEvent(
-            (int)EventId.IncrementalSchedulingTokensMismatch,
-            EventGenerators = EventGenerators.LocalOnly,
-            EventLevel = Level.Verbose,
-            EventTask = (ushort)Tasks.Scheduler,
-            Keywords = (int)Keywords.UserMessage,
-            Message = "Incremental scheduling state failed to subscribe to file change tracker due to mismatched tokens: Expected token: {expectedToken} | Actual token: {actualToken}")]
-        public abstract void IncrementalSchedulingTokensMismatch(LoggingContext context, string expectedToken, string actualToken);
-
-        [GeneratedEvent(
-            (int)EventId.IncrementalSchedulingLoadState,
-            EventGenerators = EventGenerators.LocalAndTelemetry,
-            EventLevel = Level.Verbose,
-            EventTask = (ushort)Tasks.Scheduler,
-            Keywords = (int)(Keywords.UserMessage | Keywords.Performance),
-            Message = "Loading incremental scheduling state at '{path}': Status: {status} | Reason: {reason} | Elapsed time: {elapsedMs}ms")]
-        public abstract void IncrementalSchedulingLoadState(LoggingContext context, string path, string status, string reason, long elapsedMs);
-
-        [GeneratedEvent(
-            (int)EventId.IncrementalSchedulingReuseState,
-            EventGenerators = EventGenerators.LocalAndTelemetry,
-            EventLevel = Level.Verbose,
-            EventTask = (ushort)Tasks.Scheduler,
-            Keywords = (int)(Keywords.UserMessage | Keywords.Performance),
-            Message = "Attempt to reuse existing incremental scheduling state: {reason}")]
-        public abstract void IncrementalSchedulingReuseState(LoggingContext context, string reason);
-
-        [GeneratedEvent(
-            (int)EventId.IncrementalSchedulingSaveState,
-            EventGenerators = EventGenerators.LocalAndTelemetry,
-            EventLevel = Level.Verbose,
-            EventTask = (ushort)Tasks.Scheduler,
-            Keywords = (int)(Keywords.UserMessage | Keywords.Performance),
-            Message = "Saving incremental scheduling state at '{path}': Status: {status} | Reason: {reason} | Elapsed time: {elapsedMs}ms")]
-        public abstract void IncrementalSchedulingSaveState(LoggingContext context, string path, string status, string reason, long elapsedMs);
-
-        [GeneratedEvent(
-            (int)EventId.IncrementalSchedulingProcessGraphChange,
-            EventGenerators = EventGenerators.LocalAndTelemetry,
-            EventLevel = Level.Verbose,
-            EventTask = (ushort)Tasks.Scheduler,
-            Keywords = (int)(Keywords.UserMessage | Keywords.Performance),
-            Message = "Processing graph change to update incremental scheduling state: Loaded graph id: {loadedGraphId} | New graph id: {newGraphId} | Elapsed time: {elapsedMs}ms")]
-        public abstract void IncrementalSchedulingProcessGraphChange(LoggingContext context, string loadedGraphId, string newGraphId, long elapsedMs);
-
-        [GeneratedEvent(
-            (int)EventId.IncrementalSchedulingProcessGraphChangeGraphId,
-            EventGenerators = EventGenerators.LocalOnly,
-            EventLevel = Level.Verbose,
-            EventTask = (ushort)Tasks.Scheduler,
-            Keywords = (int)(Keywords.UserMessage),
-            Message = "Processing graph change to update incremental scheduling state: Has seen the graph: {status} | Graph id: {graphId} | Date seen: {dateSeen}")]
-        public abstract void IncrementalSchedulingProcessGraphChangeGraphId(LoggingContext context, string status, string graphId, string dateSeen);
-
-        [GeneratedEvent(
-            (int)EventId.IncrementalSchedulingProcessGraphChangeProducerChange,
-            EventGenerators = EventGenerators.LocalOnly,
-            EventLevel = Level.Verbose,
-            EventTask = (ushort)Tasks.Scheduler,
-            Keywords = (int)(Keywords.UserMessage),
-            Message = EventConstants.ArtifactOrPipChangePrefix + " Producer of a path has changed: Path: {path} | New producer: Pip{newProducerHash:X16} | Old producer fingerprint: {oldProducerFingerprint}")]
-        public abstract void IncrementalSchedulingProcessGraphChangeProducerChange(LoggingContext context, string path, long newProducerHash, string oldProducerFingerprint);
-
-        [GeneratedEvent(
-            (int)EventId.IncrementalSchedulingProcessGraphChangePathNoLongerSourceFile,
-            EventGenerators = EventGenerators.LocalOnly,
-            EventLevel = Level.Verbose,
-            EventTask = (ushort)Tasks.Scheduler,
-            Keywords = (int)(Keywords.UserMessage),
-            Message = EventConstants.ArtifactOrPipChangePrefix + " Path {path} is no longer a source file.")]
-        public abstract void IncrementalSchedulingProcessGraphChangePathNoLongerSourceFile(LoggingContext context, string path);
-
-        [GeneratedEvent(
-            (int)EventId.IncrementalSchedulingPipDirtyAcrossGraphBecauseSourceIsDirty,
-            EventGenerators = EventGenerators.LocalOnly,
-            EventLevel = Level.Verbose,
-            EventTask = (ushort)Tasks.Scheduler,
-            Keywords = (int)(Keywords.UserMessage),
-            Message = EventConstants.ArtifactOrPipChangePrefix + " Pip{pipHash:X16} is dirty across graph because source file '{sourceFile}' is considered dirty")]
-        public abstract void IncrementalSchedulingPipDirtyAcrossGraphBecauseSourceIsDirty(LoggingContext context, long pipHash, string sourceFile);
-
-        [GeneratedEvent(
-            (int)EventId.IncrementalSchedulingPipDirtyAcrossGraphBecauseDependencyIsDirty,
-            EventGenerators = EventGenerators.LocalOnly,
-            EventLevel = Level.Verbose,
-            EventTask = (ushort)Tasks.Scheduler,
-            Keywords = (int)(Keywords.UserMessage),
-            Message = EventConstants.ArtifactOrPipChangePrefix + " Pip{pipHash:X16} is dirty across graph because its dependency Pip{depPipHash:X16} ({depFingerprint}) is considered dirty")]
-        public abstract void IncrementalSchedulingPipDirtyAcrossGraphBecauseDependencyIsDirty(LoggingContext context, long pipHash, long depPipHash, string depFingerprint);
-
-        [GeneratedEvent(
-            (int)EventId.IncrementalSchedulingSourceFileOfOtherGraphIsDirtyDuringScan,
-            EventGenerators = EventGenerators.LocalOnly,
-            EventLevel = Level.Verbose,
-            EventTask = (ushort)Tasks.Scheduler,
-            Keywords = (int)(Keywords.UserMessage),
-            Message = EventConstants.ArtifactOrPipChangePrefix + " Source file '{sourceFile}' of other graphs is dirty => Path change reason: {pathChangeReason}")]
-        public abstract void IncrementalSchedulingSourceFileOfOtherGraphIsDirtyDuringScan(LoggingContext context, string sourceFile, string pathChangeReason);
-
-        [GeneratedEvent(
-            (int)EventId.IncrementalSchedulingPipOfOtherGraphIsDirtyDuringScan,
-            EventGenerators = EventGenerators.LocalOnly,
-            EventLevel = Level.Verbose,
-            EventTask = (ushort)Tasks.Scheduler,
-            Keywords = (int)(Keywords.UserMessage),
-            Message = EventConstants.ArtifactOrPipChangePrefix + " Pip with fingerprint {pipFingerprint} of other graph is dirty => Path: {path} | Path change reason: {pathChangeReason}")]
-        public abstract void IncrementalSchedulingPipOfOtherGraphIsDirtyDuringScan(LoggingContext context, string pipFingerprint, string path, string pathChangeReason);
-
-        [GeneratedEvent(
-           (int)EventId.IncrementalSchedulingPipDirtyDueToChangesInDynamicObservationAfterScan,
-           EventGenerators = EventGenerators.LocalAndTelemetryAndStatistic,
-           EventLevel = Level.Verbose,
-           EventTask = (ushort)Tasks.Scheduler,
-           Keywords = (int)Keywords.UserMessage,
-           Message = "Dirty pips due to changes in dynamic observation after journal scan: Dynamic paths: {dynamicPathCount} | Dynamic path enumerations: {dynamicPathEnumerationCount} | Elapsed time: {elapsedMs}ms")]
-        public abstract void IncrementalSchedulingPipDirtyDueToChangesInDynamicObservationAfterScan(LoggingContext context, int dynamicPathCount, int dynamicPathEnumerationCount, long elapsedMs);
-
-        [GeneratedEvent(
-           (int)EventId.IncrementalSchedulingPipsOfOtherPipGraphsGetDirtiedAfterScan,
-           EventGenerators = EventGenerators.LocalAndTelemetryAndStatistic,
-           EventLevel = Level.Verbose,
-           EventTask = (ushort)Tasks.Scheduler,
-           Keywords = (int)Keywords.UserMessage,
-           Message = "Dirty pips belonging to other pip graphs after journal scan: Pips: {pipCount} | Elapsed time: {elapsedMs}ms")]
-        public abstract void IncrementalSchedulingPipsOfOtherPipGraphsGetDirtiedAfterScan(LoggingContext context, int pipCount, long elapsedMs);
-
-        [GeneratedEvent(
-            (ushort)EventId.ServicePipStarting,
-            EventGenerators = EventGenerators.LocalOnly,
-            EventLevel = Level.Verbose,
-            Keywords = (int)Keywords.UserMessage,
-            EventTask = (ushort)Tasks.Scheduler,
-            Message = "[{pipDescription}] Starting service pip")]
-        internal abstract void ScheduleServicePipStarting(LoggingContext loggingContext, string pipDescription);
-
-        [GeneratedEvent(
-            (ushort)EventId.ServicePipShuttingDown,
-            EventGenerators = EventGenerators.LocalOnly,
-            EventLevel = Level.Verbose,
-            Keywords = (int)Keywords.UserMessage,
-            EventTask = (ushort)Tasks.Scheduler,
-            Message = "[{servicePipDescription}] Shutting down service pip")]
-        internal abstract void ScheduleServicePipShuttingDown(LoggingContext loggingContext, string servicePipDescription, string shutdownPipDescription);
-
-        [GeneratedEvent(
-            (ushort)EventId.ServicePipTerminatedBeforeStartupWasSignaled,
-            EventGenerators = EventGenerators.LocalOnly,
-            EventLevel = Level.Error,
-            Keywords = (int)Keywords.UserMessage,
-            EventTask = (ushort)Tasks.Scheduler,
-            Message = "[{pipDescription}] Service pip terminated before its startup was signaled")]
-        internal abstract void ScheduleServiceTerminatedBeforeStartupWasSignaled(LoggingContext loggingContext, string pipDescription);
-
-        [GeneratedEvent(
-            (ushort)EventId.ServicePipFailed,
-            EventGenerators = EventGenerators.LocalOnly,
-            EventLevel = Level.Error,
-            Keywords = (int)Keywords.UserMessage,
-            EventTask = (ushort)Tasks.Scheduler,
-            Message = "[{servicePipDescription}] Service pip failed")]
-        internal abstract void ScheduleServicePipFailed(LoggingContext loggingContext, string servicePipDescription);
-
-        [GeneratedEvent(
-            (ushort)EventId.ServicePipShuttingDownFailed,
-            EventGenerators = EventGenerators.LocalOnly,
-            EventLevel = Level.Error,
-            Keywords = (int)Keywords.UserMessage,
-            EventTask = (ushort)Tasks.Scheduler,
-            Message = "[{shutdownPipDescription}] Service shutdown pip failed")]
-        internal abstract void ScheduleServicePipShuttingDownFailed(LoggingContext loggingContext, string servicePipDescription, string shutdownPipDescription);
-
-        [GeneratedEvent(
-            (ushort)EventId.IpcClientForwardedMessage,
-            EventGenerators = EventGenerators.LocalOnly,
-            EventLevel = Level.Verbose,
-            Keywords = (int)Keywords.UserMessage,
-            EventTask = (ushort)Tasks.Scheduler,
-            Message = "IPC pip logged a message: [{level}] {message}")]
-        internal abstract void IpcClientForwardedMessage(LoggingContext loggingContext, string level, string message);
-
-        [GeneratedEvent(
-            (ushort)EventId.IpcClientFailed,
-            EventGenerators = EventGenerators.LocalOnly,
-            EventLevel = Level.Warning,
-            Keywords = (int)Keywords.UserMessage,
-            EventTask = (ushort)Tasks.Scheduler,
-            Message = "IPC client failed: {exceptionMessage}")]
-        internal abstract void IpcClientFailed(LoggingContext loggingContext, string exceptionMessage);
-
-        [GeneratedEvent(
-            (ushort)EventId.ApiServerForwarderIpcServerMessage,
-            EventGenerators = EventGenerators.LocalOnly,
-            EventLevel = Level.Verbose,
-            Keywords = (int)Keywords.UserMessage,
-            EventTask = (ushort)Tasks.Scheduler,
-            Message = "[{ShortProductName} API Server] IPC server logged a message: [{level}] {message}")]
-        internal abstract void ApiServerForwardedIpcServerMessage(LoggingContext loggingContext, string level, string message);
-
-        [GeneratedEvent(
-            (ushort)EventId.ApiServerOperationReceived,
-            EventGenerators = EventGenerators.LocalOnly,
-            EventLevel = Level.Verbose,
-            Keywords = (int)Keywords.UserMessage,
-            EventTask = (ushort)Tasks.Scheduler,
-            Message = "[{ShortProductName} API Server] Received operation: '{operation}'.")]
-        internal abstract void ApiServerOperationReceived(LoggingContext loggingContext, string operation);
-
-        [GeneratedEvent(
-            (ushort)EventId.ApiServerInvalidOperation,
-            EventGenerators = EventGenerators.LocalOnly,
-            EventLevel = Level.Verbose,
-            Keywords = (int)Keywords.UserMessage,
-            EventTask = (ushort)Tasks.Scheduler,
-            Message = "[{ShortProductName} API Server] Received invalid operation: '{operation}'. {reason}")]
-        internal abstract void ApiServerInvalidOperation(LoggingContext loggingContext, string operation, string reason);
-
-        [GeneratedEvent(
-            (ushort)EventId.ApiServerMaterializeFileExecuted,
-            EventGenerators = EventGenerators.LocalOnly,
-            EventLevel = Level.Verbose,
-            Keywords = (int)Keywords.UserMessage,
-            EventTask = (ushort)Tasks.Scheduler,
-            Message = "[{ShortProductName} API Server] Operation MaterializeFile('{file}') executed. Succeeded: {succeeded}.")]
-        internal abstract void ApiServerMaterializeFileExecuted(LoggingContext loggingContext, string file, bool succeeded);
-
-        [GeneratedEvent(
-            (ushort)EventId.ApiServerReportStatisticsExecuted,
-            EventGenerators = EventGenerators.LocalOnly,
-            EventLevel = Level.Verbose,
-            Keywords = (int)Keywords.UserMessage,
-            EventTask = (ushort)Tasks.Scheduler,
-            Message = "[{ShortProductName} API Server] Operation ReportStatistics executed; {numStatistics} statistics reported.")]
-        internal abstract void ApiServerReportStatisticsExecuted(LoggingContext loggingContext, int numStatistics);
-
-        [GeneratedEvent(
-            (ushort)EventId.ApiServerGetSealedDirectoryContentExecuted,
-            EventGenerators = EventGenerators.LocalOnly,
-            EventLevel = Level.Verbose,
-            Keywords = (int)Keywords.UserMessage,
-            EventTask = (ushort)Tasks.Scheduler,
-            Message = "[{ShortProductName} API Server] Operation GetSealedDirectoryContent('{directory}') executed.")]
-        internal abstract void ApiServerGetSealedDirectoryContentExecuted(LoggingContext loggingContext, string directory);
-
-        [GeneratedEvent(
-            (ushort)LogEventId.UnexpectedlySmallObservedInputCount,
-            EventGenerators = EventGenerators.LocalAndTelemetry,
-            EventLevel = Level.Verbose,
-            Keywords = (int)Keywords.UserMessage,
-            EventTask = (ushort)Tasks.Storage,
-            Message = EventConstants.ProvenancePrefix +
-                "Pip '{pipDescription}' had an expectedly small observed input count. The largest pathset for this fingerprint had: [AbsentFileProbes:{maxAbsentFileProbe}, DirectoryEnumerationCount:{maxDirectoryEnumerations}, ExistingDirectoryProbeCount,{maxDirectoryProbes}, FileContentReadCount:{maxFileContentReads}]. " +
-            "The pathset for this run had: [AbsentFileProbes:{currentAbsentFileProbe}, DirectoryEnumerationCount:{currentDirectoryEnumerations}, ExistingDirectoryProbeCount,{currentDirectoryProbes}, FileContentReadCount:{currentFileContentReads}], ExistingFileProbeCount:{currentExistingFileProbes}].")]
-        public abstract void UnexpectedlySmallObservedInputCount(LoggingContext loggingContext, string pipDescription, int maxAbsentFileProbe, int maxDirectoryEnumerations, int maxDirectoryProbes, int maxFileContentReads,
-            int currentAbsentFileProbe, int currentDirectoryEnumerations, int currentDirectoryProbes, int currentFileContentReads, int currentExistingFileProbes);
-
-        [GeneratedEvent(
-            (int)LogEventId.PerformanceDataCacheTrace,
-            EventGenerators = EventGenerators.LocalOnly,
-            EventLevel = Level.Verbose,
-            Keywords = (int)Keywords.UserMessage,
-            EventTask = (int)Tasks.Storage,
-            Message = "{message}")]
-        public abstract void PerformanceDataCacheTrace(LoggingContext context, string message);
-
-        [GeneratedEvent(
-            (int)LogEventId.HistoricMetadataCacheTrace,
-            EventGenerators = EventGenerators.LocalOnly,
-            EventLevel = Level.Verbose,
-            Keywords = (int)Keywords.UserMessage,
-            EventTask = (int)Tasks.Storage,
-            Message = "{message}")]
-        public abstract void HistoricMetadataCacheTrace(LoggingContext context, string message);
-
-        [GeneratedEvent(
-            (int)LogEventId.HistoricMetadataCacheCreateFailed,
-            EventGenerators = EventGenerators.LocalOnly,
-            EventLevel = Level.Warning,
-            Keywords = (int)Keywords.UserMessage,
-            EventTask = (int)Tasks.Storage,
-            Message = "Failed to create historic metadata cache: {message}. This does not fail the build, but may impact performance.")]
-        public abstract void HistoricMetadataCacheCreateFailed(LoggingContext context, string message);
-
-        [GeneratedEvent(
-            (int)LogEventId.HistoricMetadataCacheOperationFailed,
-            EventGenerators = EventGenerators.LocalOnly,
-            EventLevel = Level.Warning,
-            Keywords = (int)Keywords.UserMessage,
-            EventTask = (int)Tasks.Storage,
-            Message = "Historic metadata cache operation failed, further access is disabled: {message}. This does not fail the build, but may impact performance.")]
-        public abstract void HistoricMetadataCacheOperationFailed(LoggingContext context, string message);
-
-        [GeneratedEvent(
-            (int)LogEventId.HistoricMetadataCacheSaveFailed,
-            EventGenerators = EventGenerators.LocalOnly,
-            EventLevel = Level.Warning,
-            Keywords = (int)Keywords.UserMessage,
-            EventTask = (int)Tasks.Storage,
-            Message = "Historic metadata cache save failed: {message}. This does not fail the build, but may impact performance.")]
-        public abstract void HistoricMetadataCacheSaveFailed(LoggingContext context, string message);
-
-        [GeneratedEvent(
-            (int)LogEventId.HistoricMetadataCacheLoadFailed,
-            EventGenerators = EventGenerators.LocalOnly,
-            EventLevel = Level.Warning,
-            Keywords = (int)Keywords.UserMessage,
-            EventTask = (int)Tasks.Storage,
-            Message = "Historic metadata cache load failed: {message}. This does not fail the build, but may impact performance.")]
-        public abstract void HistoricMetadataCacheLoadFailed(LoggingContext context, string message);
-
-        [GeneratedEvent(
-            (int)LogEventId.HistoricMetadataCacheCloseCalled,
-            EventGenerators = EventGenerators.LocalOnly,
-            EventLevel = Level.Verbose,
-            Keywords = (int)Keywords.UserMessage,
-            EventTask = (int)Tasks.Storage,
-            Message = "Historic metadata close called.")]
-        public abstract void HistoricMetadataCacheCloseCalled(LoggingContext context);
-
-        [GeneratedEvent(
-            (int)LogEventId.CriticalPathPipRecord,
-            EventGenerators = EventGenerators.LocalAndTelemetry,
-            EventLevel = Level.Verbose,
-            Keywords = (int)Keywords.UserMessage,
-            EventTask = (int)Tasks.CriticalPaths,
-            Message = "Critical Path Pip Duration={pipDurationMs}ms Result={executionLevel} ExplicitlyScheduled={isExplicitlyScheduled} Index={indexFromBeginning} {pipDescription}")]
-        public abstract void CriticalPathPipRecord(
-            LoggingContext context,
-            long pipSemiStableHash,
-            string pipDescription,
-            long pipDurationMs,
-            long exeDurationMs,
-            long queueDurationMs,
-            int indexFromBeginning,
-            bool isExplicitlyScheduled,
-            string executionLevel,
-            int numCacheEntriesVisited,
-            int numPathSetsDownloaded);
-
-        [GeneratedEvent(
-            (int)LogEventId.CriticalPathChain,
-            EventGenerators = EventGenerators.LocalOnly,
-            EventLevel = Level.Verbose,
-            Keywords = (int)Keywords.UserMessage,
-            EventTask = (int)Tasks.CriticalPaths,
-            Message = "{0}")]
-        public abstract void CriticalPathChain(LoggingContext context, string criticalPathMessage);
-
-        #region Symlink file
-
-        [GeneratedEvent(
-            (int)LogEventId.FailedLoadSymlinkFile,
-            EventGenerators = EventGenerators.LocalOnly,
-            EventLevel = Level.Error,
-            Keywords = (int)Keywords.UserMessage,
-            EventTask = (int)Tasks.Engine,
-            Message = "Failed to load symlink file: {message}.")]
-        public abstract void FailedLoadSymlinkFile(LoggingContext context, string message);
-
-        [GeneratedEvent(
-            (ushort)LogEventId.FailedToCreateSymlinkFromSymlinkMap,
-            EventGenerators = EventGenerators.LocalOnly,
-            EventLevel = Level.Error,
-            Keywords = (int)Keywords.UserMessage,
-            EventTask = (ushort)Tasks.Storage,
-            Message = "Failed to create symlink from '{source}' to '{target}': {message}")]
-        public abstract void FailedToCreateSymlinkFromSymlinkMap(LoggingContext loggingContext, string source, string target, string message);
-
-        [GeneratedEvent(
-            (ushort)LogEventId.CreateSymlinkFromSymlinkMap,
-            EventGenerators = EventGenerators.LocalAndTelemetryAndStatistic,
-            EventLevel = Level.Verbose,
-            Keywords = (int)Keywords.UserMessage,
-            EventTask = (ushort)Tasks.Storage,
-            Message = "Symlink creations: Created symlinks: {createdSymlinkCount} | Reuse symlinks: {reuseSymlinkCount} | Failed creations: {failedSymlinkCount} | Elapsed time: {createSymlinkDurationMs}ms")]
-        public abstract void CreateSymlinkFromSymlinkMap(LoggingContext loggingContext, int createdSymlinkCount, int reuseSymlinkCount, int failedSymlinkCount, int createSymlinkDurationMs);
-
-        [GeneratedEvent(
-            (int)LogEventId.SymlinkFileTraceMessage,
-            EventGenerators = EventGenerators.LocalOnly,
-            EventLevel = Level.Informational,
-            Keywords = (int)Keywords.UserMessage,
-            EventTask = (int)Tasks.Engine,
-            Message = "{message}")]
-        public abstract void SymlinkFileTraceMessage(LoggingContext context, string message);
-
-        [GeneratedEvent(
-            (int)LogEventId.UnexpectedAccessOnSymlinkPath,
-            EventGenerators = EventGenerators.LocalOnly,
-            // TODO: Should this be informational?
-            EventLevel = Level.Warning,
-            Keywords = (int)Keywords.UserMessage,
-            EventTask = (int)Tasks.Engine,
-            Message = "[{pipDescription}] Unexpected access on symlink {pathKind} path '{path}': {inputType} (Tools: {tools}).")]
-        public abstract void UnexpectedAccessOnSymlinkPath(LoggingContext context, string pipDescription, string path, string pathKind, string inputType, string tools);
-
-        #endregion
-
-        #region Preserved output tracker
-
-        [GeneratedEvent(
-            (int)LogEventId.SavePreservedOutputsTracker,
-            EventGenerators = EventGenerators.LocalOnly,
-            EventLevel = Level.Verbose,
-            Keywords = (int)Keywords.UserMessage,
-            EventTask = (int)Tasks.Engine,
-            Message = "Save preserved output tracker file at '{path}' with preserved output salt '{salt}'")]
-        public abstract void SavePreservedOutputsTracker(LoggingContext context, string path, string salt);
-
-        #endregion
-
-        #region Determinism probe to detect nondeterministic PIPs
-
-        [GeneratedEvent(
-            (ushort)EventId.DeterminismProbeEncounteredNondeterministicOutput,
-            EventGenerators = EventGenerators.LocalOnly,
-            EventLevel = Level.Informational,
-            Keywords = (int)Keywords.UserMessage,
-            EventTask = (ushort)Tasks.PipExecutor,
-            Message = "[{pipDescription}] Produces inconsistent output: {file} - {cache} in cache vs {execution} executed")]
-        internal abstract void DeterminismProbeEncounteredNondeterministicOutput(LoggingContext loggingContext, string pipDescription, string file, string cache, string execution);
-
-        [GeneratedEvent(
-            (ushort)EventId.DeterminismProbeEncounteredProcessThatCannotRunFromCache,
-            EventGenerators = EventGenerators.LocalOnly,
-            EventLevel = Level.Informational,
-            Keywords = (int)Keywords.UserMessage,
-            EventTask = (ushort)Tasks.PipExecutor,
-            Message = "[{pipDescription}] Cannot run from cache, preventing the check for determinism")]
-        internal abstract void DeterminismProbeEncounteredProcessThatCannotRunFromCache(LoggingContext loggingContext, string pipDescription);
-
-        [GeneratedEvent(
-            (ushort)EventId.DeterminismProbeEncounteredUnexpectedStrongFingerprintMismatch,
-            EventGenerators = EventGenerators.LocalOnly,
-            EventLevel = Level.Informational,
-            Keywords = (int)Keywords.UserMessage,
-            EventTask = (ushort)Tasks.PipExecutor,
-            Message = "[{pipDescription}] Consumes inconsistent input, indicated by strong fingerprint differences: {cached} (path-set {cachedPathSet}) in cache vs {executed} (path-set {executedPathSet}) executed")]
-        internal abstract void DeterminismProbeEncounteredUnexpectedStrongFingerprintMismatch(LoggingContext loggingContext, string pipDescription, string cached, string cachedPathSet, string executed, string executedPathSet);
-
-        [GeneratedEvent(
-            (ushort)EventId.DeterminismProbeEncounteredPipFailure,
-            EventGenerators = EventGenerators.LocalOnly,
-            EventLevel = Level.Informational,
-            Keywords = (int)Keywords.UserMessage,
-            EventTask = (ushort)Tasks.PipExecutor,
-            Message = "[{pipDescription}] Behaves inconsistently, currently failing but succeeded during a prior run")]
-        internal abstract void DeterminismProbeEncounteredPipFailure(LoggingContext loggingContext, string pipDescription);
-
-        [GeneratedEvent(
-            (ushort)EventId.DeterminismProbeEncounteredUncacheablePip,
-            EventGenerators = EventGenerators.LocalOnly,
-            EventLevel = Level.Informational,
-            Keywords = (int)Keywords.UserMessage,
-            EventTask = (ushort)Tasks.PipExecutor,
-            Message = "[{pipDescription}] Behaves inconsistently, currently uncacheable, but it was cacheable in a prior run")]
-        internal abstract void DeterminismProbeEncounteredUncacheablePip(LoggingContext loggingContext, string pipDescription);
-
-        [GeneratedEvent(
-            (ushort)EventId.DeterminismProbeDetectedUnexpectedMismatch,
-            EventGenerators = EventGenerators.LocalOnly,
-            EventLevel = Level.Informational,
-            Keywords = (int)Keywords.UserMessage,
-            EventTask = (ushort)Tasks.PipExecutor,
-            Message = "[{pipDescription}] {message}")]
-        internal abstract void DeterminismProbeDetectedUnexpectedMismatch(LoggingContext loggingContext, string pipDescription, string message);
-
-        [GeneratedEvent(
-            (ushort)EventId.DeterminismProbeEncounteredOutputDirectoryDifferentFiles,
-            EventGenerators = EventGenerators.LocalOnly,
-            EventLevel = Level.Informational,
-            Keywords = (int)Keywords.UserMessage,
-            EventTask = (ushort)Tasks.PipExecutor,
-            Message = "[{pipDescription}] Produces inconsistent sets of files in directory output {directory}:\nOnly present in cache entry:\n{cache}Only present during execution:\n{execution}")]
-        internal abstract void DeterminismProbeEncounteredOutputDirectoryDifferentFiles(LoggingContext loggingContext, string pipDescription, string directory, string cache, string execution);
-
-        [GeneratedEvent(
-            (ushort)EventId.DeterminismProbeEncounteredNondeterministicDirectoryOutput,
-            EventGenerators = EventGenerators.LocalOnly,
-            EventLevel = Level.Informational,
-            Keywords = (int)Keywords.UserMessage,
-            EventTask = (ushort)Tasks.PipExecutor,
-            Message = "[{pipDescription}] Produces inconsistent file in directory output {directory}: {file} - {cache} in cache vs {execution} executed")]
-        internal abstract void DeterminismProbeEncounteredNondeterministicDirectoryOutput(LoggingContext loggingContext, string pipDescription, string directory, string file, string cache, string execution);
-
-        #endregion
-
-        [GeneratedEvent(
-            (int)EventId.DirtyBuildExplicitlyRequestedModules,
-            EventGenerators = EventGenerators.LocalOnly,
-            EventLevel = Level.Verbose,
-            EventTask = (ushort)Tasks.Scheduler,
-            Keywords = (int)Keywords.UserMessage,
-            Message = "Module dirty build is enabled. Here are the modules of filter passing nodes: '{modules}'")]
-        public abstract void DirtyBuildExplicitlyRequestedModules(LoggingContext context, string modules);
-
-        [GeneratedEvent(
-            (int)EventId.DirtyBuildProcessNotSkippedDueToMissingOutput,
-            EventGenerators = EventGenerators.LocalOnly,
-            EventLevel = Level.Verbose,
-            EventTask = (ushort)Tasks.Scheduler,
-            Keywords = (int)Keywords.UserMessage,
-            Message = "The pip '{pipDescription}' cannot be skipped because at least one output of this pip is missing on disk: '{path}'. The consumer pip '{consumerDescription}'.")]
-        public abstract void DirtyBuildProcessNotSkippedDueToMissingOutput(LoggingContext context, string pipDescription, string path, string consumerDescription);
-
-        [GeneratedEvent(
-            (int)EventId.DirtyBuildProcessNotSkipped,
-            EventGenerators = EventGenerators.LocalOnly,
-            EventLevel = Level.Verbose,
-            EventTask = (ushort)Tasks.Scheduler,
-            Keywords = (int)Keywords.UserMessage,
-            Message = "The pip '{pipDescription}' cannot be skipped because {reason}.")]
-        public abstract void DirtyBuildProcessNotSkipped(LoggingContext context, string pipDescription, string reason);
-
-        [GeneratedEvent(
-            (int)EventId.DirtyBuildStats,
-            EventGenerators = EventGenerators.LocalAndTelemetry,
-            EventLevel = Level.Verbose,
-            EventTask = (ushort)Tasks.Scheduler,
-            Keywords = (int)Keywords.UserMessage,
-            Message = "Dirty build statistics. Elapsed decision time: {0} ms, DirtyModule enabled: {1}, # Explicitly selected processes: {2}, # Scheduled processes: {3}, # Must executed processes: {4}, # Skipped processes: {5}.")]
-        public abstract void DirtyBuildStats(LoggingContext context, long durationMs, bool isDirtyModule, int numExplicitlySelectedProcesses, int numScheduledProcesses, int numBeExecutedProcesses, int skippedProcesses);
-
-        [GeneratedEvent(
-            (int)EventId.MinimumWorkersNotSatisfied,
-            EventGenerators = EventGenerators.LocalOnly,
-            EventLevel = Level.Error,
-            EventTask = (ushort)Tasks.Scheduler,
-            Keywords = (int)(Keywords.UserMessage | Keywords.InfrastructureError),
-            Message = "Minimum workers not satisfied. # Minimum workers: {0}, # Connected workers: {1}")]
-        public abstract void MinimumWorkersNotSatisfied(LoggingContext context, int minimumWorkers, int connectedWorkers);
-
-        [GeneratedEvent(
-            (int)EventId.BuildSetCalculatorProcessStats,
-            EventGenerators = EventGenerators.LocalAndTelemetryAndStatistic,
-            EventLevel = Level.Verbose,
-            EventTask = (ushort)Tasks.Scheduler,
-            Keywords = (int)Keywords.UserMessage,
-            Message =
-                "Build set calculator: Processes in graph: {processesInGraph} | Explicitly selected processes: {explicitlySelectedProcesses} | Processes need to be built: {processesInBuildCone} | Processes skipped by incremental scheduling: {processesSkippedByIncrementalScheduling} | Scheduled processes: {scheduledProcesses} |  | Elapsed time: {buildSetCalculatorDurationMs}ms")]
-        public abstract void BuildSetCalculatorProcessStats(
-            LoggingContext context,
-            int processesInGraph,
-            int explicitlySelectedProcesses,
-            int processesInBuildCone,
-            int processesSkippedByIncrementalScheduling,
-            int scheduledProcesses,
-            int buildSetCalculatorDurationMs);
-
-        [GeneratedEvent(
-            (int)EventId.BuildSetCalculatorStats,
-            EventGenerators = EventGenerators.LocalAndTelemetryAndStatistic,
-            EventLevel = Level.Verbose,
-            EventTask = (ushort)Tasks.Scheduler,
-            Keywords = (int)Keywords.UserMessage,
-            Message =
-                "Build set calculator: \r\n\tComputing build cone: [Dirty processes: {dirtyProcesses} out of {explicitlySelectedProcesses} explicitly selected ({nonMaterializedProcesses} due to non-materialized) | Dirty pips: {dirtyNodes} out of {explicitlySelectedNodes} explicitly selected ({nonMaterializedNodes} due to non-materialized) | Elapsed time: {elapsedConeBuild}ms]\r\n\tGetting scheduled pips: [Scheduled pips: {scheduledNodes} ({scheduledProcesses} processes, {metaNodes} meta pips)| Elapsed time: {getScheduledNodesDurationMs}ms]")]
-        public abstract void BuildSetCalculatorStats(
-            LoggingContext context,
-            int dirtyNodes,
-            int dirtyProcesses,
-            int explicitlySelectedNodes,
-            int explicitlySelectedProcesses,
-            int nonMaterializedNodes,
-            int nonMaterializedProcesses,
-            int elapsedConeBuild,
-            int scheduledNodes,
-            int scheduledProcesses,
-            int metaNodes,
-            int getScheduledNodesDurationMs);
-
-        [GeneratedEvent(
-            (int)EventId.BuildSetCalculatorScheduleDependenciesUntilCleanAndMaterializedStats,
-            EventGenerators = EventGenerators.LocalAndTelemetryAndStatistic,
-            EventLevel = Level.Verbose,
-            EventTask = (ushort)Tasks.Scheduler,
-            Keywords = (int)Keywords.UserMessage,
-            Message =
-                "Build set calculator to schedule dependencies until clean and materialized: Initial pips: {initialNodes} ({initialProcesses} processes) | Pips added due to not clean-materialized: {nodesAddedDueToNotCleanMaterialized} ({processesAddedDueToNotCleanMaterialized} processes) | Pips added due to collateral dirty: {nodesAddedDueToCollateralDirty} ({processesAddedDueToCollateralDirty} processes) | Pips added as clean-materialized frontier: {nodesAddedDueToCleanMaterialized} ({processesAddedDueToCleanMaterialized} processes) | Elapsed time: {scheduleDependenciesUntilCleanAndMaterializedDurationMs}ms")]
-        public abstract void BuildSetCalculatorScheduleDependenciesUntilCleanAndMaterializedStats(
-            LoggingContext context,
-            int initialNodes,
-            int initialProcesses,
-            int nodesAddedDueToNotCleanMaterialized,
-            int processesAddedDueToNotCleanMaterialized,
-            int nodesAddedDueToCollateralDirty,
-            int processesAddedDueToCollateralDirty,
-            int nodesAddedDueToCleanMaterialized,
-            int processesAddedDueToCleanMaterialized,
-            int scheduleDependenciesUntilCleanAndMaterializedDurationMs);
-
-        [GeneratedEvent(
-            (ushort)LogEventId.LimitingResourceStatistics,
-            EventGenerators = EventGenerators.TelemetryOnly | Generators.Statistics,
-            EventLevel = Level.Verbose,
-            EventTask = (ushort)Tasks.CommonInfrastructure,
-            Message = "N/A",
-            Keywords = (int)Keywords.Diagnostics)]
-        public abstract void LimitingResourceStatistics(LoggingContext context, IDictionary<string, long> statistics);
-
-        [GeneratedEvent(
-            (int)EventId.FailedToDuplicateSchedulerFile,
-            EventGenerators = EventGenerators.LocalOnly,
-            EventLevel = Level.Verbose,
-<<<<<<< HEAD
-            EventTask = (ushort)Events.Tasks.Scheduler,
-            Keywords = (int)Events.Keywords.UserMessage,
-=======
-            EventTask = (ushort) Tasks.Scheduler,
-            Keywords = (int) Keywords.UserMessage,
->>>>>>> 6b5c5c08
-            Message = "Failed to duplicate scheduler file '{sourcePath}' to '{destinationPath}': {reason}")]
-        public abstract void FailedToDuplicateSchedulerFile(LoggingContext context, string sourcePath, string destinationPath, string reason);
-
-        [GeneratedEvent(
-            (int)EventId.KextFailedToInitializeConnectionManager,
-            EventGenerators = EventGenerators.LocalAndTelemetry,
-            EventLevel = Level.Error,
-            EventTask = (ushort)Tasks.Scheduler,
-            Keywords = (int)(Keywords.UserMessage | Keywords.InfrastructureError),
-            Message = "Failed to initialize the sandbox kernel extension connection manager: {reason}")]
-        public abstract void KextFailedToInitializeConnectionManager(LoggingContext context, string reason);
-
-        [GeneratedEvent(
-            (int)EventId.KextFailureNotificationReceived,
-            EventGenerators = EventGenerators.LocalAndTelemetry,
-            EventLevel = Level.Error,
-            EventTask = (ushort)Tasks.Scheduler,
-            Keywords = (int)(Keywords.UserMessage | Keywords.InfrastructureError),
-             Message = "Received unrecoverable error from sandbox kernel extension, please reload the extension and retry, tweaking configuration parameters if necessary (e.g., /numberOfKextConnections, /reportQueueSizeMb).  Error code: {errorCode}.  Additional description: {description}.")]
-        public abstract void KextFailureNotificationReceived(LoggingContext context, int errorCode, string description);
-
-        [GeneratedEvent(
-            (ushort)EventId.LowMemory,
-            EventGenerators = EventGenerators.LocalOnly,
-            EventLevel = Level.Verbose,
-            EventTask = (ushort)Tasks.HostApplication,
-            Message = "Machine ran out of physical ram and had to fall back to the page file. This can dramatically impact build performance. Either too much concurrency was used during the build or the memory throttling options were not effective. Try adjusting the following options: /maxproc, /maxRamUtilizationPercentage, /minAvailableRamMb. See verbose help text for details: {MainExecutableName} /help:verbose",
-            Keywords = (int)Keywords.UserMessage)]
-        public abstract void LowMemory(LoggingContext context, long machineMinimumAvailablePhysicalMB);
-
-        [GeneratedEvent(
-            (int)EventId.InvalidSharedOpaqueDirectoryDueToOverlap,
-            EventGenerators = EventGenerators.LocalOnly,
-            EventLevel = Level.Error,
-            Keywords = (int)(Keywords.UserMessage | Keywords.UserError),
-            EventTask = (int)Tasks.Scheduler,
-            Message =
-                EventConstants.ProvenancePrefix +
-                "The pip '{pipDescription}' cannot be added because its shared output directory '{sharedOutputDirectory}' would be under the scope of the shared output directory '{parentSharedOutputDirectory}'. "
-                + "Shared output directories specified by the same pip should not be within each other.")]
-        public abstract void ScheduleFailAddPipInvalidSharedOpaqueDirectoryDueToOverlap(
-            LoggingContext context,
-            string file,
-            int line,
-            int column,
-            long pipSemiStableHash,
-            string pipDescription,
-            string pipValueId,
-            string sharedOutputDirectory,
-            string parentSharedOutputDirectory);
-
-        [GeneratedEvent(
-            (int)EventId.VirtualizationFilterDetachError,
-            EventGenerators = EventGenerators.LocalOnly,
-            EventLevel = Level.Warning,
-            Keywords = (int)(Keywords.UserMessage | Keywords.UserError),
-            EventTask = (int)Tasks.Scheduler,
-            Message = "Error detaching virtualization filter. {errorDetail}")]
-        public abstract void VirtualizationFilterDetachError(
-            LoggingContext context,
-            string errorDetail);
-
-        [GeneratedEvent(
-            (ushort)EventId.CacheMissAnalysis,
-            EventGenerators = EventGenerators.LocalAndTelemetry,
-            EventLevel = Level.Verbose,
-            Keywords = (int)Keywords.UserMessage,
-            EventTask = (ushort)Tasks.Storage,
-            Message = "Cache miss analysis for {pipDescription}. Is it from cache lookup: {fromCacheLookup}\r\n{reason}\r\n")]
-        public abstract void CacheMissAnalysis(LoggingContext loggingContext, string pipDescription, string reason, bool fromCacheLookup);
-
-        [GeneratedEvent(
-            (ushort)EventId.CacheMissAnalysisException,
-            EventGenerators = EventGenerators.LocalOnly,
-            EventLevel = Level.Verbose,
-            Keywords = (int)Keywords.UserMessage,
-            EventTask = (ushort)Tasks.Storage,
-            Message = "Cache miss analysis failed for {pipDescription} with exception: {exception}\r\nOld entry keys:\r\n{oldEntry}\r\nNew entry keys:\r\n{newEntry}")]
-        public abstract void CacheMissAnalysisException(LoggingContext loggingContext, string pipDescription, string exception, string oldEntry, string newEntry);
-
-        [GeneratedEvent(
-            (int)EventId.MissingKeyWhenSavingFingerprintStore,
-            EventGenerators = EventGenerators.LocalOnly,
-            EventLevel = Level.Verbose,
-            Keywords = (int)Keywords.UserMessage,
-            EventTask = (int)Tasks.Storage,
-            Message = "Fingerprint store cannot be saved to cache because no fingerprint store key information was given to {ShortProductName}: /traceInfo:fingerprintStoreKey=<value>")]
-        public abstract void MissingKeyWhenSavingFingerprintStore(LoggingContext context);
-
-        [GeneratedEvent(
-            (int)EventId.FingerprintStoreSavingFailed,
-            EventGenerators = EventGenerators.LocalOnly,
-            EventLevel = Level.Verbose,
-            Keywords = (int)Keywords.UserMessage,
-            EventTask = (int)Tasks.Storage,
-            Message = "Failed to save fingerprint store in cache: {reason}. This does not fail the build.")]
-        public abstract void FingerprintStoreSavingFailed(LoggingContext context, string reason);
-
-        [GeneratedEvent(
-            (int)EventId.FingerprintStoreToCompareTrace,
-            EventGenerators = EventGenerators.LocalOnly,
-            EventLevel = Level.Verbose,
-            Keywords = (int)Keywords.UserMessage,
-            EventTask = (int)Tasks.Storage,
-            Message = "{message}")]
-        public abstract void GettingFingerprintStoreTrace(LoggingContext context, string message);
-
-        [GeneratedEvent(
-            (int)EventId.SuccessLoadFingerprintStoreToCompare,
-            EventGenerators = EventGenerators.LocalOnly,
-            EventLevel = Level.Verbose,
-            Keywords = (int)Keywords.UserMessage,
-            EventTask = (int)Tasks.Storage,
-            Message = "Successfully loaded the fingerprint store to compare. Mode: {mode}, path: {path}")]
-        public abstract void SuccessLoadFingerprintStoreToCompare(LoggingContext context, string mode, string path);
-
-        [GeneratedEvent(
-            (int)EventId.FileArtifactContentMismatch,
-            EventGenerators = EventGenerators.LocalOnly,
-            EventLevel = Level.Verbose,
-            Keywords = (int)(Keywords.UserMessage | Keywords.UserError),
-            EventTask = (int)Tasks.Scheduler,
-            Message = "File '{fileArtifact}' was reported multiple times with different content hashes (old hash: {existingHash}, new hash: {newHash}). " +
-            "This indicates a double write violation that can lead to an unreliable build because consumers of this file may see different contents of the file during the build. " +
-            "This violation is potentially caused by /unsafe_UnexpectedFileAccessesAreErrors-.")]
-        public abstract void FileArtifactContentMismatch(
-            LoggingContext context,
-            string fileArtifact,
-            string existingHash,
-            string newHash);
-
-        [GeneratedEvent(
-            (int)EventId.PreserveOutputsDoNotApplyToSharedOpaques,
-            EventGenerators = EventGenerators.LocalOnly,
-            EventLevel = Level.Warning,
-            Keywords = (int)(Keywords.UserMessage | Keywords.UserError),
-            EventTask = (int)Tasks.Scheduler,
-            Message =
-            "[{pipDescription}] This pip specifies shared opaque directories, but the option to preserve pip outputs is enabled. " +
-            "Outputs produced in shared opaque directories are never preserved, even if this option is on.")]
-        public abstract void PreserveOutputsDoNotApplyToSharedOpaques(
-            LoggingContext context,
-            string file,
-            int line,
-            int column,
-            long pipSemiStableHash,
-            string pipDescription,
-            string pipValueId);
-
-        [GeneratedEvent(
-            (int)EventId.DeleteFullySealDirectoryUnsealedContents,
-            EventGenerators = EventGenerators.LocalOnly,
-            EventLevel = Level.Verbose,
-            Keywords = (int)(Keywords.UserMessage | Keywords.UserError),
-            EventTask = (int)Tasks.Scheduler,
-            Message =
-            "[{pipDescription}] '{directoryPath}' is a fully seal directory. Perform a scrubbing to delete unsealed contents. Deleted content list:\n{deletedPaths}")]
-        public abstract void DeleteFullySealDirectoryUnsealedContents(
-            LoggingContext context,
-            string directoryPath,
-            string pipDescription,
-            string deletedPaths);
-
-        [GeneratedEvent(
-            (ushort)LogEventId.FailedToLoadPipGraphFragment,
-            EventGenerators = EventGenerators.LocalOnly,
-            EventLevel = Level.Error,
-            Keywords = (int)Events.Keywords.UserMessage,
-            EventTask = (ushort)Events.Tasks.Engine,
-            Message = "[{pipDescription}] Unable to add pip from fragment {fragmentName}.")]
-        public abstract void FailedToAddFragmentPipToGraph(
-            LoggingContext context,
-            string fragmentName,
-            string pipDescription);
-    }
-}
-#pragma warning restore CA1823 // Unused field
+// Copyright (c) Microsoft. All rights reserved.
+// Licensed under the MIT license. See LICENSE file in the project root for full license information.
+
+using System.Collections.Concurrent;
+using System.Collections.Generic;
+using System.Linq;
+using BuildXL.Pips.Operations;
+using BuildXL.Tracing;
+using BuildXL.Utilities;
+using BuildXL.Utilities.Instrumentation.Common;
+using BuildXL.Utilities.Tracing;
+using static BuildXL.Utilities.FormattableStringEx;
+#if FEATURE_MICROSOFT_DIAGNOSTICS_TRACING
+using Microsoft.Diagnostics.Tracing;
+#else
+using System.Diagnostics.Tracing;
+#endif
+
+#pragma warning disable 1591
+#pragma warning disable CA1823 // Unused field
+
+namespace BuildXL.Scheduler.Tracing
+{
+    /// <summary>
+    /// Logging
+    /// </summary>
+    [EventKeywordsType(typeof(Keywords))]
+    [EventTasksType(typeof(Tasks))]
+    public abstract partial class Logger : LoggerBase
+    {
+        private bool m_preserveLogEvents;
+
+        private readonly ConcurrentQueue<Diagnostic> m_capturedDiagnostics = new ConcurrentQueue<Diagnostic>();
+
+        internal Logger()
+        {
+        }
+
+        /// <summary>
+        /// Factory method that creates instances of the logger.
+        /// </summary>
+        /// <param name="preserveLogEvents">When specified all logged events would be stored in the internal data structure.</param>
+        public static Logger CreateLogger(bool preserveLogEvents = false)
+        {
+            return new LoggerImpl() { m_preserveLogEvents = preserveLogEvents };
+        }
+
+        /// <summary>
+        /// Provides diagnostics captured by the logger.
+        /// Would be non-empty only when preserveLogEvents flag was specified in the <see cref="Logger.CreateLogger" /> factory method.
+        /// </summary>
+        public IReadOnlyList<Diagnostic> CapturedDiagnostics => m_capturedDiagnostics.ToList();
+
+        /// <inheritdoc />
+        public override bool InspectMessageEnabled => m_preserveLogEvents;
+
+        /// <inheritdoc />
+        protected override void InspectMessage(int logEventId, EventLevel level, string message, Location? location = null)
+        {
+            m_capturedDiagnostics.Enqueue(new Diagnostic(logEventId, level, message, location));
+        }
+
+        /// <summary>
+        /// Returns the logger instance
+        /// </summary>
+        public static Logger Log => m_log;
+
+        /// <summary>
+        /// Prefix used to indicate dependency analysis results specific to a pip.
+        /// </summary>
+        /// <remarks>
+        /// Why this extra prefix? Text filtering. There's a corresponding ETW keyword, but today people lean mostly on the text logs.
+        /// </remarks>
+        public const string PipDependencyAnalysisPrefix = "Detected dependency violation: [{1}] ";
+
+        /// <summary>
+        /// Prefix used to indicate dependency analysis results specific to a pip, the spec file that generated it, and the working directory
+        /// </summary>
+        /// <remarks>
+        /// Why this extra prefix? Text filtering. There's a corresponding ETW keyword, but today people lean mostly on the text logs.
+        /// </remarks>
+        public const string PipSpecDependencyAnalysisPrefix = "Detected dependency violation: [{1}, {2}, {3}] ";
+
+        private const string AbsentPathProbeUnderOpaqueDirectoryMessage = "Absent path probe under opaque directory: This pip probed path '{2}' that does not exist. The path is under an output directory that the pip does not depend on. " +
+                           "The probe is not guaranteed to always be absent and may introduce non-deterministic behaviors in the build if the pip is incrementally skipped. " +
+                           "Please declare an explicit dependency between this pip and the producer of the output directory so the probe always happens after the directory is finalized. ";
+
+        #region PipExecutor
+
+        internal void PipWriteFileFailed(LoggingContext loggingContext, string pipDescription, string path, BuildXLException ex)
+        {
+            PipWriteFileFailed(loggingContext, pipDescription, path, ex.LogEventErrorCode, ex.LogEventMessage);
+        }
+
+        internal static string PipWriteFileFailedMessage(string pipDescription, string path, BuildXLException ex)
+        {
+            return I($"[{pipDescription}] Write file '{path}' failed with error code {ex.LogEventErrorCode:X8}: {ex.LogEventMessage}");
+        }
+
+        [GeneratedEvent(
+            (ushort)EventId.PipWriteFileFailed,
+            EventGenerators = EventGenerators.LocalOnly,
+            EventLevel = Level.Error,
+            Keywords = (int)Keywords.UserMessage,
+            EventTask = (ushort)Tasks.PipExecutor,
+            Message = "[{pipDescription}] Write file '{path}' failed with error code {errorCode:X8}: {message}")]
+        internal abstract void PipWriteFileFailed(LoggingContext loggingContext, string pipDescription, string path, int errorCode, string message);
+
+        internal void PipCopyFileFailed(
+            LoggingContext loggingContext,
+            string pipDescription,
+            string source,
+            string destination,
+            BuildXLException ex)
+        {
+            PipCopyFileFailed(loggingContext, pipDescription, source, destination, ex.LogEventErrorCode, ex.LogEventMessage);
+        }
+
+        [GeneratedEvent(
+            (ushort)EventId.PipCopyFileFailed,
+            EventGenerators = EventGenerators.LocalOnly,
+            EventLevel = Level.Error,
+            Keywords = (int)Keywords.UserMessage,
+            EventTask = (ushort)Tasks.PipExecutor,
+            Message = "[{pipDescription}] Copy file '{source}' to '{destination}' failed with error code {errorCode:X8}: {message}")]
+        internal abstract void PipCopyFileFailed(
+            LoggingContext loggingContext,
+            string pipDescription,
+            string source,
+            string destination,
+            int errorCode,
+            string message);
+
+        [GeneratedEvent(
+            (ushort)EventId.PipIpcFailed,
+            EventGenerators = EventGenerators.LocalOnly,
+            EventLevel = Level.Error,
+            Keywords = (int)Keywords.UserMessage,
+            EventTask = (ushort)Tasks.PipExecutor,
+            Message = "IPC operation '{operation}' could not be executed via IPC moniker '{moniker}'.  Reason: {reason}. Error: {message}")]
+        internal abstract void PipIpcFailed(
+            LoggingContext loggingContext,
+            string operation,
+            string moniker,
+            string reason,
+            string message);
+
+        [GeneratedEvent(
+            (ushort)EventId.PipIpcFailedDueToInvalidInput,
+            EventGenerators = EventGenerators.LocalOnly,
+            EventLevel = Level.Error,
+            Keywords = (int)(Keywords.UserMessage | Keywords.UserError),
+            EventTask = (ushort)Tasks.PipExecutor,
+            Message = "IPC operation '{operation}' could not be executed via IPC moniker '{moniker}'.  IPC operation input is invalid. Error: {message}")]
+        internal abstract void PipIpcFailedDueToInvalidInput(
+            LoggingContext loggingContext,
+            string operation,
+            string moniker,
+            string message);
+
+        [GeneratedEvent(
+            (ushort)EventId.PipCopyFileFromUntrackableDir,
+            EventGenerators = EventGenerators.LocalOnly,
+            EventLevel = Level.Error,
+            Keywords = (int)(Keywords.UserMessage | Keywords.UserError),
+            EventTask = (ushort)Tasks.PipExecutor,
+            Message = "[{pipDescription}] Copy file '{source}' to '{destination}' failed because the source file is under a mountpoint that is configured with 'TrackSourceFileChanges == false'")]
+        internal abstract void PipCopyFileFromUntrackableDir(
+            LoggingContext loggingContext,
+            string pipDescription,
+            string source,
+            string destination);
+
+        [GeneratedEvent(
+            (ushort)EventId.PipCopyFileSourceFileDoesNotExist,
+            EventGenerators = EventGenerators.LocalOnly,
+            EventLevel = Level.Error,
+            Keywords = (int)(Keywords.UserMessage | Keywords.UserError),
+            EventTask = (ushort)Tasks.PipExecutor,
+            Message = "[{pipDescription}] Copy file '{source}' to '{destination}' failed because '{source}' does not exist")]
+        internal abstract void PipCopyFileSourceFileDoesNotExist(
+            LoggingContext loggingContext,
+            string pipDescription,
+            string source,
+            string destination);
+
+        [GeneratedEvent(
+            (ushort)EventId.StorageCachePutContentFailed,
+            EventGenerators = EventGenerators.LocalOnly,
+            EventLevel = Level.Error,
+            Keywords = (int)Keywords.UserMessage,
+            EventTask = (ushort)Tasks.Storage,
+            Message = "Putting '{path}' into the cache, resulted in error: {errorMessage}")]
+        internal abstract void StorageCachePutContentFailed(LoggingContext loggingContext, string path, string errorMessage);
+
+        [GeneratedEvent(
+            (ushort)EventId.StorageTrackOutputFailed,
+            EventGenerators = EventGenerators.LocalOnly,
+            EventLevel = Level.Error,
+            Keywords = (int)Keywords.UserMessage,
+            EventTask = (ushort)Tasks.Storage,
+            Message = "Tracking output '{path}' resulted in error: {errorMessage}")]
+        internal abstract void StorageTrackOutputFailed(LoggingContext loggingContext, string path, string errorMessage);
+
+        [GeneratedEvent(
+            (ushort)EventId.PipOutputProduced,
+            EventGenerators = EventGenerators.LocalOnly,
+            EventLevel = Level.Verbose,
+            Keywords = (int)Keywords.UserMessage,
+            EventTask = (ushort)Tasks.Scheduler,
+            Message = "[{pipDescription}] Produced output '{fileName}' hash: '{contentHash}'. {reparsePointInfo}.")]
+        internal abstract void SchedulePipOutputProduced(
+            LoggingContext loggingContext,
+            string pipDescription,
+            string fileName,
+            string contentHash,
+            string reparsePointInfo);
+
+        [GeneratedEvent(
+            (ushort)EventId.PipOutputUpToDate,
+            EventGenerators = EventGenerators.LocalOnly,
+            EventLevel = Level.Verbose,
+            Keywords = (int)Keywords.UserMessage,
+            EventTask = (ushort)Tasks.PipExecutor,
+            Message = "[{pipDescription}] Pip output for '{fileName}' is already up to date. (hash: '{contentHash}'). {reparsePointInfo}.")]
+        internal abstract void SchedulePipOutputUpToDate(
+            LoggingContext loggingContext,
+            string pipDescription,
+            string fileName,
+            string contentHash,
+            string reparsePointInfo);
+
+        [GeneratedEvent(
+            (ushort)EventId.PipOutputNotMaterialized,
+            EventGenerators = EventGenerators.LocalOnly,
+            EventLevel = Level.Verbose,
+            Keywords = (int)Keywords.Diagnostics,
+            EventTask = (ushort)Tasks.PipExecutor,
+            Message = "[{pipDescription}] Pip output for '{fileName}' is not materialized (hash: '{contentHash}'). {reparsePointInfo}.")]
+        internal abstract void SchedulePipOutputNotMaterialized(
+            LoggingContext loggingContext,
+            string pipDescription,
+            string fileName,
+            string contentHash,
+            string reparsePointInfo);
+
+        [GeneratedEvent(
+            (ushort)EventId.PipOutputDeployedFromCache,
+            EventGenerators = EventGenerators.LocalOnly,
+            EventLevel = Level.Verbose,
+            Keywords = (int)Keywords.UserMessage,
+            EventTask = (ushort)Tasks.PipExecutor,
+            Message = "[{pipDescription}] Deploying cached pip output to '{fileName}' (hash: '{contentHash}'). {reparsePointInfo}.")]
+        internal abstract void SchedulePipOutputDeployedFromCache(
+            LoggingContext loggingContext,
+            string pipDescription,
+            string fileName,
+            string contentHash,
+            string reparsePointInfo);
+
+        [GeneratedEvent(
+            (ushort)EventId.PipWarningsFromCache,
+            EventGenerators = EventGenerators.LocalOnly,
+            EventLevel = Level.Verbose,
+            Keywords = (int)Keywords.UserMessage,
+            EventTask = (ushort)Tasks.PipExecutor,
+            Message = "[{pipDescription}] Found cached warnings: {numberOfWarnings}")]
+        internal abstract void PipWarningsFromCache(LoggingContext loggingContext, string pipDescription, int numberOfWarnings);
+
+        [GeneratedEvent(
+            (ushort)EventId.ProcessPipCacheMiss,
+            EventGenerators = EventGenerators.LocalOnly,
+            EventLevel = Level.Verbose,
+            Keywords = (int)Keywords.UserMessage,
+            EventTask = (ushort)Tasks.Storage,
+            Message = "[{pipDescription}] Cache miss (fingerprint '{fingerprint}'): Process will be executed.")]
+        internal abstract void ScheduleProcessPipCacheMiss(LoggingContext loggingContext, string pipDescription, string fingerprint);
+
+        [GeneratedEvent(
+            (ushort)EventId.ProcessPipProcessWeight,
+            EventGenerators = EventGenerators.LocalOnly,
+            EventLevel = Level.Verbose,
+            Keywords = (int)Keywords.UserMessage,
+            EventTask = (ushort)Tasks.Storage,
+            Message = "[{pipDescription}] Executing process with process weight: {weight}.")]
+        internal abstract void ProcessPipProcessWeight(LoggingContext loggingContext, string pipDescription, int weight);
+
+        [GeneratedEvent(
+            (ushort)EventId.ProcessPipCacheHit,
+            EventGenerators = EventGenerators.LocalOnly,
+            EventLevel = Level.Verbose,
+            Keywords = (int)Keywords.UserMessage,
+            EventTask = (ushort)Tasks.Storage,
+            Message = "[{pipDescription}] Cache hit (fingerprint '{fingerprint}'; unique ID {uniqueId:X}): Process outputs will be deployed from cache.")]
+        internal abstract void ScheduleProcessPipCacheHit(LoggingContext loggingContext, string pipDescription, string fingerprint, ulong uniqueId);
+
+        [GeneratedEvent(
+            (ushort)EventId.PipFailedDueToServicesFailedToRun,
+            EventGenerators = EventGenerators.LocalOnly,
+            EventLevel = Level.Error,
+            Keywords = (int)Keywords.UserMessage,
+            EventTask = (ushort)Tasks.Scheduler,
+            Message = "[{pipDescription}] Pip failed to execute because its requested services could not be started.")]
+        internal abstract void PipFailedDueToServicesFailedToRun(LoggingContext loggingContext, string pipDescription);
+
+        [GeneratedEvent(
+            (ushort)EventId.PipMaterializeDependenciesFailureUnrelatedToCache,
+            EventGenerators = EventGenerators.LocalOnly,
+            EventLevel = Level.Error,
+            Keywords = (int)Keywords.UserMessage,
+            EventTask = (ushort)Tasks.Scheduler,
+            Message = "[{pipDescription}] Failed to materialize pip dependencies for reason unrelated to cache. Materialization result: {artifactMaterializationResult}, Error: {errorMessage}")]
+        internal abstract void PipMaterializeDependenciesFailureUnrelatedToCache(LoggingContext loggingContext, string pipDescription, string artifactMaterializationResult, string errorMessage);
+
+        [GeneratedEvent(
+            (ushort)EventId.PipMaterializeDependenciesFromCacheFailure,
+            EventGenerators = EventGenerators.LocalOnly,
+            EventLevel = Level.Error,
+            Keywords = (int)Keywords.UserMessage,
+            EventTask = (ushort)Tasks.Scheduler,
+            Message = "[{pipDescription}] Failed to materialize pip dependencies content from cache: {errorMessage}")]
+        internal abstract void PipMaterializeDependenciesFromCacheFailure(LoggingContext loggingContext, string pipDescription, string errorMessage);
+
+        [GeneratedEvent(
+            (ushort)LogEventId.PipFailedDueToDependenciesCannotBeHashed,
+            EventGenerators = EventGenerators.LocalOnly,
+            EventLevel = Level.Error,
+            Keywords = (int)Keywords.UserMessage,
+            EventTask = (ushort)Tasks.Scheduler,
+            Message = "[{pipDescription}] Pip failed to execute because its dependencies cannot be hashed.")]
+        internal abstract void PipFailedDueToDependenciesCannotBeHashed(LoggingContext loggingContext, string pipDescription);
+
+        [GeneratedEvent(
+            (ushort)LogEventId.PipFailedDueToSourceDependenciesCannotBeHashed,
+            EventGenerators = EventGenerators.LocalOnly,
+            EventLevel = Level.Error,
+            Keywords = (int)Keywords.UserMessage,
+            EventTask = (ushort)Tasks.Scheduler,
+            Message = "[{pipDescription}] Pip failed to execute because its source dependencies cannot be hashed.")]
+        internal abstract void PipFailedDueToSourceDependenciesCannotBeHashed(LoggingContext loggingContext, string pipDescription);
+
+        [GeneratedEvent(
+            (ushort)LogEventId.PipFailedDueToOutputsCannotBeHashed,
+            EventGenerators = EventGenerators.LocalOnly,
+            EventLevel = Level.Error,
+            Keywords = (int)Keywords.UserMessage,
+            EventTask = (ushort)Tasks.Scheduler,
+            Message = "[{pipDescription}] Pip failed to execute because its outputs cannot be hashed.")]
+        internal abstract void PipFailedDueToOutputsCannotBeHashed(LoggingContext loggingContext, string pipDescription);
+
+        [GeneratedEvent(
+            (ushort)LogEventId.PipIsMarkedClean,
+            EventGenerators = EventGenerators.LocalOnly,
+            EventLevel = Level.Verbose,
+            Keywords = (int)Keywords.UserMessage,
+            EventTask = (ushort)Tasks.Scheduler,
+            Message = "[{pipDescription}] Pip is marked as clean.")]
+        internal abstract void PipIsMarkedClean(LoggingContext loggingContext, string pipDescription);
+
+        [GeneratedEvent(
+            (ushort)LogEventId.PipIsIncrementallySkippedDueToCleanMaterialized,
+            EventGenerators = EventGenerators.LocalOnly,
+            EventLevel = Level.Verbose,
+            Keywords = (int)Keywords.UserMessage,
+            EventTask = (ushort)Tasks.Scheduler,
+            Message = "[{pipDescription}] Pip is incrementally skipped because it is marked as clean and materialized.")]
+        internal abstract void PipIsIncrementallySkippedDueToCleanMaterialized(LoggingContext loggingContext, string pipDescription);
+
+        [GeneratedEvent(
+            (ushort)LogEventId.PipIsMarkedMaterialized,
+            EventGenerators = EventGenerators.LocalOnly,
+            EventLevel = Level.Verbose,
+            Keywords = (int)Keywords.UserMessage,
+            EventTask = (ushort)Tasks.Scheduler,
+            Message = "[{pipDescription}] Pip is marked as materialized because it has materialized its outputs.")]
+        internal abstract void PipIsMarkedMaterialized(LoggingContext loggingContext, string pipDescription);
+
+        [GeneratedEvent(
+            (ushort)LogEventId.PipIsPerpetuallyDirty,
+            EventGenerators = EventGenerators.LocalOnly,
+            EventLevel = Level.Verbose,
+            Keywords = (int)Keywords.UserMessage,
+            EventTask = (ushort)Tasks.Scheduler,
+            Message = "[{pipDescription}] Pip is perpetually dirty.")]
+        internal abstract void PipIsPerpetuallyDirty(LoggingContext loggingContext, string pipDescription);
+
+        [GeneratedEvent(
+            (ushort)LogEventId.PipFingerprintData,
+            EventGenerators = EventGenerators.LocalOnly,
+            EventLevel = Level.Verbose,
+            Keywords = (int)Keywords.UserMessage,
+            EventTask = (ushort)Tasks.Scheduler,
+            Message = "Pip Fingerprint Version: '{fingerprintVersion}', Salt: '{fingerprintSalt}'")]
+        internal abstract void PipFingerprintData(LoggingContext loggingContext, int fingerprintVersion, string fingerprintSalt);
+
+        [GeneratedEvent(
+            (ushort)EventId.StorageCacheIngressFallbackContentToMakePrivateError,
+            EventGenerators = EventGenerators.LocalOnly,
+            EventLevel = Level.Error,
+            Keywords = (int)Keywords.UserMessage,
+            EventTask = (ushort)Tasks.Storage,
+            Message = "Failed to copy the content with hash {contentHash} (from '{fallbackPath}') into the build cache. This is needed in order to provide a private, writable copy at the same location. Error: {errorMessage}")]
+        internal abstract void StorageCacheIngressFallbackContentToMakePrivateError(LoggingContext loggingContext, string contentHash, string fallbackPath, string errorMessage);
+
+        [GeneratedEvent(
+            (ushort)EventId.ProcessDescendantOfUncacheable,
+            EventGenerators = EventGenerators.LocalOnly,
+            EventLevel = Level.Verbose,
+            Keywords = (int)Keywords.Diagnostics,
+            EventTask = (ushort)Tasks.PipExecutor,
+            Message = "[{pipDescription}] Depends on pip a pip which had file monitoring violations that made it uncacheable.")]
+        internal abstract void ProcessDescendantOfUncacheable(LoggingContext loggingContext, string pipDescription);
+
+        [GeneratedEvent(
+            (ushort)EventId.ProcessNotStoredToCacheDueToFileMonitoringViolations,
+            EventGenerators = EventGenerators.LocalOnly,
+            EventLevel = Level.Warning,
+            Keywords = (int)Keywords.UserMessage,
+            EventTask = (ushort)Tasks.PipExecutor,
+            Message = "[{pipDescription}] Pip completed successfully, but with file monitoring violations. It will not be stored to the cache, since its declared inputs or outputs may be inaccurate.")]
+        internal abstract void ScheduleProcessNotStoredToCacheDueToFileMonitoringViolations(LoggingContext loggingContext, string pipDescription);
+
+        [GeneratedEvent(
+            (ushort)LogEventId.ScheduleProcessNotStoredToWarningsUnderWarnAsError,
+            EventGenerators = EventGenerators.LocalOnly,
+            EventLevel = Level.Verbose,
+            Keywords = (int)Keywords.UserMessage,
+            EventTask = (ushort)Tasks.PipExecutor,
+            Message = "[{pipDescription}] Pip completed with warnings which were flagged as errors due to /warnaserror. It will not be stored to the cache, but downstream pips will continue to be executed.")]
+        internal abstract void ScheduleProcessNotStoredToWarningsUnderWarnAsError(LoggingContext loggingContext, string pipDescription);
+
+        [GeneratedEvent(
+            (ushort)EventId.ProcessNotStoredToCachedDueToItsInherentUncacheability,
+            EventGenerators = EventGenerators.LocalOnly,
+            EventLevel = Level.Verbose,
+            Keywords = (int)Keywords.UserMessage,
+            EventTask = (ushort)Tasks.PipExecutor,
+            Message = "[{pipDescription}] Pip completed successfully, but will not be stored to the cache, since it was explicitly declared as uncacheable.")]
+        internal abstract void ScheduleProcessNotStoredToCacheDueToInherentUncacheability(LoggingContext loggingContext, string pipDescription);
+
+        [GeneratedEvent(
+            (ushort)EventId.ContentMissAfterContentFingerprintCacheDescriptorHit,
+            EventGenerators = EventGenerators.LocalOnly,
+            EventLevel = Level.Verbose,
+            Keywords = (int)Keywords.UserMessage,
+            EventTask = (ushort)Tasks.PipExecutor,
+            Message = "[{pipDescription}] Matching content was not found for all hashes in the pip cache descriptor for content fingerprint '{contentFingerprint}' (unique ID: {uniqueId:X}). The descriptor must be ignored.")]
+        internal abstract void ScheduleContentMissAfterContentFingerprintCacheDescriptorHit(LoggingContext loggingContext, string pipDescription, string contentFingerprint, ulong uniqueId);
+
+        [GeneratedEvent(
+            (ushort)EventId.PipFailedToMaterializeItsOutputs,
+            EventGenerators = EventGenerators.LocalOnly,
+            EventLevel = Level.Error,
+            Keywords = (int)Keywords.UserMessage,
+            EventTask = (ushort)Tasks.Storage,
+            Message = "[{pipDescription}] Pip failed to materialize its outputs: {errorMessage}")]
+        internal abstract void PipFailedToMaterializeItsOutputs(LoggingContext loggingContext, string pipDescription, string errorMessage);
+
+        [GeneratedEvent(
+            (ushort)EventId.ScheduleArtificialCacheMiss,
+            EventGenerators = EventGenerators.LocalOnly,
+            EventLevel = Level.Verbose,
+            Keywords = (int)Keywords.UserMessage,
+            EventTask = (ushort)Tasks.Scheduler,
+            Message = "[{pipDescription}] Pip will execute due to an artificial cache miss (cache lookup skipped).")]
+        internal abstract void ScheduleArtificialCacheMiss(LoggingContext loggingContext, string pipDescription);
+
+        [GeneratedEvent(
+            (ushort)EventId.ScheduleProcessConfiguredUncacheable,
+            EventGenerators = EventGenerators.LocalOnly,
+            EventLevel = Level.Verbose,
+            Keywords = (int)Keywords.UserMessage,
+            EventTask = (ushort)Tasks.Scheduler,
+            Message = "[{pipDescription}] Pip configured to be uncacheable. No cache lookup will be performed.")]
+        internal abstract void ScheduleProcessConfiguredUncacheable(LoggingContext loggingContext, string pipDescription);
+
+        [GeneratedEvent(
+            (ushort)EventId.CacheDescriptorMissForContentFingerprint,
+            EventGenerators = EventGenerators.LocalOnly,
+            EventLevel = Level.Verbose,
+            Keywords = (int)Keywords.Diagnostics,
+            EventTask = (ushort)Tasks.PipExecutor,
+            Message = "[{pipDescription}] Weak fingerprint miss: A pip cache descriptor was not found for content fingerprint '{contentFingerprint}'.")]
+        internal abstract void TwoPhaseCacheDescriptorMissDueToWeakFingerprint(LoggingContext loggingContext, string pipDescription, string contentFingerprint);
+
+        [GeneratedEvent(
+            (ushort)EventId.InvalidCacheDescriptorForContentFingerprint,
+            EventGenerators = EventGenerators.LocalOnly,
+            EventLevel = Level.Verbose,
+            Keywords = (int)Keywords.UserMessage,
+            EventTask = (ushort)Tasks.PipExecutor,
+            Message = "[{pipDescription}] The pip cache descriptor for content fingerprint '{contentFingerprint}' from cache depth {cacheDepth} was invalid and so must be ignored. {error}")]
+        internal abstract void ScheduleInvalidCacheDescriptorForContentFingerprint(LoggingContext loggingContext, string pipDescription, string contentFingerprint, int cacheDepth, string error);
+
+        [GeneratedEvent(
+            (ushort)EventId.CacheDescriptorHitForContentFingerprint,
+            EventGenerators = EventGenerators.LocalOnly,
+            EventLevel = Level.Verbose,
+            Keywords = (int)Keywords.Diagnostics,
+            EventTask = (ushort)Tasks.PipExecutor,
+            Message = "[{pipDescription}] A pip cache descriptor was found for content fingerprint '{contentFingerprint}' (unique ID: {uniqueId:X}) from cache depth {cacheDepth}, indicating that an equivalent pip previously ran with these inputs.")]
+        internal abstract void ScheduleCacheDescriptorHitForContentFingerprint(LoggingContext loggingContext, string pipDescription, string contentFingerprint, ulong uniqueId, int cacheDepth);
+
+        [GeneratedEvent(
+            (ushort)EventId.DisallowedFileAccessInSealedDirectory,
+            EventGenerators = EventGenerators.LocalOnly,
+            EventLevel = Level.Verbose,
+            Keywords = (int)Keywords.UserMessage,
+            EventTask = (ushort)Tasks.PipExecutor,
+            Message = "[{pipDescription}] When accessing files under a sealed directory, a pip must declare a dependency on one or more views of that directory (partial or full) that contain those files. " +
+                      "Although this pip contains a dependency on a view of a containing directory, it accessed the following existent file that is not a part of it: '{path}'. ")]
+        internal abstract void ScheduleDisallowedFileAccessInSealedDirectory(LoggingContext loggingContext, string pipDescription, string path);
+
+        [GeneratedEvent(
+            (ushort)EventId.DisallowedFileAccessInTopOnlySourceSealedDirectory,
+            EventGenerators = EventGenerators.LocalOnly,
+            EventLevel = Level.Verbose,
+            Keywords = (int)Keywords.UserMessage,
+            EventTask = (ushort)Tasks.PipExecutor,
+            Message = "[{pipDescription}] This pip accessed file under '{path}' nested deeply within a top only source sealed directory.")]
+        internal abstract void DisallowedFileAccessInTopOnlySourceSealedDirectory(LoggingContext loggingContext, string pipDescription, string path);
+
+        [GeneratedEvent(
+            (ushort)EventId.PipInputAssertion,
+            EventGenerators = EventGenerators.LocalOnly,
+            EventLevel = Level.Verbose,
+            Keywords = (int)Keywords.Diagnostics,
+            EventTask = (ushort)Tasks.PipInputAssertions,
+            Message = "[{pipDescription}] Pip input assertion for content {contentHash} at path {inputAssersionPath}")]
+        internal abstract void TracePipInputAssertion(
+            LoggingContext loggingContext,
+            string pipDescription,
+            string inputAssersionPath,
+            string contentHash);
+
+        [GeneratedEvent(
+            (ushort)LogEventId.AbortObservedInputProcessorBecauseFileUntracked,
+            EventGenerators = EventGenerators.LocalOnly,
+            EventLevel = Level.Error,
+            Keywords = (int)Keywords.UserMessage,
+            EventTask = (ushort)Tasks.PipExecutor,
+            Message = "[{pipDescription}] Processing observed input is aborted because failure in computing the hash of '{path}'. The file is possibly untracked and under mount '{mount}' with hashing disabled.")]
+        internal abstract void AbortObservedInputProcessorBecauseFileUntracked(LoggingContext loggingContext, string pipDescription, string path, string mount);
+
+        [GeneratedEvent(
+            (ushort)EventId.FileAccessCheckProbeFailed,
+            EventGenerators = EventGenerators.LocalOnly,
+            EventLevel = Level.Verbose,
+            Keywords = (int)Keywords.UserMessage,
+            EventTask = (ushort)Tasks.PipExecutor,
+            Message = "[{pipDescription}] Access to the path '{path}' would be allowed so long as that path is nonexistent or is a directory. However, the existence and type of that path could not be determined: {error}")]
+        internal abstract void ScheduleFileAccessCheckProbeFailed(LoggingContext loggingContext, string pipDescription, string path, string error);
+
+        [GeneratedEvent(
+            (ushort)EventId.PipDirectoryMembershipAssertion,
+            EventGenerators = EventGenerators.LocalOnly,
+            EventLevel = Level.Verbose,
+            Keywords = (int)Keywords.Diagnostics,
+            EventTask = (ushort)Tasks.PipInputAssertions,
+            Message = "[{pipDescription}] Pip input assertion for directory membership (fingerprint {fingerprint}) at path {inputAssersionPath}")]
+        internal abstract void PipDirectoryMembershipAssertion(
+            LoggingContext loggingContext,
+            string pipDescription,
+            string inputAssersionPath,
+            string fingerprint);
+
+        [GeneratedEvent(
+            (ushort)EventId.PipDirectoryMembershipFingerprintingError,
+            EventGenerators = EventGenerators.LocalOnly,
+            EventLevel = Level.Error,
+            Keywords = (int)Keywords.UserMessage,
+            EventTask = (ushort)Tasks.PipExecutor,
+            Message = "[{pipDescription}] Computing a fingerprint for the membership of directory '{path}' failed. A fingerprint for this directory is needed to store or use a cached result for this process.")]
+        internal abstract void PipDirectoryMembershipFingerprintingError(LoggingContext loggingContext, string pipDescription, string path);
+
+        [GeneratedEvent(
+            (ushort)EventId.TryBringContentToLocalCache,
+            EventGenerators = EventGenerators.LocalOnly,
+            EventLevel = Level.Verbose,
+            Keywords = (int)Keywords.Diagnostics | (int)Keywords.Performance,
+            EventTask = (ushort)Tasks.Storage,
+            Message = "[{pipDescription}] Try bring content to local cache.")]
+        internal abstract void ScheduleTryBringContentToLocalCache(LoggingContext loggingContext, string pipDescription);
+
+        [GeneratedEvent(
+            (ushort)EventId.ProcessingPipOutputFileFailed,
+            EventGenerators = EventGenerators.LocalOnly,
+            EventLevel = Level.Error,
+            Keywords = (int)Keywords.UserMessage,
+            EventTask = (ushort)Tasks.PipExecutor,
+            Message = "[{pipDescription}] Failed to process output file '{path}'. {message}")]
+        internal abstract void ProcessingPipOutputFileFailed(LoggingContext loggingContext, string pipDescription, string path, string message);
+
+        [GeneratedEvent(
+            (ushort)EventId.ProcessingPipOutputDirectoryFailed,
+            EventGenerators = EventGenerators.LocalOnly,
+            EventLevel = Level.Error,
+            Keywords = (int)Keywords.UserMessage,
+            EventTask = (ushort)Tasks.PipExecutor,
+            Message = "[{pipDescription}] Failed to process output directory '{path}'. {message}")]
+        internal abstract void ProcessingPipOutputDirectoryFailed(LoggingContext loggingContext, string pipDescription, string path, string message);
+
+        [GeneratedEvent(
+            (ushort)LogEventId.StorageCacheCleanDirectoryOutputError,
+            EventGenerators = EventGenerators.LocalOnly,
+            EventLevel = Level.Error,
+            Keywords = (int)Keywords.UserMessage,
+            EventTask = (ushort)Tasks.Storage,
+            Message = "Cleaning output directory '{destinationPath}' for pip {pipDescription} resulted in error: {errorMessage}")]
+        public abstract void StorageCacheCleanDirectoryOutputError(LoggingContext loggingContext, string pipDescription, string destinationPath, string errorMessage);
+
+        [GeneratedEvent(
+            (ushort)LogEventId.StorageSymlinkDirInOutputDirectoryWarning,
+            EventGenerators = EventGenerators.LocalOnly,
+            EventLevel = Level.Warning,
+            Keywords = (int)Keywords.UserMessage,
+            EventTask = (ushort)Tasks.Storage,
+            Message = "[{pipDescription}] Pip produced a directory symlink or junction'{symlinkPath}', which is not supported. The pip will not be cached.")]
+        public abstract void StorageSymlinkDirInOutputDirectoryWarning(LoggingContext loggingContext, string pipDescription, string symlinkPath);
+
+        [GeneratedEvent(
+            (ushort)LogEventId.StorageRemoveAbsentFileOutputWarning,
+            EventGenerators = EventGenerators.LocalOnly,
+            EventLevel = Level.Warning,
+            Keywords = (int)Keywords.UserMessage,
+            EventTask = (ushort)Tasks.Storage,
+            Message = "[{pipDescription}] Removing absent file '{destinationPath}' resulted in error: {errorMessage}")]
+        public abstract void StorageRemoveAbsentFileOutputWarning(LoggingContext loggingContext, string pipDescription, string destinationPath, string errorMessage);
+
+        [GeneratedEvent(
+             (ushort)LogEventId.PipInputVerificationMismatch,
+             EventGenerators = EventGenerators.LocalOnly,
+             Message = "Pip input '{filePath}' has hash '{actualHash}' which does not match expected hash '{expectedHash}' from master. Ensure that source files are properly replicated from the master.",
+             EventLevel = Level.Error,
+             EventTask = (ushort)Tasks.Distribution,
+             Keywords = (int)(Keywords.UserMessage | Keywords.InfrastructureError))]
+        public abstract void PipInputVerificationMismatch(LoggingContext context, string actualHash, string expectedHash, string filePath);
+
+        [GeneratedEvent(
+            (ushort)LogEventId.PipInputVerificationMismatchExpectedExistence,
+            EventGenerators = EventGenerators.LocalOnly,
+            Message = "Pip input '{filePath}' not found locally, but exists on the master. Ensure that source files are properly replicated from the master.",
+            EventLevel = Level.Error,
+            EventTask = (ushort)Tasks.Distribution,
+            Keywords = (int)(Keywords.UserMessage | Keywords.InfrastructureError))]
+        public abstract void PipInputVerificationMismatchExpectedExistence(LoggingContext context, string filePath);
+
+        [GeneratedEvent(
+            (ushort)LogEventId.PipInputVerificationMismatchExpectedNonExistence,
+            EventGenerators = EventGenerators.LocalOnly,
+            Message = "Pip input '{filePath}' found locally, but does NOT exist on the master. Ensure that old files are cleaned up and source files are properly replicated from the master.",
+            EventLevel = Level.Error,
+            EventTask = (ushort)Tasks.Distribution,
+            Keywords = (int)(Keywords.UserMessage | Keywords.InfrastructureError))]
+        public abstract void PipInputVerificationMismatchExpectedNonExistence(LoggingContext context, string filePath);
+
+        [GeneratedEvent(
+            (ushort)LogEventId.PipInputVerificationUntrackedInput,
+            EventGenerators = EventGenerators.LocalOnly,
+            Message = "[{pipDescription}] Pip input '{filePath}' is not tracked and cannot be verified on the worker.",
+            EventLevel = Level.Warning,
+            EventTask = (ushort)Tasks.Distribution,
+            Keywords = (int)Keywords.UserMessage)]
+        public abstract void PipInputVerificationUntrackedInput(LoggingContext context, long pipSemiStableHash, string pipDescription, string filePath);
+
+        [GeneratedEvent(
+            (ushort)LogEventId.PipInputVerificationMismatchRecovery,
+            EventGenerators = EventGenerators.LocalOnly,
+            Message = "[{pipDescription}] Pip input '{filePath}' has hash '{actualHash}' which does not match expected hash '{expectedHash}' from master. Attempting to materialize file from cache.",
+            EventLevel = Level.Verbose,
+            EventTask = (ushort)Tasks.Distribution,
+            Keywords = (int)Keywords.UserMessage)]
+        public abstract void PipInputVerificationMismatchRecovery(LoggingContext context, long pipSemiStableHash, string pipDescription, string actualHash, string expectedHash, string filePath);
+
+        [GeneratedEvent(
+            (ushort)LogEventId.PipInputVerificationMismatchRecoveryExpectedExistence,
+            EventGenerators = EventGenerators.LocalOnly,
+            Message = "[{pipDescription}] Pip input '{filePath}' not found locally, but exists on the master. Attempting to materialize file from cache.",
+            EventLevel = Level.Verbose,
+            EventTask = (ushort)Tasks.Distribution,
+            Keywords = (int)Keywords.UserMessage)]
+        public abstract void PipInputVerificationMismatchRecoveryExpectedExistence(LoggingContext context, long pipSemiStableHash, string pipDescription, string filePath);
+
+        [GeneratedEvent(
+            (ushort)LogEventId.PipInputVerificationMismatchRecoveryExpectedNonExistence,
+            EventGenerators = EventGenerators.LocalOnly,
+            Message = "[{pipDescription}] Pip input '{filePath}' found locally, but does NOT exist on the master. File will be deleted.",
+            EventLevel = Level.Verbose,
+            EventTask = (ushort)Tasks.Distribution,
+            Keywords = (int)Keywords.UserMessage)]
+        public abstract void PipInputVerificationMismatchRecoveryExpectedNonExistence(LoggingContext context, long pipSemiStableHash, string pipDescription, string filePath);
+
+        [GeneratedEvent(
+            (ushort)LogEventId.DistributionExecutePipRequest,
+            EventGenerators = EventGenerators.LocalOnly,
+            Message = "[{pipDescription}] Requesting pip execution of step {step} on worker {workerName}",
+            EventLevel = Level.Verbose,
+            EventTask = (ushort)Tasks.Distribution,
+            EventOpcode = (byte)EventOpcode.Info,
+            Keywords = (int)Keywords.UserMessage)]
+        public abstract void DistributionExecutePipRequest(LoggingContext context, long pipSemiStableHash, string pipDescription, string workerName, string step);
+
+        [GeneratedEvent(
+            (ushort)LogEventId.DistributionFinishedPipRequest,
+            EventGenerators = EventGenerators.LocalOnly,
+            Message = "[{pipDescription}] Finished pip execution of step {step} on worker {workerName}",
+            EventLevel = Level.Verbose,
+            EventTask = (ushort)Tasks.Distribution,
+            EventOpcode = (byte)EventOpcode.Info,
+            Keywords = (int)Keywords.UserMessage)]
+        public abstract void DistributionFinishedPipRequest(LoggingContext context, long pipSemiStableHash, string pipDescription, string workerName, string step);
+
+        [GeneratedEvent(
+            (ushort)LogEventId.DistributionMasterWorkerProcessOutputContent,
+            EventGenerators = EventGenerators.LocalOnly,
+            Message = "[{pipDescription}] Pip output '{filePath}' with hash '{hash} reported from worker '{workerName}'. {reparsePointInfo}.",
+            EventLevel = Level.Verbose,
+            EventTask = (ushort)Tasks.Distribution,
+            Keywords = (int)Keywords.UserMessage)]
+        public abstract void DistributionMasterWorkerProcessOutputContent(LoggingContext context, long pipSemiStableHash, string pipDescription, string filePath, string hash, string reparsePointInfo, string workerName);
+
+        [GeneratedEvent(
+            (ushort)LogEventId.InitiateWorkerRelease,
+            EventGenerators = EventGenerators.LocalOnly,
+            Message = "{workerName} will be released because {numProcessPipsWaiting} (numProcessPipsWaiting) < {totalSlots} (totalSlots). Worker's Acquired Slots: {cachelookup} (cachelookup), {execute} (execute), {ipc} (ipc).",
+            EventLevel = Level.Verbose,
+            EventTask = (ushort)Tasks.Distribution,
+            Keywords = (int)Keywords.UserMessage)]
+        public abstract void InitiateWorkerRelease(LoggingContext context, string workerName, long numProcessPipsWaiting, int totalSlots, int cachelookup, int execute, int ipc);
+
+        [GeneratedEvent(
+            (ushort)LogEventId.WorkerReleasedEarly,
+            EventGenerators = EventGenerators.LocalOnly,
+            Message = "{workerName} is released. Drain duration: {drainDurationMs}ms. Disconnect duration: {disconnectDurationMs}ms.",
+            EventLevel = Level.Verbose,
+            EventTask = (ushort)Tasks.Distribution,
+            Keywords = (int)Keywords.UserMessage)]
+        public abstract void WorkerReleasedEarly(LoggingContext context, string workerName, long drainDurationMs, long disconnectDurationMs);
+
+        [GeneratedEvent(
+            (ushort)EventId.StorageCacheGetContentError,
+            EventGenerators = EventGenerators.LocalOnly,
+            EventLevel = Level.Error,
+            Keywords = (int)Keywords.UserMessage,
+            EventTask = (ushort)Tasks.Storage,
+            Message = "Placing the content with hash {contentHash} to '{destinationPath}' resulted in error: {errorMessage}")]
+        public abstract void StorageCacheGetContentError(LoggingContext loggingContext, string contentHash, string destinationPath, string errorMessage);
+
+        [GeneratedEvent(
+            (ushort)EventId.StorageCacheGetContentWarning,
+            EventGenerators = EventGenerators.LocalOnly,
+            EventLevel = Level.Warning,
+            Keywords = (int)Keywords.UserMessage,
+            EventTask = (ushort)Tasks.Storage,
+            Message = "[{pipDescription}] Placing the content with hash {contentHash} to '{destinationPath}' resulted in error: {errorMessage}")]
+        public abstract void StorageCacheGetContentWarning(LoggingContext loggingContext, string pipDescription, string contentHash, string destinationPath, string errorMessage);
+
+        [GeneratedEvent(
+            (ushort)EventId.CopyingPipOutputToLocalStorage,
+            EventGenerators = EventGenerators.LocalOnly,
+            EventLevel = Level.Verbose,
+            Keywords = (int)Keywords.UserMessage | (int)Keywords.Performance,
+            EventTask = (ushort)Tasks.Storage,
+            Message = "[{pipDescription}] Ensured pip output (hash: '{contentHash}') is available for local materialization: Result: {result} | Target location up-to-date: {targetLocationUpToDate} | Remotely copied bytes: {remotelyCopyBytes}")]
+        public abstract void ScheduleCopyingPipOutputToLocalStorage(
+            LoggingContext loggingContext,
+            string pipDescription,
+            string contentHash,
+            bool result,
+            string targetLocationUpToDate,
+            long remotelyCopyBytes);
+
+        [GeneratedEvent(
+            (int)EventId.CopyingPipInputToLocalStorage,
+            EventGenerators = EventGenerators.LocalOnly,
+            EventLevel = Level.Verbose,
+            Keywords = (int)Keywords.UserMessage | (int)Keywords.Performance,
+            EventTask = (int)Tasks.Storage,
+            Message = "[{pipDescription}] Ensured pip input (hash: '{contentHash}') is available for local materialization: Result: {result} | Target location up-to-date: {targetLocationUpToDate} | Remotely copied bytes: {remotelyCopyBytes}")]
+        public abstract void ScheduleCopyingPipInputToLocalStorage(
+            LoggingContext context,
+            long pipSemiStableHash,
+            string pipDescription,
+            string contentHash,
+            bool result,
+            string targetLocationUpToDate,
+            long remotelyCopyBytes);
+
+        [GeneratedEvent(
+            (ushort)EventId.StorageBringProcessContentLocalWarning,
+            EventGenerators = EventGenerators.LocalOnly,
+            EventLevel = Level.Warning,
+            Keywords = (int)Keywords.UserMessage,
+            EventTask = (ushort)Tasks.Storage,
+            Message = "[{pipDescription}] An unexpected failure occurred in retrieving content for prior process outputs (the process cannot be completed from cache): {errorMessage}")]
+        public abstract void StorageBringProcessContentLocalWarning(LoggingContext loggingContext, string pipDescription, string errorMessage);
+
+        [GeneratedEvent(
+            (ushort)EventId.FailedToMaterializeFileWarning,
+            EventGenerators = EventGenerators.LocalOnly,
+            EventLevel = Level.Warning,
+            Keywords = (int)Keywords.UserMessage,
+            EventTask = (ushort)Tasks.Storage,
+            Message = "[{pipDescription}] Failed to pin file content with hash {contentHash} and intended destination '{destinationPath}'. Search for content hash in cache logging.")]
+        public abstract void FailedToLoadFileContentWarning(LoggingContext loggingContext, string pipDescription, string contentHash, string destinationPath);
+
+        [GeneratedEvent(
+            (ushort)EventId.MaterializeFilePipProducerNotFound,
+            EventGenerators = EventGenerators.LocalOnly,
+            EventLevel = Level.Warning,
+            Keywords = (int)Keywords.UserMessage,
+            EventTask = (ushort)Tasks.Storage,
+            Message = "Failed to find pip producer for file {filePath}.")]
+        public abstract void MaterializeFilePipProducerNotFound(LoggingContext loggingContext, string filePath);
+
+        #endregion
+
+        #region Two-phase fingerprinting
+
+        [GeneratedEvent(
+            (int)EventId.TwoPhaseFailureQueryingWeakFingerprint,
+            EventGenerators = EventGenerators.LocalOnly,
+            EventLevel = Level.Warning,
+            Keywords = (int)Keywords.UserMessage,
+            EventTask = (ushort)Tasks.PipExecutor,
+            Message = "[{pipDescription}] Querying for a batch of prior executions (for weak fingerprint {weakFingerprint}) failed: {errorMessage}. Since some cached results may be unavailable, this process may have to re-run.")]
+        internal abstract void TwoPhaseFailureQueryingWeakFingerprint(LoggingContext loggingContext, string pipDescription, string weakFingerprint, string errorMessage);
+
+        [GeneratedEvent(
+            (int)EventId.TwoPhaseCacheDescriptorMissDueToStrongFingerprints,
+            EventGenerators = EventGenerators.LocalOnly,
+            EventLevel = Level.Verbose,
+            Keywords = (int)Keywords.Diagnostics,
+            EventTask = (ushort)Tasks.PipExecutor,
+            Message = "[{pipDescription}] Strong fingerprint miss: One or more pip cache descriptor were found for weak fingerprint '{contentFingerprint}'; however, no available strong fingerprints matched.")]
+        internal abstract void TwoPhaseCacheDescriptorMissDueToStrongFingerprints(LoggingContext loggingContext, string pipDescription, string contentFingerprint);
+
+        [GeneratedEvent(
+            (int)EventId.TwoPhaseStrongFingerprintComputedForPathSet,
+            EventGenerators = EventGenerators.LocalOnly,
+            EventLevel = Level.Verbose,
+            Keywords = (int)Keywords.Diagnostics,
+            EventTask = (ushort)Tasks.PipExecutor,
+            Message = "[{pipDescription}] Computed strong fingerprint {strongFingerprint} for path set {pathSetHash} and weak fingerprint {weakFingerprint}.")]
+        internal abstract void TwoPhaseStrongFingerprintComputedForPathSet(LoggingContext loggingContext, string pipDescription, string weakFingerprint, string pathSetHash, string strongFingerprint);
+
+        [GeneratedEvent(
+            (int)EventId.TwoPhaseStrongFingerprintMatched,
+            EventGenerators = EventGenerators.LocalOnly,
+            EventLevel = Level.Verbose,
+            Keywords = (int)Keywords.UserMessage,
+            EventTask = (ushort)Tasks.PipExecutor,
+            Message = "[{pipDescription}] A prior cache entry has been found for strong fingerprint {strongFingerprint} in cache {strongFingerprintCacheId}")]
+        internal abstract void TwoPhaseStrongFingerprintMatched(LoggingContext loggingContext, string pipDescription, string strongFingerprint, string strongFingerprintCacheId);
+
+        [GeneratedEvent(
+            (int)EventId.TwoPhaseStrongFingerprintRejected,
+            EventGenerators = EventGenerators.LocalOnly,
+            EventLevel = Level.Verbose,
+            Keywords = (int)Keywords.Diagnostics,
+            EventTask = (ushort)Tasks.PipExecutor,
+            Message = "[{pipDescription}] Rejecting a prior cache entry for path set {pathSetHash}: Entry strong fingerprint {rejectedStrongFingerprint} does not match {availableStrongFingerprint}")]
+        internal abstract void TwoPhaseStrongFingerprintRejected(LoggingContext loggingContext, string pipDescription, string pathSetHash, string rejectedStrongFingerprint, string availableStrongFingerprint);
+
+        [GeneratedEvent(
+            (int)EventId.TwoPhaseStrongFingerprintUnavailableForPathSet,
+            EventGenerators = EventGenerators.LocalOnly,
+            EventLevel = Level.Verbose,
+            Keywords = (int)Keywords.Diagnostics,
+            EventTask = (ushort)Tasks.PipExecutor,
+            Message = "[{pipDescription}] Unable to compute a strong fingerprint for path set {pathSetHash} and weak fingerprint {weakFingerprint} (maybe this pip is no longer allowed to access some of the mentioned paths).")]
+        internal abstract void TwoPhaseStrongFingerprintUnavailableForPathSet(LoggingContext loggingContext, string pipDescription, string weakFingerprint, string pathSetHash);
+
+        [GeneratedEvent(
+            (int)EventId.TwoPhaseCacheEntryMissing,
+            EventGenerators = EventGenerators.LocalOnly,
+            EventLevel = Level.Verbose,
+            Keywords = (int)Keywords.UserMessage,
+            EventTask = (ushort)Tasks.PipExecutor,
+            Message = "[{pipDescription}] The cache entry for strong fingerprint {strongFingerprint} could not be found, but the cache listed it as available for weak fingerprint {weakFingerprint}. " +
+                      "This is an unexpected cache inconsistency, and will result in a cache-miss for this pip.")]
+        internal abstract void TwoPhaseCacheEntryMissing(LoggingContext loggingContext, string pipDescription, string weakFingerprint, string strongFingerprint);
+
+        [GeneratedEvent(
+            (int)EventId.TwoPhaseFetchingCacheEntryFailed,
+            EventGenerators = EventGenerators.LocalOnly,
+            EventLevel = Level.Warning,
+            Keywords = (int)Keywords.UserMessage,
+            EventTask = (ushort)Tasks.PipExecutor,
+            Message = "[{pipDescription}] Failed to retrieve the cache entry for strong fingerprint {strongFingerprint}. This is an unexpected cache inconsistency, and will result in a cache-miss for this pip. Failure: {failure}")]
+        internal abstract void TwoPhaseFetchingCacheEntryFailed(LoggingContext loggingContext, string pipDescription, string strongFingerprint, string failure);
+
+        [GeneratedEvent(
+            (int)EventId.TwoPhaseMissingMetadataForCacheEntry,
+            EventGenerators = EventGenerators.LocalOnly,
+            EventLevel = Level.Verbose,
+            Keywords = (int)Keywords.UserMessage,
+            EventTask = (ushort)Tasks.PipExecutor,
+            Message = "[{pipDescription}] The cache entry for strong fingerprint {strongFingerprint} has missing metadata (content hash {metadataHash}). " +
+                      "This is an unexpected cache inconsistency, and will result in a cache-miss for this pip.")]
+        internal abstract void TwoPhaseMissingMetadataForCacheEntry(LoggingContext loggingContext, string pipDescription, string strongFingerprint, string metadataHash);
+
+        [GeneratedEvent(
+            (int)EventId.TwoPhaseFetchingMetadataForCacheEntryFailed,
+            EventGenerators = EventGenerators.LocalOnly,
+            EventLevel = Level.Warning,
+            Keywords = (int)Keywords.UserMessage,
+            EventTask = (ushort)Tasks.PipExecutor,
+            Message = "[{pipDescription}] Failed to retrieve metadata (content hash {metadataHash}) for the cache entry with strong fingerprint {strongFingerprint}. This is an unexpected cache inconsistency, and will result in a cache-miss for this pip. Failure: {failure}")]
+        internal abstract void TwoPhaseFetchingMetadataForCacheEntryFailed(LoggingContext loggingContext, string pipDescription, string strongFingerprint, string metadataHash, string failure);
+
+        [GeneratedEvent(
+            (int)EventId.TwoPhaseLoadingPathSetFailed,
+            EventGenerators = EventGenerators.LocalOnly,
+            EventLevel = Level.Verbose,
+            Keywords = (int)Keywords.UserMessage,
+            EventTask = (ushort)Tasks.PipExecutor,
+            Message = "[{pipDescription}] Failed to retrieve a path set (content hash {pathSetHash}) relevant to this pip (weak fingerprint {weakFingerprint}). This is an unexpected cache inconsistency. Failure: {failure}")]
+        internal abstract void TwoPhaseLoadingPathSetFailed(LoggingContext loggingContext, string pipDescription, string weakFingerprint, string pathSetHash, string failure);
+
+        [GeneratedEvent(
+            (int)EventId.TwoPhasePathSetInvalid,
+            EventGenerators = EventGenerators.LocalOnly,
+            EventLevel = Level.Warning,
+            Keywords = (int)Keywords.UserMessage,
+            EventTask = (ushort)Tasks.PipExecutor,
+            Message = "[{pipDescription}] Failed to parse a prior path set (content hash {pathSetHash}) relevant to this pip (weak fingerprint {weakFingerprint}). This may result in a cache-miss for this pip.  Failure: {failure}")]
+        internal abstract void TwoPhasePathSetInvalid(LoggingContext loggingContext, string pipDescription, string weakFingerprint, string pathSetHash, string failure);
+
+        [GeneratedEvent(
+            (int)EventId.TwoPhasePublishingCacheEntryFailedWarning,
+            EventGenerators = EventGenerators.LocalOnly,
+            EventLevel = Level.Warning,
+            Keywords = (int)Keywords.UserMessage,
+            EventTask = (ushort)Tasks.PipExecutor,
+            Message = "[{pipDescription}] Failed to publish a cache entry for this pip's execution. Failure: {failure} Caching info: {cachingInfo}")]
+        internal abstract void TwoPhasePublishingCacheEntryFailedWarning(LoggingContext loggingContext, string pipDescription, string failure, string cachingInfo);
+
+        [GeneratedEvent(
+            (int)EventId.TwoPhasePublishingCacheEntryFailedError,
+            EventGenerators = EventGenerators.LocalOnly,
+            EventLevel = Level.Error,
+            Keywords = (int)Keywords.UserMessage,
+            EventTask = (ushort)Tasks.PipExecutor,
+            Message = "[{pipDescription}] Failed to publish a cache entry for this pip's execution. Failure: {failure} Caching info: {cachingInfo}")]
+        internal abstract void TwoPhasePublishingCacheEntryFailedError(LoggingContext loggingContext, string pipDescription, string failure, string cachingInfo);
+
+        [GeneratedEvent(
+            (int)EventId.ConvertToRunnableFromCacheFailed,
+            EventGenerators = EventGenerators.LocalOnly,
+            EventLevel = Level.Warning,
+            Keywords = (int)Keywords.UserMessage,
+            EventTask = (ushort)Tasks.PipExecutor,
+            Message = "[{pipDescription}] Failed creating a runnable from cache entry: {cacheMissType}. Note that subsequent pips may now be divergent from the cache (but the next build will reconverge).")]
+        internal abstract void ConvertToRunnableFromCacheFailed(LoggingContext loggingContext, string pipDescription, string cacheMissType);
+
+        [GeneratedEvent(
+            (int)EventId.TwoPhaseCacheEntryConflict,
+            EventGenerators = EventGenerators.LocalOnly,
+            EventLevel = Level.Verbose,
+            Keywords = (int)Keywords.UserMessage,
+            EventTask = (ushort)Tasks.PipExecutor,
+            Message = "[{pipDescription}] While trying to store a cache entry for this pip's execution, the cache indicated that a conflicting entry already exists (strong fingerprint: {strongFingerprint}). " +
+                      "This may occur if a concurrent build is storing entries to the cache and won the race of placing the content")]
+        internal abstract void TwoPhaseCacheEntryConflict(LoggingContext loggingContext, string pipDescription, string strongFingerprint);
+
+        [GeneratedEvent(
+            (int)EventId.TwoPhaseFailedToStoreMetadataForCacheEntry,
+            EventGenerators = EventGenerators.LocalOnly,
+            EventLevel = Level.Error,
+            Keywords = (int)Keywords.UserMessage,
+            EventTask = (ushort)Tasks.PipExecutor,
+            Message = "[{pipDescription}] Failed to store supporting metadata for a cache entry. Failure: {failure}")]
+        internal abstract void TwoPhaseFailedToStoreMetadataForCacheEntry(LoggingContext loggingContext, string pipDescription, string failure);
+
+        [GeneratedEvent(
+            (int)EventId.TwoPhaseCacheEntryPublished,
+            EventGenerators = EventGenerators.LocalOnly,
+            EventLevel = Level.Verbose,
+            Keywords = (int)Keywords.UserMessage,
+            EventTask = (ushort)Tasks.PipExecutor,
+            Message = "[{pipDescription}] Stored a new cache entry for strong fingerprint {strongFingerprint} (reachable via weak fingerprint {weakFingerprint} and path-set {pathSetHash}).")]
+        internal abstract void TwoPhaseCacheEntryPublished(LoggingContext loggingContext, string pipDescription, string weakFingerprint, string pathSetHash, string strongFingerprint);
+
+        [GeneratedEvent(
+            (ushort)EventId.CacheFingerprintHitSources,
+            EventGenerators = EventGenerators.TelemetryOnly | Generators.Statistics,
+            Message = "Cache Fingerprint Hit Sources")]
+        public abstract void CacheFingerprintHitSources(LoggingContext context, IDictionary<string, int> entryMatches);
+
+        [GeneratedEvent(
+            (ushort)EventId.StorageCacheContentHitSources,
+            EventGenerators = EventGenerators.TelemetryOnly | Generators.Statistics,
+            Message = "Cache Content Hit Sources")]
+        public abstract void StorageCacheContentHitSources(LoggingContext context, IDictionary<string, int> entryMatches);
+
+        [GeneratedEvent(
+            (int)LogEventId.PipTwoPhaseCacheGetCacheEntry,
+            EventGenerators = EventGenerators.LocalOnly,
+            EventLevel = Level.Verbose,
+            Keywords = (int)Keywords.Diagnostics,
+            EventTask = (ushort)Tasks.PipExecutor,
+            Message = "[{pipDescription}] PipTwoPhaseCache.GetCacheEntry: Weak fingerprint: {weakFingerprint} | Path-set hash: {pathSetHash} | Strong fingerprint: {strongFingerprint} | Metadata hash: {metadataHash}")]
+        internal abstract void PipTwoPhaseCacheGetCacheEntry(LoggingContext loggingContext, string pipDescription, string weakFingerprint, string pathSetHash, string strongFingerprint, string metadataHash);
+
+        [GeneratedEvent(
+            (int)LogEventId.PipTwoPhaseCachePublishCacheEntry,
+            EventGenerators = EventGenerators.LocalOnly,
+            EventLevel = Level.Verbose,
+            Keywords = (int)Keywords.Diagnostics,
+            EventTask = (ushort)Tasks.PipExecutor,
+            Message = "[{pipDescription}] PipTwoPhaseCache.PublishCacheEntry: Weak fingerprint: {weakFingerprint} | Path-set hash: {pathSetHash} | Strong fingerprint: {strongFingerprint} | Given metadata hash: {givenMetadataHash} => Status: {status} | Published metadata hash: {publishedMetadataHash}")]
+        internal abstract void PipTwoPhaseCachePublishCacheEntry(LoggingContext loggingContext, string pipDescription, string weakFingerprint, string pathSetHash, string strongFingerprint, string givenMetadataHash, string status, string publishedMetadataHash);
+
+        #endregion
+
+        #region EngineScheduler
+
+        #region Stats
+
+        [GeneratedEvent(
+            (ushort)EventId.IncrementalBuildSavingsSummary,
+            EventGenerators = EventGenerators.LocalOnly,
+            EventLevel = Level.Informational,
+            Keywords = (int)(Keywords.Performance | Keywords.UserMessage),
+            EventTask = (ushort)Tasks.Scheduler,
+            Message = EventConstants.PhasePrefix + "Cache savings: {cacheRate:P} of {totalProcesses} included processes. {ignoredProcesses} excluded via filtering.")]
+        internal abstract void IncrementalBuildSavingsSummary(LoggingContext loggingContext, double cacheRate, long totalProcesses, long ignoredProcesses);
+
+        [GeneratedEvent(
+            (ushort)EventId.IncrementalBuildSharedCacheSavingsSummary,
+            EventGenerators = EventGenerators.LocalOnly,
+            EventLevel = Level.Informational,
+            Keywords = (int)(Keywords.Performance | Keywords.UserMessage),
+            EventTask = (ushort)Tasks.Scheduler,
+            Message = EventConstants.PhasePrefix + "Shared cache usage: Downloaded {remoteProcesses} processes [{relativeCacheRate:P} of cache hits] and {contentDownloaded} of outputs.")]
+        internal abstract void IncrementalBuildSharedCacheSavingsSummary(LoggingContext loggingContext, double relativeCacheRate, long remoteProcesses, string contentDownloaded);
+
+        [GeneratedEvent(
+            (ushort)EventId.SchedulerDidNotConverge,
+            EventGenerators = EventGenerators.LocalOnly,
+            EventLevel = Level.Informational,
+            Keywords = (int)(Keywords.Performance | Keywords.UserMessage),
+            EventTask = (ushort)Tasks.Scheduler,
+            Message = "This build did not converge with the remote. Run the cache miss analyzer against the remote build to see why.\r\n\r\n{executionAnalyzerPath} /mode:cacheMiss /xl:[REPACE_WITH_REMOTE_XLG] /xl:{executionLogPath} /o:{outputFilePath}")]
+        internal abstract void SchedulerDidNotConverge(LoggingContext loggingContext, string executionLogPath, string executionAnalyzerPath, string outputFilePath);
+
+        [GeneratedEvent(
+            (ushort)EventId.RemoteCacheHitsGreaterThanTotalCacheHits,
+            EventGenerators = EventGenerators.LocalOnly,
+            EventLevel = Level.Warning,
+            Keywords = (int)(Keywords.Performance | Keywords.UserMessage),
+            EventTask = (ushort)Tasks.Scheduler,
+            Message = EventConstants.PhasePrefix + "Inconsistent cache hit statistics: number of remote cache hits ({remoteHits}) greater than number of total cache hits ({totalHits}).")]
+        internal abstract void RemoteCacheHitsGreaterThanTotalCacheHits(LoggingContext loggingContext, long remoteHits, long totalHits);
+
+        [GeneratedEvent(
+            (ushort)EventId.PipsSucceededStats,
+            EventGenerators = EventGenerators.LocalOnly,
+            EventLevel = Level.Verbose,
+            Keywords = (int)(Keywords.Performance | Keywords.UserMessage),
+            EventTask = (ushort)Tasks.Scheduler,
+            Message = "  Pips successfully executed: {numberOfPips}")]
+        internal abstract void PipsSucceededStats(LoggingContext loggingContext, long numberOfPips);
+
+        [GeneratedEvent(
+            (ushort)EventId.PipsFailedStats,
+            EventGenerators = EventGenerators.LocalOnly,
+            EventLevel = Level.Verbose,
+            Keywords = (int)(Keywords.UserMessage | Keywords.Performance),
+            EventTask = (ushort)Tasks.Scheduler,
+            Message = "  Pips that failed: {numberOfPips}")]
+        internal abstract void PipsFailedStats(LoggingContext loggingContext, long numberOfPips);
+
+        [GeneratedEvent(
+            (ushort)EventId.PipDetailedStats,
+            EventGenerators = EventGenerators.LocalOnly,
+            EventLevel = Level.Verbose,
+            Keywords = (int)(Keywords.UserMessage | Keywords.Performance),
+            EventTask = (ushort)Tasks.Scheduler,
+            Message = "  PipStats Type: {pipType}, successful: {success}, failed: {fail}, skipped: {skipped} ignored: {ignored}, total: {total}")]
+        internal abstract void PipDetailedStats(LoggingContext loggingContext, string pipType, long success, long fail, long skipped, long ignored, long total);
+
+        [GeneratedEvent(
+            (ushort)EventId.ProcessesCacheMissStats,
+            EventGenerators = EventGenerators.LocalOnly,
+            EventLevel = Level.Verbose,
+            Keywords = (int)(Keywords.UserMessage | Keywords.Performance),
+            EventTask = (ushort)Tasks.Scheduler,
+            Message = "  Processes that were launched: {numberOfProcesses}")]
+        internal abstract void ProcessesCacheMissStats(LoggingContext loggingContext, long numberOfProcesses);
+
+        [GeneratedEvent(
+            (ushort)EventId.ProcessesCacheHitStats,
+            EventGenerators = EventGenerators.LocalOnly,
+            EventLevel = Level.Verbose,
+            Keywords = (int)(Keywords.UserMessage | Keywords.Performance),
+            EventTask = (ushort)Tasks.Scheduler,
+            Message = "  Processes that were skipped due to cache hit: {numberOfProcesses}")]
+        internal abstract void ProcessesCacheHitStats(LoggingContext loggingContext, long numberOfProcesses);
+
+        [GeneratedEvent(
+            (ushort)EventId.ProcessesSemaphoreQueuedStats,
+            EventGenerators = EventGenerators.LocalOnly,
+            EventLevel = Level.Verbose,
+            Keywords = (int)(Keywords.UserMessage | Keywords.Performance),
+            EventTask = (ushort)Tasks.Scheduler,
+            Message = "  Processes that got delayed because of semaphore constraints: {numberOfProcesses}")]
+        internal abstract void ProcessesSemaphoreQueuedStats(LoggingContext loggingContext, long numberOfProcesses);
+
+        [GeneratedEvent(
+            (ushort)EventId.SourceFileHashingStats,
+            EventGenerators = EventGenerators.LocalOnly,
+            EventLevel = Level.Verbose,
+            Keywords = (int)(Keywords.UserMessage | Keywords.Performance),
+            EventTask = (ushort)Tasks.Scheduler,
+            Message = "  Source files: {sourceFilesHashed} changed | {sourceFilesUnchanged} unchanged | {sourceFilesUntracked} untracked | {sourceFilesAbsent} absent")]
+        internal abstract void SourceFileHashingStats(LoggingContext loggingContext, long sourceFilesHashed, long sourceFilesUnchanged, long sourceFilesUntracked, long sourceFilesAbsent);
+
+        [GeneratedEvent(
+            (ushort)EventId.OutputFileHashingStats,
+            EventGenerators = EventGenerators.LocalOnly,
+            EventLevel = Level.Verbose,
+            Keywords = (int)(Keywords.UserMessage | Keywords.Performance),
+            EventTask = (ushort)Tasks.Scheduler,
+            Message = "  Output files: {outputFilesHashed} changed | {outputFilesUnchanged} unchanged")]
+        internal abstract void OutputFileHashingStats(LoggingContext loggingContext, long outputFilesHashed, long outputFilesUnchanged);
+
+        [GeneratedEvent(
+            (ushort)EventId.OutputFileStats,
+            EventGenerators = EventGenerators.LocalOnly,
+            EventLevel = Level.Verbose,
+            Keywords = (int)(Keywords.UserMessage | Keywords.Performance),
+            EventTask = (ushort)Tasks.Scheduler,
+            Message = "  Output files: {outputFilesNewlyCreated} produced | {outputFilesDeployed} copied from cache | {outputFilesUpToDate} up-to-date")]
+        internal abstract void OutputFileStats(LoggingContext loggingContext, long outputFilesNewlyCreated, long outputFilesDeployed, long outputFilesUpToDate);
+
+        [GeneratedEvent(
+            (ushort)EventId.WarningStats,
+            EventGenerators = EventGenerators.LocalOnly,
+            EventLevel = Level.Verbose,
+            Keywords = (int)(Keywords.UserMessage | Keywords.Performance),
+            EventTask = (ushort)Tasks.Scheduler,
+            Message = "  Tool warnings: {pipsWithWarnings} pip runs caused {warnings} warnings | {pipsWithWarningsFromCache} cached pips caused {warningsFromCache} cached warnings")]
+        internal abstract void WarningStats(LoggingContext loggingContext, int pipsWithWarnings, long warnings, int pipsWithWarningsFromCache, long warningsFromCache);
+
+        [GeneratedEvent(
+            (ushort)EventId.CacheTransferStats,
+            EventGenerators = EventGenerators.LocalOnly,
+            EventLevel = Level.Verbose,
+            Keywords = (int)(Keywords.UserMessage | Keywords.Performance),
+            EventTask = (ushort)Tasks.Scheduler,
+            Message = "  Attempts at bringing content to local cache: {tryBringContentToLocalCacheCounts} | Number of artifacts brought to local cache: {artifactsBroughtToLocalCacheCounts} | Total size of artifacts brought to local cache {totalSizeArtifactsBroughtToLocalCache} Mb")]
+        internal abstract void CacheTransferStats(
+            LoggingContext loggingContext,
+            long tryBringContentToLocalCacheCounts,
+            long artifactsBroughtToLocalCacheCounts,
+            double totalSizeArtifactsBroughtToLocalCache);
+
+        #endregion
+
+        [GeneratedEvent(
+            (ushort)LogEventId.PreserveOutputsFailedToMakeOutputPrivate,
+            EventGenerators = EventGenerators.LocalOnly,
+            EventLevel = Level.Verbose,
+            Keywords = (int)Keywords.UserMessage,
+            EventTask = (ushort)Tasks.Scheduler,
+            Message = "[{pipDescription}] Failed to create a private, writeable copy of output file '{file}' from a previous invocation: {error}; the file will be deleted if it exists")]
+        internal abstract void PreserveOutputsFailedToMakeOutputPrivate(LoggingContext loggingContext, string pipDescription, string file, string error);
+
+        [GeneratedEvent(
+            (ushort)LogEventId.StoppingProcessExecutionDueToResourceExhaustion,
+            EventGenerators = EventGenerators.LocalOnly,
+            EventLevel = Level.Verbose,
+            Keywords = (int)Keywords.UserMessage,
+            EventTask = (ushort)Tasks.PipExecutor,
+            Message = "Stopping further process execution due to low remaining RAM: (available RAM MB: {availableRam} < {minimumAvailableRam})" +
+            " && (used RAM percentage: {ramUtilization} > {maximumRamUtilization}) ")]
+        internal abstract void StoppingProcessExecutionDueToResourceExhaustion(
+            LoggingContext loggingContext,
+            long availableRam,
+            long minimumAvailableRam,
+            long ramUtilization,
+            long maximumRamUtilization);
+
+        [GeneratedEvent(
+            (ushort)LogEventId.CancellingProcessPipExecutionDueToResourceExhaustion,
+            EventGenerators = EventGenerators.LocalOnly,
+            EventLevel = Level.Warning,
+            Keywords = (int)Keywords.UserMessage,
+            EventTask = (ushort)Tasks.PipExecutor,
+            Message = "[{pipDescription}] Cancelled process execution due to exceeding resource threshold. Elapsed execution time: {elapsedMs} ms. Peak memory: {peakMemoryMb} MB. Expected memory: {expectedMemoryMb} MB. Cancel time (ms): {cancelMilliseconds}")]
+        internal abstract void CancellingProcessPipExecutionDueToResourceExhaustion(LoggingContext loggingContext, string pipDescription, long elapsedMs, int peakMemoryMb, int expectedMemoryMb, int cancelMilliseconds);
+
+        [GeneratedEvent(
+            (ushort)LogEventId.StartCancellingProcessPipExecutionDueToResourceExhaustion,
+            EventGenerators = EventGenerators.LocalOnly,
+            EventLevel = Level.Warning,
+            Keywords = (int)Keywords.UserMessage,
+            EventTask = (ushort)Tasks.PipExecutor,
+            Message = "[{pipDescription}] Attempting to cancel process execution due to exceeding resource threshold. Elapsed execution time: {elapsedMs} ms. Peak memory: {peakMemoryMb} MB. Expected memory: {expectedMemoryMb} MB.")]
+        internal abstract void StartCancellingProcessPipExecutionDueToResourceExhaustion(LoggingContext loggingContext, string pipDescription, long elapsedMs, int peakMemoryMb, int expectedMemoryMb);
+
+        [GeneratedEvent(
+            (int)EventId.LogMismatchedDetoursErrorCount,
+            EventGenerators = EventGenerators.LocalOnly,
+            EventLevel = Level.Error,
+            Keywords = (int)Keywords.UserMessage,
+            EventTask = (int)Tasks.PipExecutor,
+            Message = EventConstants.PipPrefix + "The number of messages sent by detoured processes did not match the number received by the {MainExecutableName} process. Refer to the {ShortProductName} log for more information.")]
+        public abstract void LogMismatchedDetoursErrorCount(LoggingContext context, long pipSemiStableHash, string pipDescription);
+
+        [GeneratedEvent(
+            (int)EventId.PipExitedWithAzureWatsonExitCode,
+            EventGenerators = EventGenerators.LocalOnly,
+            EventLevel = Level.Error,
+            Keywords = (int)Keywords.UserMessage,
+            EventTask = (int)Tasks.PipExecutor,
+            Message = EventConstants.PipPrefix + "Pip exited with Azure Watson's 0xDEAD exit code. Refer to the {ShortProductName} log for more information.")]
+        public abstract void PipExitedWithAzureWatsonExitCode(LoggingContext context, long pipSemiStableHash, string pipDescription);
+
+        [GeneratedEvent(
+            (int)EventId.FailPipOutputWithNoAccessed,
+            EventGenerators = EventGenerators.LocalOnly,
+            EventLevel = Level.Error,
+            Keywords = (int)Keywords.UserMessage,
+            EventTask = (int)Tasks.PipExecutor,
+            Message =
+                EventConstants.PipPrefix + "A pip produced outputs with no file access message. The problem persisted after multiple retries. Refer to the {ShortProductName} log for more information. This is an inconsistency in (and detected by) BuildXL Detours. Please retry the build.")]
+        public abstract void FailPipOutputWithNoAccessed(LoggingContext context, long pipSemiStableHash, string pipDescription);
+
+        [GeneratedEvent(
+            (int)LogEventId.PipCacheMetadataBelongToAnotherPip,
+            EventGenerators = EventGenerators.LocalOnly,
+            EventLevel = Level.Error,
+            Keywords = (int)Keywords.UserMessage,
+            EventTask = (int)Tasks.PipExecutor,
+            Message = EventConstants.PipPrefix + "Pip cache metadata belongs to another pip: {details}")]
+        public abstract void PipCacheMetadataBelongToAnotherPip(LoggingContext context, long pipSemiStableHash, string pipDescription, string details);
+
+        [GeneratedEvent(
+            (int)EventId.PipWillBeRetriedDueToExitCode,
+            EventGenerators = EventGenerators.LocalOnly,
+            EventLevel = Level.Verbose,
+            Keywords = (int)Keywords.UserMessage,
+            EventTask = (int)Tasks.PipExecutor,
+            Message =
+                EventConstants.PipPrefix + "Process is going to be retried due to exiting with exit code '{exitCode}' (remaining retries is {remainingRetries})")]
+        public abstract void PipWillBeRetriedDueToExitCode(LoggingContext context, long pipSemiStableHash, string pipDescription, int exitCode, int remainingRetries);
+
+        [GeneratedEvent(
+            (ushort)LogEventId.ResumingProcessExecutionAfterSufficientResources,
+            EventGenerators = EventGenerators.LocalOnly,
+            EventLevel = Level.Verbose,
+            Keywords = (int)Keywords.UserMessage,
+            EventTask = (ushort)Tasks.PipExecutor,
+            Message = "Resuming process execution because available RAM is above required limit.")]
+        internal abstract void ResumingProcessExecutionAfterSufficientResources(LoggingContext loggingContext);
+
+        [GeneratedEvent(
+            (ushort)LogEventId.ProcessStatus,
+            EventGenerators = EventGenerators.LocalOnly,
+            EventLevel = Level.Informational,
+            Keywords = (int)(Keywords.UserMessage | Keywords.Progress),
+            EventTask = (ushort)Tasks.Scheduler,
+            Message = "Processes: {pipsSucceeded} succeeded, {pipsFailed} failed, {pipsSkippedDueToFailedDependencies} skipped, {pipsRunning} running, {pipsReady} ready, {pipsWaiting} waiting ({pipsWaitingOnSemaphore} on semaphore)")]
+        internal abstract void ProcessStatus(
+            LoggingContext loggingContext,
+            long pipsSucceeded,
+            long pipsFailed,
+            long pipsSkippedDueToFailedDependencies,
+            long pipsRunning,
+            long pipsReady,
+            long pipsWaiting,
+            long pipsWaitingOnSemaphore);
+
+        [GeneratedEvent(
+            (ushort)EventId.TerminatingDueToPipFailure,
+            EventGenerators = EventGenerators.LocalOnly,
+            EventLevel = Level.Error,
+            Keywords = (int)(Keywords.UserMessage | Keywords.UserError),
+            EventTask = (ushort)Tasks.Scheduler,
+            Message = "[{pipDescription}] The execution schedule is being terminated due to the failure of a pip.")]
+        internal abstract void ScheduleTerminatingDueToPipFailure(LoggingContext loggingContext, string pipDescription);
+
+        [GeneratedEvent(
+            (ushort)EventId.PipSemaphoreQueued,
+            EventGenerators = EventGenerators.LocalOnly,
+            EventLevel = Level.Verbose,
+            Keywords = (int)Keywords.UserMessage,
+            EventTask = (ushort)Tasks.PipExecutor,
+            Message = "[{pipDescription}] Postponed because of exhausted semaphore resources")]
+        internal abstract void PipSemaphoreQueued(LoggingContext loggingContext, string pipDescription);
+
+        [GeneratedEvent(
+            (ushort)EventId.PipSemaphoreDequeued,
+            EventGenerators = EventGenerators.LocalOnly,
+            EventLevel = Level.Verbose,
+            Keywords = (int)Keywords.UserMessage,
+            EventTask = (ushort)Tasks.PipExecutor,
+            Message = "[{pipDescription}] Reconsidered because previously exhausted semaphore resources became available")]
+        internal abstract void PipSemaphoreDequeued(LoggingContext loggingContext, string pipDescription);
+
+        [GeneratedEvent(
+            (ushort)EventId.IgnoringPipSinceScheduleIsTerminating,
+            EventGenerators = EventGenerators.LocalOnly,
+            EventLevel = Level.Verbose,
+            Keywords = (int)Keywords.UserMessage,
+            EventTask = (ushort)Tasks.Scheduler,
+            Message = "[{pipDescription}] A pip has become ready, but will not be scheduled. The scheduler is terminating due to a pip failure or cancellation request.")]
+        internal abstract void ScheduleIgnoringPipSinceScheduleIsTerminating(LoggingContext loggingContext, string pipDescription);
+
+        [GeneratedEvent(
+            (ushort)EventId.CancelingPipSinceScheduleIsTerminating,
+            EventGenerators = EventGenerators.LocalOnly,
+            EventLevel = Level.Verbose,
+            Keywords = (int)Keywords.UserMessage,
+            EventTask = (ushort)Tasks.Scheduler,
+            Message = "[{pipDescription}] A pip's execution has been canceled. The scheduler is terminating due to a pip failure or cancellation request.")]
+        internal abstract void ScheduleCancelingPipSinceScheduleIsTerminating(LoggingContext loggingContext, string pipDescription);
+
+        [GeneratedEvent(
+            (ushort)EventId.PipFailedDueToFailedPrerequisite,
+            EventGenerators = EventGenerators.LocalOnly,
+            EventLevel = Level.Verbose,
+            Keywords = (int)Keywords.UserMessage,
+            EventTask = (ushort)Tasks.Scheduler,
+            Message = "{file}({line},{column}): [{pipDescription}] has become ready, but will be skipped due to a failed prerequisite pip.")]
+        internal abstract void SchedulePipFailedDueToFailedPrerequisite(
+            LoggingContext loggingContext,
+            string file,
+            int line,
+            int column,
+            string pipDescription,
+            string pipValueId);
+
+        [GeneratedEvent(
+            (ushort)EventId.StartAssigningPriorities,
+            EventGenerators = EventGenerators.LocalOnly,
+            EventLevel = Level.Verbose,
+            Keywords = (int)Keywords.UserMessage,
+            EventTask = (ushort)Tasks.Engine,
+            EventOpcode = (byte)EventOpcode.Start,
+            Message = "-- Calculating pip priorities")]
+        internal abstract void StartAssigningPriorities(LoggingContext loggingContext);
+
+        [GeneratedEvent(
+            (ushort)EventId.EndAssigningPriorities,
+            EventGenerators = EventGenerators.LocalOnly,
+            EventLevel = Level.Verbose,
+            Keywords = (int)(Keywords.UserMessage | Keywords.Performance),
+            EventTask = (ushort)Tasks.Engine,
+            EventOpcode = (byte)EventOpcode.Stop,
+            Message = "-- Done calculating pip priorities")]
+        internal abstract void EndAssigningPriorities(LoggingContext loggingContext);
+
+        [GeneratedEvent(
+            (ushort)EventId.StartSettingPipStates,
+            EventGenerators = EventGenerators.LocalOnly,
+            EventLevel = Level.Verbose,
+            Keywords = (int)Keywords.UserMessage,
+            EventTask = (ushort)Tasks.Engine,
+            EventOpcode = (byte)EventOpcode.Start,
+            Message = "-- Setting pip states")]
+        internal abstract void StartSettingPipStates(LoggingContext loggingContext);
+
+        [GeneratedEvent(
+            (ushort)EventId.EndSettingPipStates,
+            EventGenerators = EventGenerators.LocalOnly,
+            EventLevel = Level.Verbose,
+            Keywords = (int)(Keywords.UserMessage | Keywords.Performance),
+            EventTask = (ushort)Tasks.Engine,
+            EventOpcode = (byte)EventOpcode.Stop,
+            Message = "-- Done setting pip states")]
+        internal abstract void EndSettingPipStates(LoggingContext loggingContext);
+
+        [GeneratedEvent(
+            (ushort)EventId.HashedSourceFile,
+            EventGenerators = EventGenerators.LocalOnly,
+            EventLevel = Level.Verbose,
+            Keywords = (int)Keywords.Diagnostics,
+            EventTask = (ushort)Tasks.Scheduler,
+            Message = "Hash '{hash}' computed for source file '{relativeSourceFilePath}'")]
+        internal abstract void ScheduleHashedSourceFile(LoggingContext loggingContext, string relativeSourceFilePath, string hash);
+
+        [GeneratedEvent(
+            (ushort)LogEventId.ScheduleHashedOutputFile,
+            EventGenerators = EventGenerators.LocalOnly,
+            EventLevel = Level.Verbose,
+            Keywords = (int)Keywords.Diagnostics,
+            EventTask = (ushort)Tasks.Scheduler,
+            Message = "[{pipDescription}] Hash '{hash}' computed for prior output file '{relativeSourceFilePath}'")]
+        internal abstract void ScheduleHashedOutputFile(LoggingContext loggingContext, string pipDescription, string relativeSourceFilePath, string hash);
+
+        internal void FailedToHashInputFile(LoggingContext loggingContext, string pipDescription, string path, BuildXLException ex)
+        {
+            FailedToHashInputFile(loggingContext, pipDescription, path, ex.LogEventErrorCode, ex.LogEventMessage);
+        }
+
+        [GeneratedEvent(
+            (ushort)EventId.FailedToHashInputFile,
+            EventGenerators = EventGenerators.LocalOnly,
+            EventLevel = Level.Warning,
+            Keywords = (int)Keywords.UserMessage,
+            EventTask = (ushort)Tasks.Scheduler,
+            Message = "[{pipDescription}] Hash file '{path}' failed with error code {errorCode:X8}: {message}")]
+        internal abstract void FailedToHashInputFile(LoggingContext loggingContext, string pipDescription, string path, int errorCode, string message);
+
+        [GeneratedEvent(
+            (ushort)EventId.FailedToHashInputFileDueToFailedExistenceCheck,
+            EventGenerators = EventGenerators.LocalOnly,
+            EventLevel = Level.Warning,
+            Keywords = (int)Keywords.UserMessage,
+            EventTask = (ushort)Tasks.Scheduler,
+            Message = "[{pipDescription}] Unable to determine existence of the source file '{path}': {message}")]
+        internal abstract void FailedToHashInputFileDueToFailedExistenceCheck(LoggingContext loggingContext, string pipDescription, string path, string message);
+
+        [GeneratedEvent(
+            (ushort)EventId.FailedToHashInputFileBecauseTheFileIsDirectory,
+            EventGenerators = EventGenerators.LocalOnly,
+            EventLevel = Level.Warning,
+            Keywords = (int)Keywords.UserMessage,
+            EventTask = (ushort)Tasks.Scheduler,
+            Message = "[{pipDescription}] Unable to hash the source file '{path}' because the file is actually a directory")]
+        internal abstract void FailedToHashInputFileBecauseTheFileIsDirectory(LoggingContext loggingContext, string pipDescription, string path);
+
+        [GeneratedEvent(
+            (ushort)EventId.StorageUsingKnownHashForSourceFile,
+            EventGenerators = EventGenerators.LocalOnly,
+            EventLevel = Level.Verbose,
+            Keywords = (int)Keywords.Diagnostics,
+            EventTask = (ushort)Tasks.Storage,
+            Message = "The file '{sourceFilePath}' was unchanged from a previous run, and has a known hash of '{hash}'.")]
+        internal abstract void StorageUsingKnownHashForSourceFile(LoggingContext loggingContext, string sourceFilePath, string hash);
+
+        [GeneratedEvent(
+            (ushort)EventId.StorageHashedSourceFile,
+            EventGenerators = EventGenerators.LocalOnly,
+            EventLevel = Level.Verbose,
+            Keywords = (int)Keywords.Diagnostics,
+            EventTask = (ushort)Tasks.Storage,
+            Message = "The file '{sourceFilePath}' was hashed since its contents were not known from a previous run. It is now known to have hash '{hash}'.")]
+        internal abstract void StorageHashedSourceFile(LoggingContext loggingContext, string sourceFilePath, string hash);
+
+        [GeneratedEvent(
+            (ushort)EventId.IgnoringUntrackedSourceFileNotUnderMount,
+            EventGenerators = EventGenerators.LocalOnly,
+            EventLevel = Level.Warning,
+            Keywords = (int)Keywords.UserMessage,
+            EventTask = (ushort)Tasks.Scheduler,
+            Message = "The file '{untrackedFileFullPath}' is being used as a source file, but is not under a defined mountpoint. This file is thus 'untracked', and changes to it will not impact incremental builds.")]
+        internal abstract void ScheduleIgnoringUntrackedSourceFileNotUnderMount(LoggingContext loggingContext, string untrackedFileFullPath);
+
+        [GeneratedEvent(
+            (ushort)EventId.IgnoringUntrackedSourceFileUnderMountWithHashingDisabled,
+            EventGenerators = EventGenerators.LocalOnly,
+            EventLevel = Level.Verbose,
+            Keywords = (int)Keywords.UserMessage,
+            EventTask = (ushort)Tasks.Scheduler,
+            Message = "The file '{untrackedFileFullPath}' is being used as a source file, but is under the mountpoint '{mountPoint}' which has hashing disabled. This file is thus 'untracked', and changes to it will not impact incremental builds.")]
+        internal abstract void ScheduleIgnoringUntrackedSourceFileUnderMountWithHashingDisabled(LoggingContext loggingContext, string untrackedFileFullPath, string mountPoint);
+
+        #region Pip Start/End
+
+        private const string PipStartMessage = "{file}({line},{column}): [{pipDescription}] Start Processing";
+        private const string PipEndMessage = "[{pipDescription}] Finish Processing";
+
+        [GeneratedEvent(
+            (ushort)EventId.ProcessStart,
+            EventGenerators = EventGenerators.LocalOnly,
+            EventLevel = Level.Informational,
+            Keywords = (int)(Keywords.Diagnostics | Keywords.Performance),
+            EventTask = (ushort)Tasks.PipExecutor,
+            EventOpcode = (byte)EventOpcode.Start,
+            Message = PipStartMessage)]
+        internal abstract void ProcessStart(
+            LoggingContext loggingContext,
+            string file,
+            int line,
+            int column,
+            string pipDescription,
+            string pipValueId,
+            string executable,
+            string executableHash);
+
+        [GeneratedEvent(
+            (ushort)EventId.ProcessEnd,
+            EventGenerators = EventGenerators.LocalOnly,
+            EventLevel = Level.Informational,
+            Keywords = (int)(Keywords.Diagnostics | Keywords.Performance),
+            EventTask = (ushort)Tasks.PipExecutor,
+            EventOpcode = (byte)EventOpcode.Stop,
+            Message = PipEndMessage)]
+        internal abstract void ProcessEnd(
+            LoggingContext loggingContext,
+            string pipDescription,
+            string pipValueId,
+            int status,
+            long ticks,
+            string executableHash);
+
+        [GeneratedEvent(
+            (ushort)EventId.CopyFileStart,
+            EventGenerators = EventGenerators.LocalOnly,
+            EventLevel = Level.Informational,
+            Keywords = (int)(Keywords.Diagnostics | Keywords.Performance),
+            EventTask = (ushort)Tasks.PipExecutor,
+            EventOpcode = (byte)EventOpcode.Start,
+            Message = PipStartMessage)]
+        internal abstract void CopyFileStart(
+            LoggingContext loggingContext,
+            string file,
+            int line,
+            int column,
+            string pipDescription,
+            string pipValueId);
+
+        [GeneratedEvent(
+            (ushort)EventId.CopyFileEnd,
+            EventGenerators = EventGenerators.LocalOnly,
+            EventLevel = Level.Informational,
+            Keywords = (int)(Keywords.Diagnostics | Keywords.Performance),
+            EventTask = (ushort)Tasks.PipExecutor,
+            EventOpcode = (byte)EventOpcode.Stop,
+            Message = PipEndMessage)]
+        internal abstract void CopyFileEnd(LoggingContext loggingContext, string pipDescription, string pipValueId, int status, long ticks);
+
+        [GeneratedEvent(
+            (ushort)EventId.WriteFileStart,
+            EventGenerators = EventGenerators.LocalOnly,
+            EventLevel = Level.Informational,
+            Keywords = (int)(Keywords.Diagnostics | Keywords.Performance),
+            EventTask = (ushort)Tasks.PipExecutor,
+            EventOpcode = (byte)EventOpcode.Start,
+            Message = PipStartMessage)]
+        internal abstract void WriteFileStart(
+            LoggingContext loggingContext,
+            string file,
+            int line,
+            int column,
+            string pipDescription,
+            string pipValueId);
+
+        [GeneratedEvent(
+            (ushort)EventId.WriteFileEnd,
+            EventGenerators = EventGenerators.LocalOnly,
+            EventLevel = Level.Informational,
+            Keywords = (int)(Keywords.Diagnostics | Keywords.Performance),
+            EventTask = (ushort)Tasks.PipExecutor,
+            EventOpcode = (byte)EventOpcode.Stop,
+            Message = PipEndMessage)]
+        internal abstract void WriteFileEnd(LoggingContext loggingContext, string pipDescription, string pipValueId, int status, long ticks);
+
+        #endregion
+
+        [GeneratedEvent(
+            (ushort)EventId.StartSchedulingPipsWithFilter,
+            EventGenerators = EventGenerators.LocalOnly,
+            EventLevel = Level.Verbose,
+            Keywords = (int)Keywords.UserMessage,
+            EventTask = (ushort)Tasks.Scheduler,
+            EventOpcode = (byte)EventOpcode.Start,
+            Message = EventConstants.PhasePrefix + "Scheduling pips with filtering")]
+        internal abstract void StartSchedulingPipsWithFilter(LoggingContext loggingContext);
+
+        [GeneratedEvent(
+            (ushort)EventId.EndSchedulingPipsWithFilter,
+            EventGenerators = EventGenerators.LocalOnly,
+            EventLevel = Level.Verbose,
+            Keywords = (int)Keywords.UserMessage,
+            EventTask = (ushort)Tasks.Scheduler,
+            EventOpcode = (byte)EventOpcode.Stop,
+            Message = EventConstants.PhasePrefix + "Done scheduling pips with filtering")]
+        internal abstract void EndSchedulingPipsWithFilter(LoggingContext loggingContext);
+
+        [GeneratedEvent(
+            (ushort)EventId.StartComputingPipFingerprints,
+            EventGenerators = EventGenerators.LocalOnly,
+            EventLevel = Level.Informational,
+            Keywords = (int)Keywords.UserMessage,
+            EventTask = (ushort)Tasks.Scheduler,
+            Message = "-- Start bottom-up computations of pip fingerprints")]
+        internal abstract void ScheduleStartComputingPipFingerprints(LoggingContext loggingContext);
+
+        [GeneratedEvent(
+            (ushort)EventId.StartMaterializingPipOutputs,
+            EventGenerators = EventGenerators.LocalOnly,
+            EventLevel = Level.Informational,
+            Keywords = (int)Keywords.UserMessage,
+            EventTask = (ushort)Tasks.Scheduler,
+            Message = "-- Start top-down materializations of pips' outputs")]
+        internal abstract void ScheduleStartMaterializingPipOutputs(LoggingContext loggingContext);
+
+        [GeneratedEvent(
+            (ushort)EventId.StartMarkingInvalidPipOutputs,
+            EventGenerators = EventGenerators.LocalOnly,
+            EventLevel = Level.Informational,
+            Keywords = (int)Keywords.UserMessage,
+            EventTask = (ushort)Tasks.Scheduler,
+            Message = "-- Start marking invalid pip outputs")]
+        internal abstract void ScheduleStartMarkingInvalidPipOutputs(LoggingContext loggingContext);
+
+        [GeneratedEvent(
+            (ushort)EventId.StartExecutingPips,
+            EventGenerators = EventGenerators.LocalOnly,
+            EventLevel = Level.Informational,
+            Keywords = (int)Keywords.UserMessage,
+            EventTask = (ushort)Tasks.Scheduler,
+            Message = "-- Start bottom-up pip executions")]
+        internal abstract void ScheduleStartExecutingPips(LoggingContext loggingContext);
+
+        [GeneratedEvent(
+            (ushort)EventId.TopDownPipForMaterializingOutputs,
+            EventGenerators = EventGenerators.LocalOnly,
+            EventLevel = Level.Verbose,
+            Keywords = (int)Keywords.UserMessage,
+            EventTask = (ushort)Tasks.Scheduler,
+            Message = "{file}({line},{column}): [{pipDescription}] is a starting pip of top-down traversal for materializing pip outputs.")]
+        internal abstract void ScheduleTopDownPipForMaterializingOutputs(
+            LoggingContext loggingContext,
+            string file,
+            int line,
+            int column,
+            string pipDescription,
+            string pipValueId);
+
+        [GeneratedEvent(
+            (ushort)EventId.InvalidatedDoneMaterializingOutputPip,
+            EventGenerators = EventGenerators.LocalOnly,
+            EventLevel = Level.Verbose,
+            Keywords = (int)Keywords.UserMessage,
+            EventTask = (ushort)Tasks.Scheduler,
+            Message = "{file}({line},{column}): [{pipDescription}] has materialized its outputs, but the outputs have to be invalidated because the pip may get re-run later.")]
+        internal abstract void ScheduleInvalidatedDoneMaterializingOutputPip(
+            LoggingContext loggingContext,
+            string file,
+            int line,
+            int column,
+            string pipDescription,
+            string pipValueId);
+
+        [GeneratedEvent(
+            (ushort)EventId.PossiblyInvalidatingPip,
+            EventGenerators = EventGenerators.LocalOnly,
+            EventLevel = Level.Verbose,
+            Keywords = (int)Keywords.UserMessage,
+            EventTask = (ushort)Tasks.Scheduler,
+            Message = "Zig-Zag scheduling: Pip '{pipDescriptionInvalidator}' possibly invalidating pip '{pipDescriptionInvalidated}'.")]
+        internal abstract void SchedulePossiblyInvalidatingPip(LoggingContext loggingContext, string pipDescriptionInvalidator, string pipDescriptionInvalidated);
+
+        [GeneratedEvent(
+            (ushort)EventId.BottomUpPipForPipExecutions,
+            EventGenerators = EventGenerators.LocalOnly,
+            EventLevel = Level.Verbose,
+            Keywords = (int)Keywords.UserMessage,
+            EventTask = (ushort)Tasks.Scheduler,
+            Message = "{file}({line},{column}): [{pipDescription}] is a starting pip of bottom-up traversal for pip executions.")]
+        internal abstract void ScheduleBottomUpPipForPipExecutions(
+            LoggingContext loggingContext,
+            string file,
+            int line,
+            int column,
+            string pipDescription,
+            string pipValueId);
+
+        [GeneratedEvent(
+            (int)EventId.StorageCacheGetContentUsingFallback,
+            EventGenerators = EventGenerators.LocalOnly,
+            EventLevel = Level.Verbose,
+            Keywords = (int)Keywords.Diagnostics,
+            EventTask = (int)Tasks.Storage,
+            Message = "Placing content {0}: Trying ingress of fallback path '{1}' since content not in cache.")]
+        public abstract void StorageCacheGetContentUsingFallback(LoggingContext context, string contentHash, string fallbackPath);
+
+        #endregion
+
+        #region Status updating
+
+        /// <summary>
+        /// We have 2 versions of this message for the sake of letting one be overwriteable and the other not.
+        /// Other than they should always stay identical. So to enforce that we have them reference the same
+        /// set of attribute arguments and go through the same method
+        /// </summary>
+        internal void LogPipStatus(
+            LoggingContext loggingContext,
+            long pipsSucceeded,
+            long pipsFailed,
+            long pipsSkippedDueToFailedDependencies,
+            long pipsRunning,
+            long pipsReady,
+            long pipsWaiting,
+            long pipsWaitingOnSemaphore,
+            long servicePipsRunning,
+            string perfInfoForConsole,
+            long pipsWaitingOnResources,
+            long procsExecuting,
+            long procsSucceeded,
+            long procsFailed,
+            long procsSkippedDueToFailedDependencies,
+            long procsPending,
+            long procsWaiting,
+            long procsCacheHit,
+            long procsNotIgnored,
+            string limitingResource,
+            string perfInfoForLog,
+            bool overwriteable,
+            long copyFileDone,
+            long copyFileNotDone,
+            long writeFileDone,
+            long writeFileNotDone)
+        {
+            // Noop if no process information is included. This can happen for the last status event in a build using
+            // incremental scheduling if it goes through the codepath where zero files changed. All other codepaths
+            // compute the actual process count and can be logged
+            if (procsExecuting + procsSucceeded + procsFailed + procsSkippedDueToFailedDependencies + procsPending + procsWaiting + procsCacheHit == 0)
+            {
+                return;
+            }
+
+            if (overwriteable)
+            {
+                PipStatus(
+                    loggingContext,
+                    pipsSucceeded,
+                    pipsFailed,
+                    pipsSkippedDueToFailedDependencies,
+                    pipsRunning,
+                    pipsReady,
+                    pipsWaiting,
+                    pipsWaitingOnSemaphore,
+                    servicePipsRunning,
+                    perfInfoForConsole,
+                    pipsWaitingOnResources,
+                    procsExecuting,
+                    procsSucceeded,
+                    procsFailed,
+                    procsSkippedDueToFailedDependencies,
+                    procsPending,
+                    procsWaiting,
+                    procsCacheHit,
+                    procsNotIgnored,
+                    limitingResource,
+                    perfInfoForLog,
+                    copyFileDone,
+                    copyFileNotDone,
+                    writeFileDone,
+                    writeFileNotDone);
+            }
+            else
+            {
+                PipStatusNonOverwriteable(
+                    loggingContext,
+                    pipsSucceeded,
+                    pipsFailed,
+                    pipsSkippedDueToFailedDependencies,
+                    pipsRunning,
+                    pipsReady,
+                    pipsWaiting,
+                    pipsWaitingOnSemaphore,
+                    servicePipsRunning,
+                    perfInfoForConsole,
+                    pipsWaitingOnResources,
+                    procsExecuting,
+                    procsSucceeded,
+                    procsFailed,
+                    procsSkippedDueToFailedDependencies,
+                    procsPending,
+                    procsWaiting,
+                    procsCacheHit,
+                    procsNotIgnored,
+                    limitingResource,
+                    perfInfoForLog,
+                    copyFileDone,
+                    copyFileNotDone,
+                    writeFileDone,
+                    writeFileNotDone);
+            }
+        }
+
+        /// <summary>
+        /// Generally we feel that reporting the number of processes is the most externally useful data. The count
+        /// of all pips is included for more detailed diagnosis.
+        ///
+        /// The names in the message don't match up 1:1 with the internal states in the scheduler since that's too much
+        /// detail for end users.
+        ///  executing - Externally running child processes
+        ///  pending - Processes that are ready to run if there were more parallelism. Technically cache lookups fall into
+        ///             this status as well so that description isn't totally correct, but it's a good approximation for sake of simplifying
+        ///  waiting - Waiting for upstream processes to finish
+        /// </summary>
+        private const string StatusMessage =
+            "Procs: {procsSucceeded} succeeded ({procsCacheHit}) hit, {procsFailed} failed, {procsSkippedDueToFailedDependencies} skipped, {procsExecuting} executing, " +
+            "{procsPending} pending, {procsWaiting} waiting {procsNotIgnored} total. | " +
+            "All:{pipsSucceeded} succeeded, {pipsFailed} failed, {pipsSkippedDueToFailedDependencies} skipped,  {pipsRunning} running, {pipsReady} ready," +
+            " {pipsWaiting} waiting ({pipsWaitingOnSemaphore} on semaphore), {pipsWaitingOnResources} resource paused. Services: {servicePipsRunning}." +
+            " LimitingResource:{limitingResource}. {perfInfoForLog}";
+
+        private const Generators StatusGenerators = EventGenerators.LocalOnly;
+        private const Level StatusLevel = Level.Informational;
+        private const EventKeywords StatusKeywords = Keywords.UserMessage | Keywords.Progress;
+        private const EventTask StatusTask = Tasks.Scheduler;
+
+        [GeneratedEvent(
+            (ushort)EventId.PipStatus,
+            EventGenerators = StatusGenerators,
+            EventLevel = StatusLevel,
+            Keywords = (int)(StatusKeywords | Keywords.Overwritable),
+            EventTask = (ushort)StatusTask,
+            Message = StatusMessage)]
+        internal abstract void PipStatus(
+            LoggingContext loggingContext,
+            long pipsSucceeded,
+            long pipsFailed,
+            long pipsSkippedDueToFailedDependencies,
+            long pipsRunning,
+            long pipsReady,
+            long pipsWaiting,
+            long pipsWaitingOnSemaphore,
+            long servicePipsRunning,
+            string perfInfoForConsole,
+            long pipsWaitingOnResources,
+            long procsExecuting,
+            long procsSucceeded,
+            long procsFailed,
+            long procsSkippedDueToFailedDependencies,
+            long procsPending,
+            long procsWaiting,
+            long procsCacheHit,
+            long procsNotIgnored,
+            string limitingResource,
+            string perfInfoForLog,
+            long copyFileDone,
+            long copyFileNotDone,
+            long writeFileDone,
+            long writeFileNotDone);
+
+        [GeneratedEvent(
+            (ushort)LogEventId.PipStatusNonOverwriteable,
+            EventGenerators = StatusGenerators,
+            EventLevel = StatusLevel,
+            Keywords = (int)StatusKeywords,
+            EventTask = (ushort)StatusTask,
+            Message = StatusMessage)]
+        internal abstract void PipStatusNonOverwriteable(
+            LoggingContext loggingContext,
+            long pipsSucceeded,
+            long pipsFailed,
+            long pipsSkippedDueToFailedDependencies,
+            long pipsRunning,
+            long pipsReady,
+            long pipsWaiting,
+            long pipsWaitingOnSemaphore,
+            long servicePipsRunning,
+            string perfInfoForConsole,
+            long pipsWaitingOnResources,
+            long procsExecuting,
+            long procsSucceeded,
+            long procsFailed,
+            long procsSkippedDueToFailedDependencies,
+            long procsPending,
+            long procsWaiting,
+            long procsCacheHit,
+            long procsNotIgnored,
+            string limitingResource,
+            string perfInfoForLog,
+            long copyFileDone,
+            long copyFileNotDone,
+            long writeFileDone,
+            long writeFileNotDone);
+        #endregion
+
+        [GeneratedEvent(
+          (int)EventId.FileMonitoringError,
+          EventGenerators = EventGenerators.LocalOnly,
+          EventLevel = Level.Error,
+          Keywords = (int)(Keywords.UserMessage | Keywords.UserError),
+          EventTask = (int)Tasks.PipExecutor,
+          Message = EventConstants.PipPrefix + "- Disallowed file accesses were detected (R = read, W = write):\r\n{2}")]
+        public abstract void FileMonitoringError(
+            LoggingContext context,
+            long pipSemiStableHash,
+            string pipDescription,
+            string paths);
+
+        [GeneratedEvent(
+            (int)EventId.FileMonitoringWarning,
+            EventGenerators = EventGenerators.LocalOnly,
+            EventLevel = Level.Warning,
+            Keywords = (int)Keywords.UserMessage,
+            EventTask = (int)Tasks.PipExecutor,
+            Message = EventConstants.PipPrefix + "- Disallowed file accesses were detected (R = read, W = write):\r\n{2}")]
+        public abstract void FileMonitoringWarning(
+            LoggingContext context,
+            long pipSemiStableHash,
+            string pipDescription,
+            string paths);
+
+        #region DependencyViolation
+
+        [GeneratedEvent(
+             (int)LogEventId.DependencyViolationDoubleWrite,
+             EventGenerators = EventGenerators.LocalOnly,
+             EventLevel = Level.Verbose,
+             Keywords = (int)Keywords.UserMessage | (int)Keywords.DependencyAnalysis,
+             EventTask = (int)Tasks.Scheduler,
+             Message =
+                 PipDependencyAnalysisPrefix +
+                 "Double write: This pip wrote to the path '{2}', which could have been produced earlier by the pip [{3}]. " +
+                 "This can result in unreliable builds and incorrect caching, since consumers of that path may see the wrong content.")]
+        public abstract void DependencyViolationDoubleWrite(
+            LoggingContext context,
+            long pipSemiStableHash,
+            string pipDescription,
+            string path,
+            string producingPipDescription);
+
+        [GeneratedEvent(
+             (int)LogEventId.AllowedSameContentDoubleWrite,
+             EventGenerators = EventGenerators.LocalOnly,
+             EventLevel = Level.Verbose,
+             Keywords = (int)Keywords.UserMessage | (int)Keywords.DependencyAnalysis,
+             EventTask = (int)Tasks.Scheduler,
+             Message =
+                 PipDependencyAnalysisPrefix +
+                 "Allowed double write: This pip wrote to the path '{2}', which could have been produced earlier by the pip [{3}]. " +
+                 "However, the content produced was the same for both and the configured double write policy allows for it.")]
+        public abstract void AllowedSameContentDoubleWrite(
+            LoggingContext context,
+            long pipSemiStableHash,
+            string pipDescription,
+            string path,
+            string producingPipDescription);
+
+        [GeneratedEvent(
+            (int)LogEventId.DependencyViolationReadRace,
+            EventGenerators = EventGenerators.LocalOnly,
+            EventLevel = Level.Verbose,
+            Keywords = (int)Keywords.UserMessage | (int)Keywords.DependencyAnalysis,
+            EventTask = (int)Tasks.Scheduler,
+            Message =
+                PipSpecDependencyAnalysisPrefix +
+                "Read race: This pip read from the path '{4}', which could have been written at the same time by the pip [{5}]. " +
+                "This can result in unreliable builds since this pip could have failed to access the path (due to the concurrent write). " +
+                "Consider declaring a dependency on the correct producer of this path to prevent that race and allow caching of this pip.")]
+        public abstract void DependencyViolationReadRace(
+            LoggingContext context,
+            long pipSemiStableHash,
+            string pipDescription,
+            string pipSpecPath,
+            string pipWorkingDirectory,
+            string path,
+            string producingPipDescription);
+
+        [GeneratedEvent(
+            (int)LogEventId.DependencyViolationUndeclaredOrderedRead,
+            EventGenerators = EventGenerators.LocalOnly,
+            EventLevel = Level.Verbose,
+            Keywords = (int)Keywords.UserMessage | (int)Keywords.DependencyAnalysis,
+            EventTask = (int)Tasks.Scheduler,
+            Message =
+                PipSpecDependencyAnalysisPrefix +
+                "Undeclared ordered read: This pip read from the path '{4}', which is written to earlier by pip [{5}] (order is constrained by declared dependencies). " +
+                "This pip did not declare an input dependency on this path, and so the produced file may not be materialized on disk when needed. " +
+                "Consider declaring a dependency on the correct producer of this path.")]
+        public abstract void DependencyViolationUndeclaredOrderedRead(
+            LoggingContext context,
+            long pipSemiStableHash,
+            string pipDescription,
+            string pipSpecPath,
+            string pipWorkingDirectory,
+            string path,
+            string producingPipDescription);
+
+        // TODO:[340919]: Unused / disabled for perf reasons. Re-enable at some point.
+        [GeneratedEvent(
+            (int)LogEventId.DependencyViolationMissingSourceDependencyWithValueSuggestion,
+            EventGenerators = EventGenerators.LocalOnly,
+            EventLevel = Level.Verbose,
+            Keywords = (int)Keywords.UserMessage | (int)Keywords.DependencyAnalysis,
+            EventTask = (int)Tasks.Scheduler,
+            Message =
+                PipDependencyAnalysisPrefix +
+                "Missing source dependency: This pip read from the path '{2}' which is a source file. " +
+                "However, this pip did not declare an input dependency on this path, and so the produced file may not be materialized on disk when needed. " +
+                "Consider declaring a dependency on the correct producer of this path, which may be {3}.")]
+        public abstract void DependencyViolationMissingSourceDependencyWithValueSuggestion(
+            LoggingContext context,
+            long pipSemiStableHash,
+            string pipDescription,
+            string path,
+            string suggestedValue);
+
+        [GeneratedEvent(
+            (int)LogEventId.DependencyViolationMissingSourceDependency,
+            EventGenerators = EventGenerators.LocalOnly,
+            EventLevel = Level.Verbose,
+            Keywords = (int)Keywords.UserMessage | (int)Keywords.DependencyAnalysis,
+            EventTask = (int)Tasks.Scheduler,
+            Message =
+                PipDependencyAnalysisPrefix +
+                "Missing source dependency: This pip read from the path '{2}' which is a source file. " +
+                "However, this pip did not declare an input dependency on this path, and so it will not be considered a pip input. " +
+                "Consider declaring a dependency on this file.")]
+        public abstract void DependencyViolationMissingSourceDependency(
+            LoggingContext context,
+            long pipSemiStableHash,
+            string pipDescription,
+            string path);
+
+        [GeneratedEvent(
+            (int)LogEventId.DependencyViolationUndeclaredReadCycle,
+            EventGenerators = EventGenerators.LocalOnly,
+            EventLevel = Level.Verbose,
+            Keywords = (int)Keywords.UserMessage | (int)Keywords.DependencyAnalysis,
+            EventTask = (int)Tasks.Scheduler,
+            Message =
+                PipDependencyAnalysisPrefix +
+                "Undeclared read cycle: This pip read from the path '{2}', which is written to by pip [{3}], which has a dependency on this pip. " +
+                "Resolve the cycle and declare a dependency on the correct producer of this path.")]
+        public abstract void DependencyViolationUndeclaredReadCycle(
+            LoggingContext context,
+            long pipSemiStableHash,
+            string pipDescription,
+            string path,
+            string producingPipDescription);
+
+        [GeneratedEvent(
+            (int)LogEventId.DependencyViolationReadUndeclaredOutput,
+            EventGenerators = EventGenerators.LocalOnly,
+            EventLevel = Level.Verbose,
+            Keywords = (int)Keywords.UserMessage | (int)Keywords.DependencyAnalysis,
+            EventTask = (int)Tasks.Scheduler,
+            Message =
+                PipDependencyAnalysisPrefix +
+                "Read undeclared output: This pip read from the path '{path}', which was written by pip [{producingPipDescription}] (file was not declared as an output). " +
+                "This pip did not declare an input dependency on this path, and so the produced file may not be materialized on disk when needed. " +
+                "Consider declaring a dependency on the correct producer of this path.")]
+        public abstract void DependencyViolationReadUndeclaredOutput(
+            LoggingContext context,
+            long pipSemiStableHash,
+            string pipDescription,
+            string pipSpecPath,
+            string pipWorkingDirectory,
+            string path,
+            string producingPipDescription);
+
+        [GeneratedEvent(
+            (int)LogEventId.DependencyViolationWriteInSourceSealDirectory,
+            EventGenerators = EventGenerators.LocalOnly,
+            EventLevel = Level.Verbose,
+            Keywords = (int)Keywords.UserMessage | (int)Keywords.DependencyAnalysis,
+            EventTask = (int)Tasks.Scheduler,
+            Message =
+                PipDependencyAnalysisPrefix +
+                "Write under a source sealed directory: This pip writes to path '{4}', which is under the source sealed directory '{5}'. " +
+                "Writes are not allowed under a source sealed directory, consider declaring inputs individually instead of sealing.")]
+        public abstract void DependencyViolationWriteInSourceSealDirectory(
+            LoggingContext context,
+            long pipSemiStableHash,
+            string pipDescription,
+            string pipSpecPath,
+            string pipWorkingDirectory,
+            string path,
+            string producingPipDescription);
+
+        [GeneratedEvent(
+            (int)LogEventId.DependencyViolationWriteInUndeclaredSourceRead,
+            EventGenerators = EventGenerators.LocalOnly,
+            EventLevel = Level.Verbose,
+            Keywords = (int)Keywords.UserMessage | (int)Keywords.DependencyAnalysis,
+            EventTask = (int)Tasks.Scheduler,
+            Message =
+                PipDependencyAnalysisPrefix +
+                "Allowed undeclared access on an output file: This pip accesses path '{4}', but '{5}' writes into it. " +
+                "Even though the undeclared access is allowed, it should only happen on a source file.")]
+        public abstract void DependencyViolationWriteInUndeclaredSourceRead(
+            LoggingContext context,
+            long pipSemiStableHash,
+            string pipDescription,
+            string pipSpecPath,
+            string pipWorkingDirectory,
+            string path,
+            string producingPipDescription);
+
+        [GeneratedEvent(
+            (int)LogEventId.DependencyViolationWriteOnAbsentPathProbe,
+            EventGenerators = EventGenerators.LocalOnly,
+            EventLevel = Level.Verbose,
+            Keywords = (int)Keywords.UserMessage | (int)Keywords.DependencyAnalysis,
+            EventTask = (int)Tasks.Scheduler,
+            Message =
+                PipDependencyAnalysisPrefix +
+                "Write on an absent path probe: This pip writes path '{4}', but '{5}' probed it when the path was not yet created. " +
+                "However, the probe is not guaranteed to always be absent and may introduce non-deterministic behaviors in the build. " +
+                "Please declare an explicit dependency between these pips so the probe always happens after the path is written.")]
+        public abstract void DependencyViolationWriteOnAbsentPathProbe(
+            LoggingContext context,
+            long pipSemiStableHash,
+            string pipDescription,
+            string pipSpecPath,
+            string pipWorkingDirectory,
+            string path,
+            string producingPipDescription);
+
+        [GeneratedEvent(
+            (int)LogEventId.DependencyViolationAbsentPathProbeInsideUndeclaredOpaqueDirectory,
+            EventGenerators = EventGenerators.LocalOnly,
+            EventLevel = Level.Verbose,
+            Keywords = (int)Keywords.UserMessage | (int)Keywords.DependencyAnalysis,
+            EventTask = (int)Tasks.Scheduler,
+            Message =
+                PipDependencyAnalysisPrefix +
+                AbsentPathProbeUnderOpaqueDirectoryMessage +
+                "This pip is configured to fail if such a probe occurs. ")]
+        public abstract void DependencyViolationAbsentPathProbeInsideUndeclaredOpaqueDirectory(
+            LoggingContext context,
+            long pipSemiStableHash,
+            string pipDescription,
+            string path);
+
+        [GeneratedEvent(
+            (int)LogEventId.AbsentPathProbeInsideUndeclaredOpaqueDirectory,
+            EventGenerators = EventGenerators.LocalOnly,
+            EventLevel = Level.Verbose,
+            Keywords = (int)Keywords.UserMessage | (int)Keywords.DependencyAnalysis,
+            EventTask = (int)Tasks.Scheduler,
+            Message =
+                "[{1}]" +
+                AbsentPathProbeUnderOpaqueDirectoryMessage +
+                "If the pip is configured to run in Relaxed mode (AbsentPathProbeInUndeclaredOpaquesMode), this pip will not be incrementally skipped which might cause perf degradation. ")]
+        public abstract void AbsentPathProbeInsideUndeclaredOpaqueDirectory(
+            LoggingContext context,
+            long pipSemiStableHash,
+            string pipDescription,
+            string path);
+
+        [GeneratedEvent(
+            (int)LogEventId.DependencyViolationGenericWithRelatedPip,
+            EventGenerators = EventGenerators.LocalOnly,
+            EventLevel = Level.Verbose,
+            Keywords = (int)Keywords.UserMessage | (int)Keywords.DependencyAnalysis,
+            EventTask = (int)Tasks.Scheduler,
+            Message =
+                PipDependencyAnalysisPrefix +
+                "{2} due to {3}-level access to path '{4}' (related pip [{5}])")]
+        public abstract void DependencyViolationGenericWithRelatedPip(
+            LoggingContext context,
+            long pipSemiStableHash,
+            string pipDescription,
+            string violationType,
+            string accessLevel,
+            string path,
+            string relatedPipDescription);
+
+        [GeneratedEvent(
+            (int)LogEventId.DependencyViolationGeneric,
+            EventGenerators = EventGenerators.LocalOnly,
+            EventLevel = Level.Verbose,
+            Keywords = (int)Keywords.UserMessage | (int)Keywords.DependencyAnalysis,
+            EventTask = (int)Tasks.Scheduler,
+            Message =
+                PipDependencyAnalysisPrefix +
+               "{2} due to {3}-level access to path '{4}'")]
+        public abstract void DependencyViolationGeneric(
+            LoggingContext context,
+            long pipSemiStableHash,
+            string pipDescription,
+            string violationType,
+            string accessLevel,
+            string path);
+
+        [GeneratedEvent(
+            (int)LogEventId.DependencyViolationUndeclaredOutput,
+            EventGenerators = EventGenerators.LocalOnly,
+            EventLevel = Level.Verbose,
+            Keywords = (int)Keywords.UserMessage | (int)Keywords.DependencyAnalysis,
+            EventTask = (int)Tasks.Scheduler,
+            Message =
+                PipDependencyAnalysisPrefix +
+                "Missing output declaration: This pip wrote an unexpected output to path '{2}'. " +
+                "Declare this file as an output of the pip.")]
+        public abstract void DependencyViolationUndeclaredOutput(
+            LoggingContext context,
+            long pipSemiStableHash,
+            string pipDescription,
+            string path);
+
+        [GeneratedEvent(
+            (int)LogEventId.DependencyViolationSharedOpaqueWriteInTempDirectory,
+            EventGenerators = EventGenerators.LocalOnly,
+            EventLevel = Level.Verbose,
+            Keywords = (int)Keywords.UserMessage | (int)Keywords.DependencyAnalysis,
+            EventTask = (int)Tasks.Scheduler,
+            Message =
+                PipDependencyAnalysisPrefix +
+                "Write under a temporary directory that is inside a shared opaque: This pip writes to path '{sharedOpaqueWritePath}', which is under the temp directory '{tempPath}' " +
+                "declared in Pip ['{pipWithTempPathDescription}', {sharedOpaqueConfigFile.File} ({sharedOpaqueConfigFile.Line}, {sharedOpaqueConfigFile.Position})]. " +
+                "Shared Opaque writes are not allowed under a temp directory, consider declaring a temp directory outside of the shared opaque.")]
+        public abstract void DependencyViolationSharedOpaqueWriteInTempDirectory(
+            LoggingContext context,
+            long pipSemiStableHash,
+            string pipDescription,
+            string sharedOpaqueWritePath,
+            Location sharedOpaqueConfigFile,
+            string pipWithTempPathDescription,
+            string tempPath);
+
+        #endregion
+
+        [GeneratedEvent(
+            (ushort)EventId.PipFailedTempDirectoryCleanup,
+            EventLevel = Level.Verbose,
+            EventGenerators = EventGenerators.LocalOnly,
+            Keywords = (int)Keywords.UserMessage,
+            EventTask = (int)Tasks.Scheduler,
+            Message = "Failed to clean temp directory at '{0}'. Reason: {1}")]
+        public abstract void PipFailedTempDirectoryCleanup(LoggingContext context, string directory, string exceptionMessage);
+
+        [GeneratedEvent(
+            (ushort)EventId.PipFailedTempFileCleanup,
+            EventLevel = Level.Verbose,
+            EventGenerators = EventGenerators.LocalOnly,
+            Keywords = (int)Keywords.UserMessage,
+            EventTask = (int)Tasks.Scheduler,
+            Message = "Failed to clean temp file at '{0}'. Reason: {1}")]
+        public abstract void PipFailedTempFileCleanup(LoggingContext context, string file, string exceptionMessage);
+
+        [GeneratedEvent(
+            (ushort)EventId.PipTempCleanerThreadSummary,
+            EventLevel = Level.Verbose,
+            EventGenerators = EventGenerators.LocalOnly,
+            Keywords = (int)Keywords.UserMessage,
+            EventTask = (int)Tasks.PipExecutor,
+            Message = "Temp cleaner thread exited with {0} cleaned, {1} remaining and {2} failed temp directories, {3} cleaned, {4} remaining and {5} failed temp files")]
+        public abstract void PipTempCleanerSummary(LoggingContext context, long cleanedDirs, long remainingDirs, long failedDirs, long cleanedFiles, long remainingFiles, long failedFiles);
+
+        [GeneratedEvent(
+            (int)EventId.RunningTimeAdded,
+            EventGenerators = EventGenerators.LocalOnly,
+            EventLevel = Level.Verbose,
+            Keywords = (int)Keywords.Diagnostics,
+            EventTask = (int)Tasks.CriticalPaths,
+            Message = "[Pip{0:X16}] Running time added: {1}ms")]
+        public abstract void RunningTimeAdded(LoggingContext context, long semiStableHash, uint milliseconds);
+
+        [GeneratedEvent(
+            (int)EventId.RunningTimeUpdated,
+            EventGenerators = EventGenerators.LocalOnly,
+            EventLevel = Level.Verbose,
+            Keywords = (int)Keywords.Diagnostics,
+            EventTask = (int)Tasks.CriticalPaths,
+            Message = "[Pip{0:X16}] Running time updated: {1}ms from {2}ms, relative deviation {3}%")]
+        public abstract void RunningTimeUpdated(LoggingContext context, long semiStableHash, uint milliseconds, uint oldMilliseconds, int relativeDeviation);
+
+        [GeneratedEvent(
+            (int)EventId.RunningTimeStats,
+            EventGenerators = EventGenerators.LocalOnly,
+            EventLevel = Level.Verbose,
+            Keywords = (int)Keywords.Performance | (int)Keywords.UserMessage,
+            EventTask = (int)Tasks.Scheduler,
+            Message = "  Running times: {0} hits | {1} misses | {2} added | {3} updated | {4}% average relative process runtime deviation where critical path suggestions were available")]
+        public abstract void RunningTimeStats(LoggingContext context, long hits, long misses, long added, long updated, int averageRuntimeDeviation);
+
+        [GeneratedEvent(
+            (int)EventId.PipQueueConcurrency,
+            EventGenerators = EventGenerators.LocalAndTelemetry,
+            EventLevel = Level.Verbose,
+            Keywords = (int)Keywords.UserMessage,
+            EventTask = (int)Tasks.PipExecutor,
+            Message = "Initialized PipQueue with concurrencies: IO:{0}, ChooseWorkerCacheLookup:{1}, CacheLookup:{2}, ChooseWorkerCpu:{3}, CPU:{4}, Materialize:{5}, Light:{6}, MasterCacheLookupMultiplier: {7}, MasterCpuMultiplier: {8}")]
+        public abstract void PipQueueConcurrency(LoggingContext context, int io, int chooseWorkerCacheLookup, int cacheLookup, int chooseWorkerCpu, int cpu, int materialize, int light, string masterCacheLookupMultiplier, string masterCpuMultiplier);
+
+        [GeneratedEvent(
+            (int)EventId.NoPipsMatchedFilter,
+            EventGenerators = EventGenerators.LocalOnly,
+            EventLevel = Level.Error,
+            Keywords = (int)(Keywords.UserMessage | Keywords.UserError),
+            EventTask = (int)Tasks.Scheduler,
+            Message = "No pips match this filter: {0}")]
+        public abstract void NoPipsMatchedFilter(LoggingContext context, string pipFilter);
+
+        [GeneratedEvent(
+            (int)EventId.InvalidSealDirectoryContentSinceNotUnderRoot,
+            EventGenerators = EventGenerators.LocalOnly,
+            EventLevel = Level.Error,
+            Keywords = (int)(Keywords.UserMessage | Keywords.UserError),
+            EventTask = (int)Tasks.Scheduler,
+            Message =
+                EventConstants.ProvenancePrefix +
+                "The pip '{pipDescription}' cannot seal the file '{rewrittenFile}' as part of directory '{sealedDirectoryPath}' since that file is not a descendant. "
+                + "When sealing a directory, all files under that directory must be specified (but no others outside of it).")]
+        public abstract void ScheduleFailAddPipInvalidSealDirectoryContentSinceNotUnderRoot(
+            LoggingContext context,
+            string file,
+            int line,
+            int column,
+            long pipSemiStableHash,
+            string pipDescription,
+            string pipValueId,
+            string rewrittenFile,
+            string sealedDirectoryPath);
+
+        [GeneratedEvent(
+            (int)EventId.InvalidSealDirectorySourceNotUnderMount,
+            EventGenerators = EventGenerators.LocalOnly,
+            EventLevel = Level.Error,
+            Keywords = (int)(Keywords.UserMessage | Keywords.UserError),
+            EventTask = (int)Tasks.Scheduler,
+            Message =
+                EventConstants.ProvenancePrefix +
+                "Source directory '{sealedDirectoryPath}' (created via '{pipValueId}') cannot be sealed. This directory is not under a mount. Source sealed directories must be under a readable mount.")]
+        public abstract void ScheduleFailAddPipInvalidSealDirectorySourceNotUnderMount(
+            LoggingContext context,
+            string file,
+            int line,
+            int column,
+            long pipSemiStableHash,
+            string pipDescription,
+            string pipValueId,
+            string sealedDirectoryPath);
+
+        [GeneratedEvent(
+            (int)EventId.InvalidSealDirectorySourceNotUnderReadableMount,
+            EventGenerators = EventGenerators.LocalOnly,
+            EventLevel = Level.Error,
+            Keywords = (int)(Keywords.UserMessage | Keywords.UserError),
+            EventTask = (int)Tasks.Scheduler,
+            Message =
+                EventConstants.ProvenancePrefix +
+                "Source directory '{sealedDirectoryPath}' (created via '{pipValueId}') cannot be sealed. This directory is under mount '{mountName}' with folder '{mountPath}' which is not declared as readable by the configuration.")]
+        public abstract void ScheduleFailAddPipInvalidSealDirectorySourceNotUnderReadableMount(
+            LoggingContext context,
+            string file,
+            int line,
+            int column,
+            long pipSemiStableHash,
+            string pipDescription,
+            string pipValueId,
+            string sealedDirectoryPath,
+            string mountPath,
+            string mountName);
+
+        [GeneratedEvent(
+            (int)EventId.ScheduleFailAddPipInvalidComposedSealDirectoryNotUnderRoot,
+            EventGenerators = EventGenerators.LocalOnly,
+            EventLevel = Level.Error,
+            Keywords = (int)(Keywords.UserMessage | Keywords.UserError),
+            EventTask = (int)Tasks.Scheduler,
+            Message =
+                EventConstants.ProvenancePrefix +
+                "Composite directory '{compositeSealedDirectoryPath}' (created via '{pipValueId}') cannot be sealed. Directory '{sealDirectoryMemberPath}' is not nested within the composite directory root.")]
+        public abstract void ScheduleFailAddPipInvalidComposedSealDirectoryNotUnderRoot(
+            LoggingContext context,
+            string file,
+            int line,
+            int column,
+            long pipSemiStableHash,
+            string pipDescription,
+            string pipValueId,
+            string compositeSealedDirectoryPath,
+            string sealDirectoryMemberPath);
+
+        [GeneratedEvent(
+            (int)EventId.ScheduleFailAddPipInvalidComposedSealDirectoryIsNotSharedOpaque,
+            EventGenerators = EventGenerators.LocalOnly,
+            EventLevel = Level.Error,
+            Keywords = (int)(Keywords.UserMessage | Keywords.UserError),
+            EventTask = (int)Tasks.Scheduler,
+            Message =
+                EventConstants.ProvenancePrefix +
+                "Composite directory '{compositeSealedDirectoryPath}' (created via '{pipValueId}') cannot be sealed. Directory '{sealDirectoryMemberPath}' is not a shared opaque.")]
+        public abstract void ScheduleFailAddPipInvalidComposedSealDirectoryIsNotSharedOpaque(
+            LoggingContext context,
+            string file,
+            int line,
+            int column,
+            long pipSemiStableHash,
+            string pipDescription,
+            string pipValueId,
+            string compositeSealedDirectoryPath,
+            string sealDirectoryMemberPath);
+
+        [GeneratedEvent(
+            (int)EventId.PipStaticFingerprint,
+            EventGenerators = EventGenerators.LocalOnly,
+            EventLevel = Level.Verbose,
+            Keywords = (int)Keywords.UserMessage,
+            EventTask = (int)Tasks.Scheduler,
+            Message =
+                "Static fingerprint of {pipDescription} is '{staticFingerprint}':\r\n{fingerprintText}.")]
+        public abstract void PipStaticFingerprint(LoggingContext context, string pipDescription, string staticFingerprint, string fingerprintText);
+
+        [GeneratedEvent(
+            (int)EventId.InvalidInputDueToMultipleConflictingRewriteCounts,
+            EventGenerators = EventGenerators.LocalOnly,
+            EventLevel = Level.Error,
+            Keywords = (int)(Keywords.UserMessage | Keywords.UserError),
+            EventTask = (int)Tasks.Scheduler,
+            Message =
+                EventConstants.ProvenancePrefix +
+                "The pip '{pipDescription}' could not be added because it depends on multiple versions (different rewrite counts) of file '{dependencyFile}'.")]
+        public abstract void ScheduleFailAddPipInvalidInputDueToMultipleConflictingRewriteCounts(
+            LoggingContext context,
+            string file,
+            int line,
+            int column,
+            long pipSemiStableHash,
+            string pipDescription,
+            string pipValueId,
+            string dependencyFile);
+
+        [GeneratedEvent(
+            (int)EventId.InvalidProcessPipDueToNoOutputArtifacts,
+            EventGenerators = EventGenerators.LocalOnly,
+            EventLevel = Level.Error,
+            Keywords = (int)(Keywords.UserMessage | Keywords.UserError),
+            EventTask = (int)Tasks.Scheduler,
+            Message =
+                EventConstants.ProvenancePrefix +
+                "The process pip '{pipDescription}' could not be added because it does not specify any output file or opaque directory in a non-temp location. At least one output file or opaque directory is required.")]
+        public abstract void ScheduleFailAddProcessPipProcessDueToNoOutputArtifacts(
+            LoggingContext context,
+            string file,
+            int line,
+            int column,
+            long pipSemiStableHash,
+            string pipDescription,
+            string pipValueId);
+
+        [GeneratedEvent(
+            (int)EventId.UnableToCreateExecutionLogFile,
+            EventGenerators = EventGenerators.LocalOnly,
+            EventLevel = Level.Error,
+            Keywords = (int)Keywords.UserMessage,
+            EventTask = (int)Tasks.Scheduler,
+            Message = "Execution Log file '{executionLogFile}' could not be created. Error: {exception}")]
+        public abstract void UnableToCreateLogFile(
+            LoggingContext context,
+            string executionLogFile,
+            string exception);
+
+        [GeneratedEvent(
+            (int)LogEventId.RocksDbException,
+            EventGenerators = EventGenerators.LocalAndTelemetry,
+            EventLevel = Level.Warning,
+            Keywords = (int)Keywords.UserMessage,
+            EventTask = (int)Tasks.Scheduler,
+            Message = "RocksDb encountered an exception:\r\nException: {exception}.")]
+        public abstract void RocksDbException(
+            LoggingContext context,
+            string exception);
+
+        [GeneratedEvent(
+            (int)LogEventId.FingerprintStoreUnableToCreateDirectory,
+            EventGenerators = EventGenerators.LocalOnly,
+            EventLevel = Level.Warning,
+            Keywords = (int)Keywords.UserMessage,
+            EventTask = (int)Tasks.Scheduler,
+            Message = "Fingerprint store: Directory '{fingerprintStoreDirectory}' could not be created. Error: {exception}.")]
+        public abstract void FingerprintStoreUnableToCreateDirectory(
+            LoggingContext context,
+            string fingerprintStoreDirectory,
+            string exception);
+
+        [GeneratedEvent(
+            (int)LogEventId.FingerprintStoreUnableToOpen,
+            EventGenerators = EventGenerators.LocalOnly,
+            EventLevel = Level.Warning,
+            Keywords = (int)Keywords.UserMessage,
+            EventTask = (int)Tasks.Scheduler,
+            Message = "Fingerprint store: Could not open fingerprint store. Error: {failure}.")]
+        public abstract void FingerprintStoreUnableToOpen(
+            LoggingContext context,
+            string failure);
+
+        [GeneratedEvent(
+            (int)LogEventId.FingerprintStoreUnableToHardLinkLogFile,
+            EventGenerators = EventGenerators.LocalOnly,
+            EventLevel = Level.Verbose,
+            Keywords = (int)Keywords.UserMessage,
+            EventTask = (int)Tasks.Scheduler,
+            Message = "Fingerprint store: Could not create hardlink for logs from '{storeFile}' to '{logFile}'. Error: {exception}. FingerprintStore files will be copied.")]
+        public abstract void FingerprintStoreUnableToHardLinkLogFile(
+            LoggingContext context,
+            string logFile,
+            string storeFile,
+            string exception);
+
+        [GeneratedEvent(
+            (int)LogEventId.FingerprintStoreUnableToCopyOnWriteLogFile,
+            EventGenerators = EventGenerators.LocalOnly,
+            EventLevel = Level.Verbose,
+            Keywords = (int)Keywords.UserMessage,
+            EventTask = (int)Tasks.Scheduler,
+            Message = "Fingerprint store: Could not create a copy-on-write for logs from '{storeFile}' to '{logFile}'. Error: {exception}. FingerprintStore files will be copied.")]
+        public abstract void FingerprintStoreUnableToCopyOnWriteLogFile(
+            LoggingContext context,
+            string logFile,
+            string storeFile,
+            string exception);
+
+        [GeneratedEvent(
+            (int)LogEventId.FingerprintStoreSnapshotException,
+            EventGenerators = EventGenerators.LocalOnly,
+            EventLevel = Level.Warning,
+            Keywords = (int)Keywords.UserMessage,
+            EventTask = (int)Tasks.Scheduler,
+            Message = "Fingerprint store: Snapshot failed with error. Error: {exception}. The FingerprintStore logs may be missing for post-build {ShortProductName} execution analyzers.")]
+        public abstract void FingerprintStoreSnapshotException(
+            LoggingContext context,
+            string exception);
+
+        [GeneratedEvent(
+            (int)LogEventId.FingerprintStoreFailure,
+            EventGenerators = EventGenerators.LocalOnly,
+            EventLevel = Level.Warning,
+            Keywords = (int)Keywords.UserMessage,
+            EventTask = (int)Tasks.Scheduler,
+            Message = "Fingerprint store: Operation failed with error. Error: {failure}. The FingerprintStore logs may be missing for post-build {ShortProductName} execution analyzers.")]
+        public abstract void FingerprintStoreFailure(
+            LoggingContext context,
+            string failure);
+
+        [GeneratedEvent(
+            (int)LogEventId.FingerprintStoreGarbageCollectCanceled,
+            EventGenerators = EventGenerators.LocalOnly,
+            EventLevel = Level.Warning,
+            Keywords = (int)Keywords.UserMessage,
+            EventTask = (int)Tasks.Scheduler,
+            Message = "Fingerprint store: Garbage collect for column {columnName} canceled after {timeLimit}. Garbage collection will resume on next build.")]
+        public abstract void FingerprintStoreGarbageCollectCanceled(
+            LoggingContext context,
+            string columnName,
+            string timeLimit);
+
+        [GeneratedEvent(
+            (int)LogEventId.MovingCorruptFile,
+            EventGenerators = EventGenerators.LocalOnly,
+            EventLevel = Level.Verbose,
+            Keywords = (int)Keywords.UserMessage,
+            EventTask = (int)Tasks.Scheduler,
+            Message = "A corrupt {ShortProductName} file was detected. Removing it and saving it to the logs file. File: {file}, Logs: {destination}")]
+        public abstract void MovingCorruptFile(
+            LoggingContext context,
+            string file,
+            string destination);
+
+        [GeneratedEvent(
+            (int)LogEventId.FailedToMoveCorruptFile,
+            EventGenerators = EventGenerators.LocalOnly,
+            EventLevel = Level.Warning,
+            Keywords = (int)Keywords.UserMessage,
+            EventTask = (int)Tasks.Scheduler,
+            Message = "Failed to move corrupt {ShortProductName} file to logs directory. File: {file}, Destination: {destination}, Error: {exception}")]
+        public abstract void FailedToMoveCorruptFile(
+            LoggingContext context,
+            string file,
+            string destination,
+            string exception);
+
+        [GeneratedEvent(
+            (int)LogEventId.FailedToDeleteCorruptFile,
+            EventGenerators = EventGenerators.LocalOnly,
+            EventLevel = Level.Warning,
+            Keywords = (int)Keywords.UserMessage,
+            EventTask = (int)Tasks.Scheduler,
+            Message = "Failed to delete corrupt {ShortProductName} file. This could cause subsequent build issues. File: {file}, Error: {exception}")]
+        public abstract void FailedToDeleteCorruptFile(
+                LoggingContext context,
+                string file,
+                string exception);
+
+        [GeneratedEvent(
+            (int)EventId.InvalidOutputDueToMultipleConflictingRewriteCounts,
+            EventGenerators = EventGenerators.LocalOnly,
+            EventLevel = Level.Error,
+            Keywords = (int)(Keywords.UserMessage | Keywords.UserError),
+            EventTask = (int)Tasks.Scheduler,
+            Message =
+                EventConstants.ProvenancePrefix +
+                "The process pip '{pipDescription}' could not be added because it outputs multiple versions (different rewrite counts) of file '{outputFile}'.")]
+        public abstract void ScheduleFailAddPipInvalidOutputDueToMultipleConflictingRewriteCounts(
+            LoggingContext context,
+            string file,
+            int line,
+            int column,
+            long pipSemiStableHash,
+            string pipDescription,
+            string pipValueId,
+            string outputFile);
+
+        [GeneratedEvent(
+            (int)EventId.InvalidProcessPipDueToExplicitArtifactsInOpaqueDirectory,
+            EventGenerators = EventGenerators.LocalOnly,
+            EventLevel = Level.Error,
+            Keywords = (int)(Keywords.UserMessage | Keywords.UserError),
+            EventTask = (int)Tasks.Scheduler,
+            Message = "The process pip '{pipDescription}' could not be added because it has explicit output '{outputFile}' in  opaque directory '{opaqueDirectoryPath}').")]
+        public abstract void ScheduleFailAddProcessPipDueToExplicitArtifactsInOpaqueDirectory(
+            LoggingContext context,
+            string file,
+            int line,
+            int column,
+            long pipSemiStableHash,
+            string pipDescription,
+            string pipValueId,
+            string outputFile,
+            string opaqueDirectoryPath);
+
+        [GeneratedEvent(
+            (int)EventId.InvalidPipDueToInvalidServicePipDependency,
+            EventGenerators = EventGenerators.LocalOnly,
+            EventLevel = Level.Error,
+            Keywords = (int)(Keywords.UserMessage | Keywords.UserError),
+            EventTask = (int)Tasks.Scheduler,
+            Message = "The pip '{pipDescription}' could not be added because one of its service pip dependencies is not a service pip).")]
+        public abstract void ScheduleFailAddPipDueToInvalidServicePipDependency(
+            LoggingContext context,
+            string file,
+            int line,
+            int column,
+            long pipSemiStableHash,
+            string pipDescription,
+            string pipValueId);
+
+        [GeneratedEvent(
+            (int)EventId.ScheduleFailAddPipDueToInvalidPreserveOutputWhitelist,
+            EventGenerators = EventGenerators.LocalOnly,
+            EventLevel = Level.Error,
+            Keywords = (int)(Keywords.UserMessage | Keywords.UserError),
+            EventTask = (int)Tasks.Scheduler,
+            Message = "The pip '{pipDescription}' could not be added because one of PreserveOutputWhitelist is neither static file output nor directory output).")]
+        public abstract void ScheduleFailAddPipDueToInvalidPreserveOutputWhitelist(
+            LoggingContext context,
+            string file,
+            int line,
+            int column,
+            long pipSemiStableHash,
+            string pipDescription,
+            string pipValueId);
+
+        [GeneratedEvent(
+            (int)EventId.ScheduleFailAddPipDueToInvalidAllowPreserveOutputsFlag,
+            EventGenerators = EventGenerators.LocalOnly,
+            EventLevel = Level.Error,
+            Keywords = (int)(Keywords.UserMessage | Keywords.UserError),
+            EventTask = (int)Tasks.Scheduler,
+            Message = "The pip '{pipDescription}' could not be added because PreserveOutputWhitelist is set even though AllowPreserveOutputs is false for the pip).")]
+        public abstract void ScheduleFailAddPipDueToInvalidAllowPreserveOutputsFlag(
+            LoggingContext context,
+            string file,
+            int line,
+            int column,
+            long pipSemiStableHash,
+            string pipDescription,
+            string pipValueId);
+
+        [GeneratedEvent(
+            (int)EventId.InvalidCopyFilePipDueToSameSourceAndDestinationPath,
+            EventGenerators = EventGenerators.LocalOnly,
+            EventLevel = Level.Error,
+            Keywords = (int)(Keywords.UserMessage | Keywords.UserError),
+            EventTask = (int)Tasks.Scheduler,
+            Message =
+                EventConstants.ProvenancePrefix +
+                "The copy-file pip '{pipDescription}' could not be added because the path '{filePath}' was used as both its source and destination.")]
+        public abstract void ScheduleFailAddCopyFilePipDueToSameSourceAndDestinationPath(
+            LoggingContext context,
+            string file,
+            int line,
+            int column,
+            long pipSemiStableHash,
+            string pipDescription,
+            string pipValueId,
+            string filePath);
+
+        [GeneratedEvent(
+            (int)EventId.InvalidWriteFilePipSinceOutputIsRewritten,
+            EventGenerators = EventGenerators.LocalOnly,
+            EventLevel = Level.Error,
+            Keywords = (int)(Keywords.UserMessage | Keywords.UserError),
+            EventTask = (int)Tasks.Scheduler,
+            Message =
+                EventConstants.ProvenancePrefix +
+                "The write-file pip '{pipDescription}' could not be added since it rewrites its destination '{rewrittenFile}'. Write-file pips are not allowed to rewrite outputs, since they do not have any inputs by which to order the rewrite.")]
+        public abstract void ScheduleFailAddWriteFilePipSinceOutputIsRewritten(
+            LoggingContext context,
+            string file,
+            int line,
+            int column,
+            long pipSemiStableHash,
+            string pipDescription,
+            string pipValueId,
+            string rewrittenFile);
+
+        [GeneratedEvent(
+            (int)EventId.InvalidInputUnderNonReadableRoot,
+            EventGenerators = EventGenerators.LocalOnly,
+            EventLevel = Level.Error,
+            Keywords = (int)(Keywords.UserMessage | Keywords.UserError),
+            EventTask = (int)Tasks.Scheduler,
+            Message =
+                EventConstants.ProvenancePrefix +
+                "The pip '{pipDescription}' cannot be added because its input '{outputFile}' is under a non-readable mount '{rootDirectory}'.")]
+        public abstract void ScheduleFailAddPipInvalidInputUnderNonReadableRoot(
+            LoggingContext context,
+            string file,
+            int line,
+            int column,
+            long pipSemiStableHash,
+            string pipDescription,
+            string pipValueId,
+            string outputFile,
+            string rootDirectory);
+
+        [GeneratedEvent(
+            (int)EventId.InvalidInputSincePathIsWrittenAndThusNotSource,
+            EventGenerators = EventGenerators.LocalOnly,
+            EventLevel = Level.Error,
+            Keywords = (int)(Keywords.UserMessage | Keywords.UserError),
+            EventTask = (int)Tasks.Scheduler,
+            Message =
+                EventConstants.ProvenancePrefix +
+                "The pip '{pipDescription}' cannot be added to the build graph because its input '{outputFile}' is produced by pip '{producingPipDesc}'. " +
+                "In order for these pips to execute in the correct order, you should reference the value '{producingPipValueId}' rather than a literal path.")]
+        public abstract void ScheduleFailAddPipInvalidInputSincePathIsWrittenAndThusNotSource(
+            LoggingContext context,
+            string file,
+            int line,
+            int column,
+            long pipSemiStableHash,
+            string pipDescription,
+            string pipValueId,
+            string outputFile,
+            long producingPipSemiStableHash,
+            string producingPipDesc,
+            string producingPipValueId);
+
+        [GeneratedEvent(
+            (int)EventId.InvalidInputSinceCorrespondingOutputIsTemporary,
+            EventGenerators = EventGenerators.LocalOnly,
+            EventLevel = Level.Error,
+            Keywords = (int)(Keywords.UserMessage | Keywords.UserError),
+            EventTask = (int)Tasks.Scheduler,
+            Message =
+                EventConstants.ProvenancePrefix +
+                "The pip '{pipDescription}' cannot be added because it references temporary file '{outputFile}'. That file is produced by the pip '{producingPipDesc}'.")]
+        public abstract void ScheduleFailAddPipInvalidInputSinceCorespondingOutputIsTemporary(
+            LoggingContext context,
+            string file,
+            int line,
+            int column,
+            long pipSemiStableHash,
+            string pipDescription,
+            string pipValueId,
+            string outputFile,
+            long producingPipSemiStableHash,
+            string producingPipDesc,
+            string producingPipValueId);
+
+        [GeneratedEvent(
+            (int)EventId.InvalidInputSinceInputIsRewritten,
+            EventGenerators = EventGenerators.LocalOnly,
+            EventLevel = Level.Error,
+            Keywords = (int)(Keywords.UserMessage | Keywords.UserError),
+            EventTask = (int)Tasks.Scheduler,
+            Message =
+                EventConstants.ProvenancePrefix +
+                "The pip '{pipDescription}' cannot be added because its input '{rewrittenFile}' is re-written to produce a later version. " +
+                "Only the final version of a re-written path may be used as a normal input. Consider referencing the later version produced by '{producingPipDescription}'.")]
+        public abstract void ScheduleFailAddPipInvalidInputSinceInputIsRewritten(
+            LoggingContext context,
+            string file,
+            int line,
+            int column,
+            long pipSemiStableHash,
+            string pipDescription,
+            string pipValueId,
+            string rewrittenFile,
+            long producingPipSemiStableHash,
+            string producingPipDescription,
+            string producingPipValueId);
+
+        [GeneratedEvent(
+            (int)EventId.InvalidTempDirectoryInvalidPath,
+            EventGenerators = EventGenerators.LocalOnly,
+            EventLevel = Level.Error,
+            Keywords = (int)Keywords.UserMessage,
+            EventTask = (int)Tasks.Scheduler,
+            Message =
+                EventConstants.ProvenancePrefix +
+                "The pip '{pipDescription}' cannot be added because its temp directory '{tempDirectory}' as specified by the environment variable '{tempEnvironmentVariableName}' is not a valid absolute path.")]
+        public abstract void ScheduleFailAddPipInvalidTempDirectoryInvalidPath(
+            LoggingContext context,
+            string file,
+            int line,
+            int column,
+            long pipSemiStableHash,
+            string pipDescription,
+            string pipValueId,
+            string tempDirectory,
+            string tempEnvironmentVariableName);
+
+        [GeneratedEvent(
+            (int)EventId.InvalidTempDirectoryUnderNonWritableRoot,
+            EventGenerators = EventGenerators.LocalOnly,
+            EventLevel = Level.Error,
+            Keywords = (int)Keywords.UserMessage,
+            EventTask = (int)Tasks.Scheduler,
+            Message =
+                EventConstants.ProvenancePrefix +
+                "The pip '{pipDescription}' cannot be added because its temp directory '{tempDirectory}' as specified by the environment variable '{tempEnvironmentVariableName}' is under a non-writable mount '{rootDirectory}'.")]
+        public abstract void ScheduleFailAddPipInvalidTempDirectoryUnderNonWritableRoot(
+            LoggingContext context,
+            string file,
+            int line,
+            int column,
+            long pipSemiStableHash,
+            string pipDescription,
+            string pipValueId,
+            string tempDirectory,
+            string rootDirectory,
+            string tempEnvironmentVariableName);
+
+        [GeneratedEvent(
+            (int)EventId.InvalidOutputSinceOutputIsSource,
+            EventGenerators = EventGenerators.LocalOnly,
+            EventLevel = Level.Error,
+            Keywords = (int)(Keywords.UserMessage | Keywords.UserError),
+            EventTask = (int)Tasks.Scheduler,
+            Message =
+                EventConstants.ProvenancePrefix +
+                "The pip '{pipDescription}' cannot be added because its output '{rewrittenFile}' is already declared as a source file.")]
+        public abstract void ScheduleFailAddPipInvalidOutputSinceOutputIsSource(
+            LoggingContext context,
+            string file,
+            int line,
+            int column,
+            long pipSemiStableHash,
+            string pipDescription,
+            string pipValueId,
+            string rewrittenFile);
+
+        [GeneratedEvent(
+            (int)EventId.InvalidOutputUnderNonWritableRoot,
+            EventGenerators = EventGenerators.LocalOnly,
+            EventLevel = Level.Error,
+            Keywords = (int)(Keywords.UserMessage | Keywords.UserError),
+            EventTask = (int)Tasks.Scheduler,
+            Message =
+                EventConstants.ProvenancePrefix +
+                "The pip '{pipDescription}' cannot be added because its output '{outputFile}' is under a non-writable mount '{rootDirectory}'.")]
+        public abstract void ScheduleFailAddPipInvalidOutputUnderNonWritableRoot(
+            LoggingContext context,
+            string file,
+            int line,
+            int column,
+            long pipSemiStableHash,
+            string pipDescription,
+            string pipValueId,
+            string outputFile,
+            string rootDirectory);
+
+        [GeneratedEvent(
+            (int)EventId.InvalidOutputSinceDirectoryHasBeenSealed,
+            EventGenerators = EventGenerators.LocalOnly,
+            EventLevel = Level.Error,
+            Keywords = (int)(Keywords.UserMessage | Keywords.UserError),
+            EventTask = (int)Tasks.Scheduler,
+            Message =
+                EventConstants.ProvenancePrefix +
+                "The pip '{pipDescription}' cannot be added because its output '{rewrittenFile}' would be written under the directory '{sealedDirectoryPath}', which has been sealed by the pip '{producingPipDescription}'. "
+                + "The content of a fully-sealed directory can no longer change. Consider adding this file as a dependency of the sealed directory, or changing the directory to be 'partially' sealed.")]
+        public abstract void ScheduleFailAddPipInvalidOutputSinceDirectoryHasBeenSealed(
+            LoggingContext context,
+            string file,
+            int line,
+            int column,
+            long pipSemiStableHash,
+            string pipDescription,
+            string pipValueId,
+            string rewrittenFile,
+            string sealedDirectoryPath,
+            long producingPipSemiStableHash,
+            string producingPipDescription,
+            string producingPipValueId);
+
+        [GeneratedEvent(
+            (int)EventId.InvalidInputSinceSourceFileCannotBeInsideOutputDirectory,
+            EventGenerators = EventGenerators.LocalOnly,
+            EventLevel = Level.Error,
+            Keywords = (int)(Keywords.UserMessage | Keywords.UserError),
+            EventTask = (int)Tasks.Scheduler,
+            Message =
+                EventConstants.ProvenancePrefix +
+                "The pip '{pipDescription}' cannot be added because its input '{rewrittenFile}' is a source file, but is specified to be under the output directory '{sealedDirectoryPath}', which has been added by the pip '{producingPipDescription}'.")]
+        public abstract void ScheduleFailAddPipInvalidInputSinceSourceFileCannotBeInsideOutputDirectory(
+            LoggingContext context,
+            string file,
+            int line,
+            int column,
+            long pipSemiStableHash,
+            string pipDescription,
+            string pipValueId,
+            string rewrittenFile,
+            string sealedDirectoryPath,
+            long producingPipSemiStableHash,
+            string producingPipDescription,
+            string producingPipValueId);
+
+        [GeneratedEvent(
+            (int)EventId.InvalidGraphSinceOutputDirectoryContainsSourceFile,
+            EventGenerators = EventGenerators.LocalOnly,
+            EventLevel = Level.Error,
+            Keywords = (int)(Keywords.UserMessage | Keywords.UserError),
+            EventTask = (int)Tasks.Scheduler,
+            Message =
+                EventConstants.ProvenancePrefix +
+                "Invalid graph since '{outputDirectory}', produced by '{outputDirectoryProducerDescription}', contains the source file '{sourceFile}'.")]
+        public abstract void ScheduleFailInvalidGraphSinceOutputDirectoryContainsSourceFile(
+            LoggingContext context,
+            string file,
+            int line,
+            int column,
+            string outputDirectory,
+            string outputDirectoryProducerDescription,
+            string sourceFile);
+
+        [GeneratedEvent(
+            (int)EventId.InvalidGraphSinceOutputDirectoryCoincidesSourceFile,
+            EventGenerators = EventGenerators.LocalOnly,
+            EventLevel = Level.Error,
+            Keywords = (int)(Keywords.UserMessage | Keywords.UserError),
+            EventTask = (int)Tasks.Scheduler,
+            Message =
+                EventConstants.ProvenancePrefix +
+                "Invalid graph since '{outputDirectory}', produced by '{outputDirectoryProducerDescription}', coincides with the source file '{sourceFile}'.")]
+        public abstract void ScheduleFailInvalidGraphSinceOutputDirectoryCoincidesSourceFile(
+            LoggingContext context,
+            string file,
+            int line,
+            int column,
+            string outputDirectory,
+            string outputDirectoryProducerDescription,
+            string sourceFile);
+
+        [GeneratedEvent(
+            (int)EventId.InvalidGraphSinceOutputDirectoryContainsOutputFile,
+            EventGenerators = EventGenerators.LocalOnly,
+            EventLevel = Level.Error,
+            Keywords = (int)(Keywords.UserMessage | Keywords.UserError),
+            EventTask = (int)Tasks.Scheduler,
+            Message =
+                EventConstants.ProvenancePrefix +
+                "Invalid graph since '{outputDirectory}', produced by '{outputDirectoryProducerDescription}', contains the output file '{outputFile}', produced by '{outputFileProducerDescription}'.")]
+        public abstract void ScheduleFailInvalidGraphSinceOutputDirectoryContainsOutputFile(
+            LoggingContext context,
+            string file,
+            int line,
+            int column,
+            string outputDirectory,
+            string outputDirectoryProducerDescription,
+            string outputFile,
+            string outputFileProducerDescription);
+
+        [GeneratedEvent(
+            (int)EventId.InvalidGraphSinceOutputDirectoryCoincidesOutputFile,
+            EventGenerators = EventGenerators.LocalOnly,
+            EventLevel = Level.Error,
+            Keywords = (int)(Keywords.UserMessage | Keywords.UserError),
+            EventTask = (int)Tasks.Scheduler,
+            Message =
+                EventConstants.ProvenancePrefix +
+                "Invalid graph since '{outputDirectory}', produced by '{outputDirectoryProducerDescription}', coincides with the output file '{outputFile}', produced by '{outputFileProducerDescription}'.")]
+        public abstract void ScheduleFailInvalidGraphSinceOutputDirectoryCoincidesOutputFile(
+            LoggingContext context,
+            string file,
+            int line,
+            int column,
+            string outputDirectory,
+            string outputDirectoryProducerDescription,
+            string outputFile,
+            string outputFileProducerDescription);
+
+        [GeneratedEvent(
+            (int)EventId.InvalidGraphSinceOutputDirectoryContainsSealedDirectory,
+            EventGenerators = EventGenerators.LocalOnly,
+            EventLevel = Level.Error,
+            Keywords = (int)(Keywords.UserMessage | Keywords.UserError),
+            EventTask = (int)Tasks.Scheduler,
+            Message =
+                EventConstants.ProvenancePrefix +
+                "Invalid graph since '{outputDirectory}', produced by '{outputDirectoryProducerDescription}', contains the sealed directory '{sealedDirectory}', produced by '{sealedDirectoryProducerDescription}'.")]
+        public abstract void ScheduleFailInvalidGraphSinceOutputDirectoryContainsSealedDirectory(
+            LoggingContext context,
+            string file,
+            int line,
+            int column,
+            string outputDirectory,
+            string outputDirectoryProducerDescription,
+            string sealedDirectory,
+            string sealedDirectoryProducerDescription);
+
+        [GeneratedEvent(
+           (int)EventId.InvalidGraphSinceOutputDirectoryCoincidesSealedDirectory,
+           EventGenerators = EventGenerators.LocalOnly,
+           EventLevel = Level.Error,
+           Keywords = (int)(Keywords.UserMessage | Keywords.UserError),
+           EventTask = (int)Tasks.Scheduler,
+           Message =
+               EventConstants.ProvenancePrefix +
+               "Invalid graph since '{outputDirectory}', produced by '{outputDirectoryProducerDescription}', coincides with the sealed directory '{sealedDirectory}', produced by '{sealedDirectoryProducerDescription}'.")]
+        public abstract void ScheduleFailInvalidGraphSinceOutputDirectoryCoincidesSealedDirectory(
+           LoggingContext context,
+           string file,
+           int line,
+           int column,
+           string outputDirectory,
+           string outputDirectoryProducerDescription,
+           string sealedDirectory,
+           string sealedDirectoryProducerDescription);
+
+        [GeneratedEvent(
+            (int)EventId.InvalidGraphSinceSharedOpaqueDirectoryContainsExclusiveOpaqueDirectory,
+            EventGenerators = EventGenerators.LocalOnly,
+            EventLevel = Level.Error,
+            Keywords = (int)(Keywords.UserMessage | Keywords.UserError),
+            EventTask = (int)Tasks.Scheduler,
+            Message =
+                EventConstants.ProvenancePrefix +
+                "Invalid graph since the shared opaque directory '{sharedOpaqueDirectory}', produced by '{sharedOpaqueDirectoryProducerDescription}', contains the exclusive opaque directory '{exclusiveOpaqueDirectory}', " +
+                "produced by '{exclusiveOpaqueDirectoryProducerDescription}'.")]
+        public abstract void ScheduleFailInvalidGraphSinceSharedOpaqueDirectoryContainsExclusiveOpaqueDirectory(
+            LoggingContext context,
+            string file,
+            int line,
+            int column,
+            string sharedOpaqueDirectory,
+            string sharedOpaqueDirectoryProducerDescription,
+            string exclusiveOpaqueDirectory,
+            string exclusiveOpaqueDirectoryProducerDescription);
+
+        [GeneratedEvent(
+            (int)EventId.InvalidGraphSinceFullySealedDirectoryIncomplete,
+            EventGenerators = EventGenerators.LocalOnly,
+            EventLevel = Level.Error,
+            Keywords = (int)(Keywords.UserMessage | Keywords.UserError),
+            EventTask = (int)Tasks.Scheduler,
+            Message =
+                EventConstants.ProvenancePrefix +
+                "Fully sealed directories must specify all files contained within the directory. Directory '{sealedDirectory}' does not contain '{missingFile}' which is a file referenced by pip {referencingPip}. Add that file to the Sealed Directory definition to fix this error.")]
+        public abstract void InvalidGraphSinceFullySealedDirectoryIncomplete(
+            LoggingContext context,
+            string file,
+            int line,
+            int column,
+            string sealedDirectory,
+            string referencingPip,
+            string missingFile);
+
+        [GeneratedEvent(
+            (int)EventId.InvalidGraphSinceSourceSealedDirectoryContainsOutputFile,
+            EventGenerators = EventGenerators.LocalOnly,
+            EventLevel = Level.Error,
+            Keywords = (int)(Keywords.UserMessage | Keywords.UserError),
+            EventTask = (int)Tasks.Scheduler,
+            Message =
+                EventConstants.ProvenancePrefix +
+                "Invalid graph since source sealed directory '{sourceSealedDirectory}' contains the output file '{outputFile}', produced by '{outputFileProducerDescription}'.")]
+        public abstract void ScheduleFailInvalidGraphSinceSourceSealedDirectoryContainsOutputFile(
+            LoggingContext context,
+            string file,
+            int line,
+            int column,
+            string sourceSealedDirectory,
+            string outputFile,
+            string outputFileProducerDescription);
+
+        [GeneratedEvent(
+            (int)EventId.InvalidGraphSinceSourceSealedDirectoryCoincidesSourceFile,
+            EventGenerators = EventGenerators.LocalOnly,
+            EventLevel = Level.Error,
+            Keywords = (int)(Keywords.UserMessage | Keywords.UserError),
+            EventTask = (int)Tasks.Scheduler,
+            Message =
+                EventConstants.ProvenancePrefix +
+                "Invalid graph since source sealed directory '{sourceSealedDirectory}' coincides with the source file '{sourceFile}'.")]
+        public abstract void ScheduleFailInvalidGraphSinceSourceSealedDirectoryCoincidesSourceFile(
+            LoggingContext context,
+            string file,
+            int line,
+            int column,
+            string sourceSealedDirectory,
+            string sourceFile);
+
+        [GeneratedEvent(
+            (int)EventId.InvalidGraphSinceSourceSealedDirectoryCoincidesOutputFile,
+            EventGenerators = EventGenerators.LocalOnly,
+            EventLevel = Level.Error,
+            Keywords = (int)(Keywords.UserMessage | Keywords.UserError),
+            EventTask = (int)Tasks.Scheduler,
+            Message =
+                EventConstants.ProvenancePrefix +
+                "Invalid graph since source sealed directory '{sourceSealedDirectory}' coincides with the output file '{outputFile}', produced by '{outputFileProducerDescription}'.")]
+        public abstract void ScheduleFailInvalidGraphSinceSourceSealedDirectoryCoincidesOutputFile(
+            LoggingContext context,
+            string file,
+            int line,
+            int column,
+            string sourceSealedDirectory,
+            string outputFile,
+            string outputFileProducerDescription);
+
+        [GeneratedEvent(
+            (int)EventId.InvalidGraphSinceSourceSealedDirectoryContainsOutputDirectory,
+            EventGenerators = EventGenerators.LocalOnly,
+            EventLevel = Level.Error,
+            Keywords = (int)(Keywords.UserMessage | Keywords.UserError),
+            EventTask = (int)Tasks.Scheduler,
+            Message =
+                EventConstants.ProvenancePrefix +
+                "Invalid graph since source sealed directory '{sourceSealedDirectory}', contains the output directory '{outputDirectory}', produced by '{outputDirectoryProducerDescription}'.")]
+        public abstract void ScheduleFailInvalidGraphSinceSourceSealedDirectoryContainsOutputDirectory(
+            LoggingContext context,
+            string file,
+            int line,
+            int column,
+            string sourceSealedDirectory,
+            string outputDirectory,
+            string outputDirectoryProducerDescription);
+
+        [GeneratedEvent(
+            (int)EventId.InvalidOutputSinceDirectoryHasBeenProducedByAnotherPip,
+            EventGenerators = EventGenerators.LocalOnly,
+            EventLevel = Level.Error,
+            Keywords = (int)(Keywords.UserMessage | Keywords.UserError),
+            EventTask = (int)Tasks.Scheduler,
+            Message =
+                EventConstants.ProvenancePrefix +
+                "The pip '{pipDescription}' cannot be added because its output '{directory}' has been produced by another pip '{producingPipDescription}'")]
+        public abstract void ScheduleFailAddPipInvalidOutputSinceDirectoryHasBeenProducedByAnotherPip(
+            LoggingContext context,
+            string file,
+            int line,
+            int column,
+            long pipSemiStableHash,
+            string pipDescription,
+            string pipValueId,
+            string directory,
+            long producingPipSemiStableHash,
+            string producingPipDescription,
+            string producingPipValueId);
+
+        [GeneratedEvent(
+            (int)EventId.InvalidGraphSinceArtifactPathOverlapsTempPath,
+            EventGenerators = EventGenerators.LocalOnly,
+            EventLevel = Level.Error,
+            Keywords = (int)(Keywords.UserMessage | Keywords.UserError),
+            EventTask = (int)Tasks.Scheduler,
+            Message = "Invalid temp path declared. Pips cannot declare artifacts underneath declared temp directories.\r\n{artifactLocation.File}({artifactLocation.Line},{artifactLocation.Position}): [{artifactProducerPip}] declared '{artifactPath}' as an artifact path.\r\n{tempLocation.File}({tempLocation.Line},{tempLocation.Position}): [{tempProducerPip}] declared '{tempPath}' as a temp path.")]
+        public abstract void InvalidGraphSinceArtifactPathOverlapsTempPath(
+            LoggingContext context,
+            Location tempLocation,
+            string tempPath,
+            string tempProducerPip,
+            Location artifactLocation,
+            string artifactPath,
+            string artifactProducerPip);
+
+        [GeneratedEvent(
+            (int)EventId.InvalidOutputSinceOutputIsBothSpecifiedAsFileAndDirectory,
+            EventGenerators = EventGenerators.LocalOnly,
+            EventLevel = Level.Error,
+            Keywords = (int)(Keywords.UserMessage | Keywords.UserError),
+            EventTask = (int)Tasks.Scheduler,
+            Message =
+                EventConstants.ProvenancePrefix +
+                "The pip '{pipDescription}' cannot be added because its output '{output}' is specified as both file and directory outputs.")]
+        public abstract void ScheduleFailAddPipInvalidOutputSinceOutputIsBothSpecifiedAsFileAndDirectory(
+            LoggingContext context,
+            string file,
+            int line,
+            int column,
+            long pipSemiStableHash,
+            string pipDescription,
+            string pipValueId,
+            string output);
+
+        [GeneratedEvent(
+            (int)EventId.SourceDirectoryUsedAsDependency,
+            EventGenerators = EventGenerators.LocalOnly,
+            EventLevel = Level.Error,
+            Keywords = (int)(Keywords.UserMessage | Keywords.UserError),
+            EventTask = (int)Tasks.Scheduler,
+            Message =
+                EventConstants.ProvenancePrefix +
+                "The pip '{pipDescription}' cannot be added because its input directory '{path}' is a source directory (only sealed directories can be used as directory inputs).")]
+        public abstract void SourceDirectoryUsedAsDependency(
+            LoggingContext context,
+            string file,
+            int line,
+            int column,
+            long pipSemiStableHash,
+            string pipDescription,
+            string pipValueId,
+            string path);
+
+        [GeneratedEvent(
+            (int)EventId.InvalidOutputSinceRewrittenOutputMismatchedWithInput,
+            EventGenerators = EventGenerators.LocalOnly,
+            EventLevel = Level.Error,
+            Keywords = (int)(Keywords.UserMessage | Keywords.UserError),
+            EventTask = (int)Tasks.Scheduler,
+            Message =
+                EventConstants.ProvenancePrefix +
+                "The pip '{pipDescription}' rewrites its input dependency '{rewrittenFile}', but that dependency's version does not match the rewritten output. " +
+                "It must depend on the immediately prior version of that path, or not depend on that path at all.")]
+        public abstract void ScheduleFailAddPipRewrittenOutputMismatchedWithInput(
+            LoggingContext context,
+            string file,
+            int line,
+            int column,
+            long pipSemiStableHash,
+            string pipDescription,
+            string pipValueId,
+            string rewrittenFile);
+
+        [GeneratedEvent(
+            (int)EventId.InvalidOutputDueToSimpleDoubleWrite,
+            EventGenerators = EventGenerators.LocalOnly,
+            EventLevel = Level.Error,
+            Keywords = (int)(Keywords.UserMessage | Keywords.UserError),
+            EventTask = (int)Tasks.Scheduler,
+            Message =
+                EventConstants.ProvenancePrefix +
+                "The pip '{pipDescription}' cannot be added because it would produce '{outputFile}' which is already being produced by '{producingPipDescription}'.")]
+        public abstract void ScheduleFailAddPipInvalidOutputDueToSimpleDoubleWrite(
+            LoggingContext context,
+            string file,
+            int line,
+            int column,
+            long pipSemiStableHash,
+            string pipDescription,
+            string pipValueId,
+            string outputFile,
+            long producingPipSemiStableHash,
+            string producingPipDescription,
+            string producingPipValueId);
+
+        [GeneratedEvent(
+            (int)EventId.AllowSameContentPolicyNotAvailableForStaticallyDeclaredOutputs,
+            EventGenerators = EventGenerators.LocalOnly,
+            EventLevel = Level.Warning,
+            Keywords = (int)(Keywords.UserMessage | Keywords.UserError),
+            EventTask = (int)Tasks.Scheduler,
+            Message =
+                "Pip '{pipDescription}' is participating in a double write to the path '{outputFile}'. The double write policy for this pip is set to allow double writes as long as the content of the produced file is the same. " +
+                "However, this policy is only supported for output files under opaque directories, not for statically specified output files. The double write will be flagged as an error regardless of the produced content.")]
+        public abstract void AllowSameContentPolicyNotAvailableForStaticallyDeclaredOutputs(
+            LoggingContext context,
+            string pipDescription,
+            string outputFile);
+
+        [GeneratedEvent(
+            (int)EventId.RewritingPreservedOutput,
+            EventGenerators = EventGenerators.LocalOnly,
+            EventLevel = Level.Verbose,
+            Keywords = (int)Keywords.UserMessage,
+            EventTask = (int)Tasks.Scheduler,
+            Message =
+                EventConstants.ProvenancePrefix +
+                "The pip '{pipDescription}' rewrites '{outputFile}' which is already being produced by '{producingPipDescription}' who intends to preserve its outputs.")]
+        public abstract void ScheduleAddPipInvalidOutputDueToRewritingPreservedOutput(
+            LoggingContext context,
+            string file,
+            int line,
+            int column,
+            long pipSemiStableHash,
+            string pipDescription,
+            string pipValueId,
+            string outputFile,
+            long producingPipSemiStableHash,
+            string producingPipDescription,
+            string producingPipValueId);
+
+        [GeneratedEvent(
+            (int)EventId.InvalidOutputSinceRewritingOldVersion,
+            EventGenerators = EventGenerators.LocalOnly,
+            EventLevel = Level.Error,
+            Keywords = (int)(Keywords.UserMessage | Keywords.UserError),
+            EventTask = (int)Tasks.Scheduler,
+            Message = EventConstants.ProvenancePrefix + "The pip '{pipDescription}' cannot be added because its output '{outputFile}' has already been declared as being re-written. " +
+                      "Re-writes must form a linear sequence (consider re-writing the latest version of the path from the pip '{producingPipDescription}' / value '{producingPipValueId}').")]
+        public abstract void ScheduleFailAddPipInvalidOutputSinceRewritingOldVersion(
+            LoggingContext context,
+            string file,
+            int line,
+            int column,
+            long pipSemiStableHash,
+            string pipDescription,
+            string pipValueId,
+            string outputFile,
+            long producingPipSemiStableHash,
+            string producingPipDescription,
+            string producingPipValueId);
+
+        [GeneratedEvent(
+            (int)EventId.InvalidOutputSinceOutputHasUnexpectedlyHighWriteCount,
+            EventGenerators = EventGenerators.LocalOnly,
+            EventLevel = Level.Error,
+            Keywords = (int)(Keywords.UserMessage | Keywords.UserError),
+            EventTask = (int)Tasks.Scheduler,
+            Message =
+                EventConstants.ProvenancePrefix +
+                "The pip '{pipDescription}' cannot be added because its output '{rewrittenFile}' has an unexpectedly high write count. The previous version of that path does not exist. This indicates an error in the build logic.")]
+        public abstract void ScheduleFailAddPipInvalidOutputSinceOutputHasUnexpectedlyHighWriteCount(
+            LoggingContext context,
+            string file,
+            int line,
+            int column,
+            long pipSemiStableHash,
+            string pipDescription,
+            string pipValueId,
+            string rewrittenFile);
+
+        [GeneratedEvent(
+            (int)EventId.InvalidOutputSincePreviousVersionUsedAsInput,
+            EventGenerators = EventGenerators.LocalOnly,
+            EventLevel = Level.Error,
+            Keywords = (int)(Keywords.UserMessage | Keywords.UserError),
+            EventTask = (int)Tasks.Scheduler,
+            Message =
+                EventConstants.ProvenancePrefix +
+                "The pip '{pipDescription}' cannot be added because it declares it will rewrite output '{rewrittenFile}', which has already been specified a a non-rewritten input of another pip. " +
+                "Only the final version of a re-written path may be used as a normal input.")]
+        public abstract void ScheduleFailAddPipInvalidOutputSincePreviousVersionUsedAsInput(
+            LoggingContext context,
+            string file,
+            int line,
+            int column,
+            long pipSemiStableHash,
+            string pipDescription,
+            string pipValueId,
+            string rewrittenFile);
+
+        [GeneratedEvent(
+            (int)EventId.InvalidOutputSinceFileHasBeenPartiallySealed,
+            EventGenerators = EventGenerators.LocalOnly,
+            EventLevel = Level.Error,
+            Keywords = (int)(Keywords.UserMessage | Keywords.UserError),
+            EventTask = (int)Tasks.Scheduler,
+            Message =
+                EventConstants.ProvenancePrefix +
+                "The pip '{pipDescription}' cannot be added because its output '{rewrittenFile}' has already been sealed as part of '{sealedDirectoryPath}' by the pip '{producingPipDescription}'. "
+                + "Files which have been partially or fully sealed may no longer change. Consider sealing the final version of this file.")]
+        public abstract void ScheduleFailAddPipInvalidOutputSinceFileHasBeenPartiallySealed(
+            LoggingContext context,
+            string file,
+            int line,
+            int column,
+            long pipSemiStableHash,
+            string pipDescription,
+            string pipValueId,
+            string rewrittenFile,
+            string sealedDirectoryPath,
+            long producingPipSemiStableHash,
+            string producingPipDescription,
+            string producingPipValueId);
+
+        [GeneratedEvent(
+            (int)EventId.DirectoryFingerprintExercisedRule,
+            EventGenerators = EventGenerators.LocalOnly,
+            EventLevel = Level.Verbose,
+            Keywords = (int)Keywords.UserMessage,
+            EventTask = (int)Tasks.Scheduler,
+            Message = "DirectoryFingerprinter exercised exception rule '{0}' for path '{1}'")]
+        public abstract void DirectoryFingerprintExercisedRule(LoggingContext context, string ruleName, string path);
+
+        [GeneratedEvent(
+            (int)EventId.PathSetValidationTargetFailedAccessCheck,
+            EventGenerators = EventGenerators.LocalOnly,
+            EventLevel = Level.Verbose,
+            Keywords = (int)(Keywords.UserMessage | Keywords.Diagnostics),
+            EventTask = (int)Tasks.Scheduler,
+            Message = "{pipDescription} Strong fingerprint could not be computed because FileContentRead for '{path}' is not allowed for the pip because it is not a declared dependency. PathSet will not be usable")]
+        public abstract void PathSetValidationTargetFailedAccessCheck(LoggingContext context, string pipDescription, string path);
+
+        [GeneratedEvent(
+            (int)EventId.DirectoryFingerprintComputedFromGraph,
+            EventGenerators = EventGenerators.LocalOnly,
+            EventLevel = Level.Verbose,
+            Keywords = (int)Keywords.Diagnostics,
+            EventTask = (int)Tasks.Scheduler,
+            Message = "Computed static (graph-based) membership fingerprint {1} for process {3} and directory '{0}' [{2} members]")]
+        public abstract void DirectoryFingerprintComputedFromGraph(LoggingContext context, string path, string fingerprint, int memberCount, string processDescription);
+
+        [GeneratedEvent(
+            (int)EventId.DirectoryFingerprintingFilesystemEnumerationFailed,
+            EventGenerators = EventGenerators.LocalOnly,
+            EventLevel = Level.Error,
+            Keywords = (int)Keywords.UserMessage,
+            EventTask = (int)Tasks.Scheduler,
+            Message = "Failed to list the contents of the following directory in order to compute its fingerprint: '{0}' ; {1}")]
+        public abstract void DirectoryFingerprintingFilesystemEnumerationFailed(LoggingContext context, string path, string failure);
+
+        [GeneratedEvent(
+            (int)EventId.DirectoryFingerprintComputedFromFilesystem,
+            EventGenerators = EventGenerators.LocalOnly,
+            EventLevel = Level.Verbose,
+            Keywords = (int)Keywords.Diagnostics,
+            EventTask = (int)Tasks.Scheduler,
+            Message = "Computed dynamic (filesystem-based) membership fingerprint {1} for directory '{0}' [{2} members]")]
+        public abstract void DirectoryFingerprintComputedFromFilesystem(LoggingContext context, string path, string fingerprint, int memberCount);
+
+        [GeneratedEvent(
+            (int)EventId.StartFilterApplyTraversal,
+            EventGenerators = EventGenerators.LocalOnly,
+            EventLevel = Level.Verbose,
+            Keywords = (int)Keywords.UserMessage,
+            EventTask = (int)Tasks.Scheduler,
+            EventOpcode = (byte)EventOpcode.Start,
+            Message = EventConstants.PhasePrefix + "Traversing graph applying filter to pips")]
+        public abstract void StartFilterApplyTraversal(LoggingContext context);
+
+        [GeneratedEvent(
+            (int)EventId.EndFilterApplyTraversal,
+            EventGenerators = EventGenerators.LocalOnly,
+            EventLevel = Level.Verbose,
+            Keywords = (int)Keywords.UserMessage,
+            EventTask = (int)Tasks.Scheduler,
+            EventOpcode = (byte)EventOpcode.Stop,
+            Message = EventConstants.PhasePrefix + "Done traversing graph applying filter to pips")]
+        public abstract void EndFilterApplyTraversal(LoggingContext context);
+
+        [GeneratedEvent(
+            (int)EventId.JournalProcessingStatisticsForScheduler,
+            EventGenerators = EventGenerators.LocalOnly,
+            EventLevel = Level.Verbose,
+            EventTask = (ushort)Tasks.Scheduler,
+            Keywords = (int)(Keywords.UserMessage | Keywords.Performance | Keywords.Progress),
+            Message = EventConstants.PhasePrefix + "USN journal statistics for scheduler: {message}")]
+        public abstract void JournalProcessingStatisticsForScheduler(LoggingContext context, string message);
+
+        [GeneratedEvent(
+            (int)EventId.JournalProcessingStatisticsForSchedulerTelemetry,
+            EventGenerators = EventGenerators.TelemetryOnly | Generators.Statistics,
+            EventLevel = Level.Verbose,
+            EventTask = (ushort)Tasks.Scheduler,
+            Keywords = (int)(Keywords.UserMessage | Keywords.Performance | Keywords.Progress),
+            Message = "USN journal statistics for scheduler")]
+        public abstract void JournalProcessingStatisticsForSchedulerTelemetry(LoggingContext context, string scanningJournalStatus, IDictionary<string, long> stats);
+
+        [GeneratedEvent(
+            (int)EventId.IncrementalSchedulingNewlyPresentFile,
+            EventGenerators = EventGenerators.LocalOnly,
+            EventLevel = Level.Verbose,
+            EventTask = (ushort)Tasks.Scheduler,
+            Keywords = (int)Keywords.UserMessage,
+            Message = EventConstants.ArtifactOrPipChangePrefix + "Newly present file '{path}'")]
+        public abstract void IncrementalSchedulingNewlyPresentFile(LoggingContext context, string path);
+
+        [GeneratedEvent(
+            (int)EventId.IncrementalSchedulingNewlyPresentDirectory,
+            EventGenerators = EventGenerators.LocalOnly,
+            EventLevel = Level.Verbose,
+            EventTask = (ushort)Tasks.Scheduler,
+            Keywords = (int)Keywords.UserMessage,
+            Message = EventConstants.ArtifactOrPipChangePrefix + "Newly present directory '{path}'")]
+        public abstract void IncrementalSchedulingNewlyPresentDirectory(LoggingContext context, string path);
+
+        [GeneratedEvent(
+            (int)EventId.IncrementalSchedulingSourceFileIsDirty,
+            EventGenerators = EventGenerators.LocalOnly,
+            EventLevel = Level.Verbose,
+            EventTask = (ushort)Tasks.Scheduler,
+            Keywords = (int)Keywords.UserMessage,
+            Message = EventConstants.ArtifactOrPipChangePrefix + "Source file is dirty => Reason: {reason} | Path change reason: {pathChangeReason}")]
+        public abstract void IncrementalSchedulingSourceFileIsDirty(LoggingContext context, string reason, string pathChangeReason);
+
+        [GeneratedEvent(
+            (int)EventId.IncrementalSchedulingPipIsDirty,
+            EventGenerators = EventGenerators.LocalOnly,
+            EventLevel = Level.Verbose,
+            EventTask = (ushort)Tasks.Scheduler,
+            Keywords = (int)Keywords.UserMessage,
+            Message = EventConstants.ArtifactOrPipChangePrefix + Pip.SemiStableHashPrefix + "{pipHash:X16} is dirty => Reason: {reason} | Path change reason: {pathChangeReason}")]
+        public abstract void IncrementalSchedulingPipIsDirty(LoggingContext context, long pipHash, string reason, string pathChangeReason);
+
+        [GeneratedEvent(
+            (int)EventId.IncrementalSchedulingPipIsPerpetuallyDirty,
+            EventGenerators = EventGenerators.LocalOnly,
+            EventLevel = Level.Verbose,
+            EventTask = (ushort)Tasks.Scheduler,
+            Keywords = (int)Keywords.UserMessage,
+            Message = EventConstants.ArtifactOrPipChangePrefix + Pip.SemiStableHashPrefix + "{pipHash:X16} is perpetually dirty => Reason: {reason}")]
+        public abstract void IncrementalSchedulingPipIsPerpetuallyDirty(LoggingContext context, long pipHash, string reason);
+
+        [GeneratedEvent(
+            (int)EventId.IncrementalSchedulingReadDirtyNodeState,
+            EventGenerators = EventGenerators.LocalAndTelemetry,
+            EventLevel = Level.Verbose,
+            EventTask = (ushort)Tasks.Scheduler,
+            Keywords = (int)(Keywords.UserMessage | Keywords.Performance),
+            Message = "Reading dirty node state file '{path}': Status: {status} | Reason: {reason} | Elapsed time: {elapsedMs}ms")]
+        public abstract void IncrementalSchedulingReadDirtyNodeState(LoggingContext context, string path, string status, string reason, long elapsedMs);
+
+        [GeneratedEvent(
+            (int)EventId.IncrementalSchedulingArtifactChangesCounters,
+            EventGenerators = EventGenerators.LocalAndTelemetryAndStatistic,
+            EventLevel = Level.Verbose,
+            EventTask = (ushort)Tasks.Scheduler,
+            Keywords = (int)Keywords.UserMessage,
+            Message = "Artifact changes inferred by journal scanning: Newly added files: {0} | Newly added directories: {1} | Changed static files: {2} | Changed dynamically observed files (possibly path probes): {3} | Changed dynamically observed enumeration memberships: {4} | Perpetually dirty pips: {5}")]
+        public abstract void IncrementalSchedulingArtifactChangesCounters(LoggingContext context, long newlyAddedFiles, long newlyAddedDirectories, long changedStaticFiles, long changedDynamicallyObservedFiles, long changedDynamicallyObservedEnumerationMembership, long perpetuallyDirtyPips);
+
+        [GeneratedEvent(
+            (int)EventId.IncrementalSchedulingArtifactChangeSample,
+            EventGenerators = EventGenerators.TelemetryOnly,
+            EventLevel = Level.Verbose,
+            EventTask = (ushort)Tasks.Scheduler,
+            Keywords = (int)Keywords.UserMessage,
+            Message = "Samples of changes: \r\n{samples}")]
+        public abstract void IncrementalSchedulingArtifactChangeSample(LoggingContext context, string samples);
+
+        [GeneratedEvent(
+            (int)EventId.IncrementalSchedulingAssumeAllPipsDirtyDueToFailedJournalScan,
+            EventGenerators = EventGenerators.LocalOnly,
+            EventLevel = Level.Verbose,
+            EventTask = (ushort)Tasks.Scheduler,
+            Keywords = (int)Keywords.UserMessage,
+            Message = "Assuming all pips dirty because scanning journal failed: {reason}")]
+        public abstract void IncrementalSchedulingAssumeAllPipsDirtyDueToFailedJournalScan(LoggingContext context, string reason);
+
+        [GeneratedEvent(
+            (int)EventId.IncrementalSchedulingAssumeAllPipsDirtyDueToAntiDependency,
+            EventGenerators = EventGenerators.LocalOnly,
+            EventLevel = Level.Verbose,
+            EventTask = (ushort)Tasks.Scheduler,
+            Keywords = (int)Keywords.UserMessage,
+            Message = "Assuming all pips dirty because anti-dependency is invalidated, i.e., new files are added: {addedFilesCount}")]
+        public abstract void IncrementalSchedulingAssumeAllPipsDirtyDueToAntiDependency(LoggingContext context, long addedFilesCount);
+
+        [GeneratedEvent(
+            (int)EventId.IncrementalSchedulingDirtyPipChanges,
+            EventGenerators = EventGenerators.LocalAndTelemetryAndStatistic,
+            EventLevel = Level.Verbose,
+            EventTask = (ushort)Tasks.Scheduler,
+            Keywords = (int)Keywords.UserMessage,
+            Message = "Dirty pips changes: Status: {0} | Initial set of pips after journal scanning: {1} | Pips that get dirtied transitively: {2} | Elapsed time: {3}ms")]
+        public abstract void IncrementalSchedulingDirtyPipChanges(LoggingContext context, bool status, long initialDirty, long transitivelyDirty, long elapsedMs);
+
+        [GeneratedEvent(
+            (int)EventId.IncrementalSchedulingPreciseChange,
+            EventGenerators = EventGenerators.LocalAndTelemetry,
+            EventLevel = Level.Verbose,
+            EventTask = (ushort)Tasks.Scheduler,
+            Keywords = (int)Keywords.UserMessage,
+            Message = "Precise change: Status: {0} | Dirty pip changes: {1} | Reason: {2} | Description: {3} | Elapsed time: {4}ms")]
+        public abstract void IncrementalSchedulingPreciseChange(LoggingContext context, bool status, bool dirtyNodeChanges, string reason, string description, long elapsedMs);
+
+        [GeneratedEvent(
+            (int)EventId.IncrementalSchedulingIdsMismatch,
+            EventGenerators = EventGenerators.LocalOnly,
+            EventLevel = Level.Verbose,
+            EventTask = (ushort)Tasks.Scheduler,
+            Keywords = (int)Keywords.UserMessage,
+            Message = "Loading or reusing incremental scheduling state failed because the new id is less safe than the existing one: \r\nNew id:\r\n{newId}\r\nExisting id:\r\n{existingId}")]
+        public abstract void IncrementalSchedulingIdsMismatch(LoggingContext context, string newId, string existingId);
+
+        [GeneratedEvent(
+            (int)EventId.IncrementalSchedulingTokensMismatch,
+            EventGenerators = EventGenerators.LocalOnly,
+            EventLevel = Level.Verbose,
+            EventTask = (ushort)Tasks.Scheduler,
+            Keywords = (int)Keywords.UserMessage,
+            Message = "Incremental scheduling state failed to subscribe to file change tracker due to mismatched tokens: Expected token: {expectedToken} | Actual token: {actualToken}")]
+        public abstract void IncrementalSchedulingTokensMismatch(LoggingContext context, string expectedToken, string actualToken);
+
+        [GeneratedEvent(
+            (int)EventId.IncrementalSchedulingLoadState,
+            EventGenerators = EventGenerators.LocalAndTelemetry,
+            EventLevel = Level.Verbose,
+            EventTask = (ushort)Tasks.Scheduler,
+            Keywords = (int)(Keywords.UserMessage | Keywords.Performance),
+            Message = "Loading incremental scheduling state at '{path}': Status: {status} | Reason: {reason} | Elapsed time: {elapsedMs}ms")]
+        public abstract void IncrementalSchedulingLoadState(LoggingContext context, string path, string status, string reason, long elapsedMs);
+
+        [GeneratedEvent(
+            (int)EventId.IncrementalSchedulingReuseState,
+            EventGenerators = EventGenerators.LocalAndTelemetry,
+            EventLevel = Level.Verbose,
+            EventTask = (ushort)Tasks.Scheduler,
+            Keywords = (int)(Keywords.UserMessage | Keywords.Performance),
+            Message = "Attempt to reuse existing incremental scheduling state: {reason}")]
+        public abstract void IncrementalSchedulingReuseState(LoggingContext context, string reason);
+
+        [GeneratedEvent(
+            (int)EventId.IncrementalSchedulingSaveState,
+            EventGenerators = EventGenerators.LocalAndTelemetry,
+            EventLevel = Level.Verbose,
+            EventTask = (ushort)Tasks.Scheduler,
+            Keywords = (int)(Keywords.UserMessage | Keywords.Performance),
+            Message = "Saving incremental scheduling state at '{path}': Status: {status} | Reason: {reason} | Elapsed time: {elapsedMs}ms")]
+        public abstract void IncrementalSchedulingSaveState(LoggingContext context, string path, string status, string reason, long elapsedMs);
+
+        [GeneratedEvent(
+            (int)EventId.IncrementalSchedulingProcessGraphChange,
+            EventGenerators = EventGenerators.LocalAndTelemetry,
+            EventLevel = Level.Verbose,
+            EventTask = (ushort)Tasks.Scheduler,
+            Keywords = (int)(Keywords.UserMessage | Keywords.Performance),
+            Message = "Processing graph change to update incremental scheduling state: Loaded graph id: {loadedGraphId} | New graph id: {newGraphId} | Elapsed time: {elapsedMs}ms")]
+        public abstract void IncrementalSchedulingProcessGraphChange(LoggingContext context, string loadedGraphId, string newGraphId, long elapsedMs);
+
+        [GeneratedEvent(
+            (int)EventId.IncrementalSchedulingProcessGraphChangeGraphId,
+            EventGenerators = EventGenerators.LocalOnly,
+            EventLevel = Level.Verbose,
+            EventTask = (ushort)Tasks.Scheduler,
+            Keywords = (int)(Keywords.UserMessage),
+            Message = "Processing graph change to update incremental scheduling state: Has seen the graph: {status} | Graph id: {graphId} | Date seen: {dateSeen}")]
+        public abstract void IncrementalSchedulingProcessGraphChangeGraphId(LoggingContext context, string status, string graphId, string dateSeen);
+
+        [GeneratedEvent(
+            (int)EventId.IncrementalSchedulingProcessGraphChangeProducerChange,
+            EventGenerators = EventGenerators.LocalOnly,
+            EventLevel = Level.Verbose,
+            EventTask = (ushort)Tasks.Scheduler,
+            Keywords = (int)(Keywords.UserMessage),
+            Message = EventConstants.ArtifactOrPipChangePrefix + " Producer of a path has changed: Path: {path} | New producer: Pip{newProducerHash:X16} | Old producer fingerprint: {oldProducerFingerprint}")]
+        public abstract void IncrementalSchedulingProcessGraphChangeProducerChange(LoggingContext context, string path, long newProducerHash, string oldProducerFingerprint);
+
+        [GeneratedEvent(
+            (int)EventId.IncrementalSchedulingProcessGraphChangePathNoLongerSourceFile,
+            EventGenerators = EventGenerators.LocalOnly,
+            EventLevel = Level.Verbose,
+            EventTask = (ushort)Tasks.Scheduler,
+            Keywords = (int)(Keywords.UserMessage),
+            Message = EventConstants.ArtifactOrPipChangePrefix + " Path {path} is no longer a source file.")]
+        public abstract void IncrementalSchedulingProcessGraphChangePathNoLongerSourceFile(LoggingContext context, string path);
+
+        [GeneratedEvent(
+            (int)EventId.IncrementalSchedulingPipDirtyAcrossGraphBecauseSourceIsDirty,
+            EventGenerators = EventGenerators.LocalOnly,
+            EventLevel = Level.Verbose,
+            EventTask = (ushort)Tasks.Scheduler,
+            Keywords = (int)(Keywords.UserMessage),
+            Message = EventConstants.ArtifactOrPipChangePrefix + " Pip{pipHash:X16} is dirty across graph because source file '{sourceFile}' is considered dirty")]
+        public abstract void IncrementalSchedulingPipDirtyAcrossGraphBecauseSourceIsDirty(LoggingContext context, long pipHash, string sourceFile);
+
+        [GeneratedEvent(
+            (int)EventId.IncrementalSchedulingPipDirtyAcrossGraphBecauseDependencyIsDirty,
+            EventGenerators = EventGenerators.LocalOnly,
+            EventLevel = Level.Verbose,
+            EventTask = (ushort)Tasks.Scheduler,
+            Keywords = (int)(Keywords.UserMessage),
+            Message = EventConstants.ArtifactOrPipChangePrefix + " Pip{pipHash:X16} is dirty across graph because its dependency Pip{depPipHash:X16} ({depFingerprint}) is considered dirty")]
+        public abstract void IncrementalSchedulingPipDirtyAcrossGraphBecauseDependencyIsDirty(LoggingContext context, long pipHash, long depPipHash, string depFingerprint);
+
+        [GeneratedEvent(
+            (int)EventId.IncrementalSchedulingSourceFileOfOtherGraphIsDirtyDuringScan,
+            EventGenerators = EventGenerators.LocalOnly,
+            EventLevel = Level.Verbose,
+            EventTask = (ushort)Tasks.Scheduler,
+            Keywords = (int)(Keywords.UserMessage),
+            Message = EventConstants.ArtifactOrPipChangePrefix + " Source file '{sourceFile}' of other graphs is dirty => Path change reason: {pathChangeReason}")]
+        public abstract void IncrementalSchedulingSourceFileOfOtherGraphIsDirtyDuringScan(LoggingContext context, string sourceFile, string pathChangeReason);
+
+        [GeneratedEvent(
+            (int)EventId.IncrementalSchedulingPipOfOtherGraphIsDirtyDuringScan,
+            EventGenerators = EventGenerators.LocalOnly,
+            EventLevel = Level.Verbose,
+            EventTask = (ushort)Tasks.Scheduler,
+            Keywords = (int)(Keywords.UserMessage),
+            Message = EventConstants.ArtifactOrPipChangePrefix + " Pip with fingerprint {pipFingerprint} of other graph is dirty => Path: {path} | Path change reason: {pathChangeReason}")]
+        public abstract void IncrementalSchedulingPipOfOtherGraphIsDirtyDuringScan(LoggingContext context, string pipFingerprint, string path, string pathChangeReason);
+
+        [GeneratedEvent(
+           (int)EventId.IncrementalSchedulingPipDirtyDueToChangesInDynamicObservationAfterScan,
+           EventGenerators = EventGenerators.LocalAndTelemetryAndStatistic,
+           EventLevel = Level.Verbose,
+           EventTask = (ushort)Tasks.Scheduler,
+           Keywords = (int)Keywords.UserMessage,
+           Message = "Dirty pips due to changes in dynamic observation after journal scan: Dynamic paths: {dynamicPathCount} | Dynamic path enumerations: {dynamicPathEnumerationCount} | Elapsed time: {elapsedMs}ms")]
+        public abstract void IncrementalSchedulingPipDirtyDueToChangesInDynamicObservationAfterScan(LoggingContext context, int dynamicPathCount, int dynamicPathEnumerationCount, long elapsedMs);
+
+        [GeneratedEvent(
+           (int)EventId.IncrementalSchedulingPipsOfOtherPipGraphsGetDirtiedAfterScan,
+           EventGenerators = EventGenerators.LocalAndTelemetryAndStatistic,
+           EventLevel = Level.Verbose,
+           EventTask = (ushort)Tasks.Scheduler,
+           Keywords = (int)Keywords.UserMessage,
+           Message = "Dirty pips belonging to other pip graphs after journal scan: Pips: {pipCount} | Elapsed time: {elapsedMs}ms")]
+        public abstract void IncrementalSchedulingPipsOfOtherPipGraphsGetDirtiedAfterScan(LoggingContext context, int pipCount, long elapsedMs);
+
+        [GeneratedEvent(
+            (ushort)EventId.ServicePipStarting,
+            EventGenerators = EventGenerators.LocalOnly,
+            EventLevel = Level.Verbose,
+            Keywords = (int)Keywords.UserMessage,
+            EventTask = (ushort)Tasks.Scheduler,
+            Message = "[{pipDescription}] Starting service pip")]
+        internal abstract void ScheduleServicePipStarting(LoggingContext loggingContext, string pipDescription);
+
+        [GeneratedEvent(
+            (ushort)EventId.ServicePipShuttingDown,
+            EventGenerators = EventGenerators.LocalOnly,
+            EventLevel = Level.Verbose,
+            Keywords = (int)Keywords.UserMessage,
+            EventTask = (ushort)Tasks.Scheduler,
+            Message = "[{servicePipDescription}] Shutting down service pip")]
+        internal abstract void ScheduleServicePipShuttingDown(LoggingContext loggingContext, string servicePipDescription, string shutdownPipDescription);
+
+        [GeneratedEvent(
+            (ushort)EventId.ServicePipTerminatedBeforeStartupWasSignaled,
+            EventGenerators = EventGenerators.LocalOnly,
+            EventLevel = Level.Error,
+            Keywords = (int)Keywords.UserMessage,
+            EventTask = (ushort)Tasks.Scheduler,
+            Message = "[{pipDescription}] Service pip terminated before its startup was signaled")]
+        internal abstract void ScheduleServiceTerminatedBeforeStartupWasSignaled(LoggingContext loggingContext, string pipDescription);
+
+        [GeneratedEvent(
+            (ushort)EventId.ServicePipFailed,
+            EventGenerators = EventGenerators.LocalOnly,
+            EventLevel = Level.Error,
+            Keywords = (int)Keywords.UserMessage,
+            EventTask = (ushort)Tasks.Scheduler,
+            Message = "[{servicePipDescription}] Service pip failed")]
+        internal abstract void ScheduleServicePipFailed(LoggingContext loggingContext, string servicePipDescription);
+
+        [GeneratedEvent(
+            (ushort)EventId.ServicePipShuttingDownFailed,
+            EventGenerators = EventGenerators.LocalOnly,
+            EventLevel = Level.Error,
+            Keywords = (int)Keywords.UserMessage,
+            EventTask = (ushort)Tasks.Scheduler,
+            Message = "[{shutdownPipDescription}] Service shutdown pip failed")]
+        internal abstract void ScheduleServicePipShuttingDownFailed(LoggingContext loggingContext, string servicePipDescription, string shutdownPipDescription);
+
+        [GeneratedEvent(
+            (ushort)EventId.IpcClientForwardedMessage,
+            EventGenerators = EventGenerators.LocalOnly,
+            EventLevel = Level.Verbose,
+            Keywords = (int)Keywords.UserMessage,
+            EventTask = (ushort)Tasks.Scheduler,
+            Message = "IPC pip logged a message: [{level}] {message}")]
+        internal abstract void IpcClientForwardedMessage(LoggingContext loggingContext, string level, string message);
+
+        [GeneratedEvent(
+            (ushort)EventId.IpcClientFailed,
+            EventGenerators = EventGenerators.LocalOnly,
+            EventLevel = Level.Warning,
+            Keywords = (int)Keywords.UserMessage,
+            EventTask = (ushort)Tasks.Scheduler,
+            Message = "IPC client failed: {exceptionMessage}")]
+        internal abstract void IpcClientFailed(LoggingContext loggingContext, string exceptionMessage);
+
+        [GeneratedEvent(
+            (ushort)EventId.ApiServerForwarderIpcServerMessage,
+            EventGenerators = EventGenerators.LocalOnly,
+            EventLevel = Level.Verbose,
+            Keywords = (int)Keywords.UserMessage,
+            EventTask = (ushort)Tasks.Scheduler,
+            Message = "[{ShortProductName} API Server] IPC server logged a message: [{level}] {message}")]
+        internal abstract void ApiServerForwardedIpcServerMessage(LoggingContext loggingContext, string level, string message);
+
+        [GeneratedEvent(
+            (ushort)EventId.ApiServerOperationReceived,
+            EventGenerators = EventGenerators.LocalOnly,
+            EventLevel = Level.Verbose,
+            Keywords = (int)Keywords.UserMessage,
+            EventTask = (ushort)Tasks.Scheduler,
+            Message = "[{ShortProductName} API Server] Received operation: '{operation}'.")]
+        internal abstract void ApiServerOperationReceived(LoggingContext loggingContext, string operation);
+
+        [GeneratedEvent(
+            (ushort)EventId.ApiServerInvalidOperation,
+            EventGenerators = EventGenerators.LocalOnly,
+            EventLevel = Level.Verbose,
+            Keywords = (int)Keywords.UserMessage,
+            EventTask = (ushort)Tasks.Scheduler,
+            Message = "[{ShortProductName} API Server] Received invalid operation: '{operation}'. {reason}")]
+        internal abstract void ApiServerInvalidOperation(LoggingContext loggingContext, string operation, string reason);
+
+        [GeneratedEvent(
+            (ushort)EventId.ApiServerMaterializeFileExecuted,
+            EventGenerators = EventGenerators.LocalOnly,
+            EventLevel = Level.Verbose,
+            Keywords = (int)Keywords.UserMessage,
+            EventTask = (ushort)Tasks.Scheduler,
+            Message = "[{ShortProductName} API Server] Operation MaterializeFile('{file}') executed. Succeeded: {succeeded}.")]
+        internal abstract void ApiServerMaterializeFileExecuted(LoggingContext loggingContext, string file, bool succeeded);
+
+        [GeneratedEvent(
+            (ushort)EventId.ApiServerReportStatisticsExecuted,
+            EventGenerators = EventGenerators.LocalOnly,
+            EventLevel = Level.Verbose,
+            Keywords = (int)Keywords.UserMessage,
+            EventTask = (ushort)Tasks.Scheduler,
+            Message = "[{ShortProductName} API Server] Operation ReportStatistics executed; {numStatistics} statistics reported.")]
+        internal abstract void ApiServerReportStatisticsExecuted(LoggingContext loggingContext, int numStatistics);
+
+        [GeneratedEvent(
+            (ushort)EventId.ApiServerGetSealedDirectoryContentExecuted,
+            EventGenerators = EventGenerators.LocalOnly,
+            EventLevel = Level.Verbose,
+            Keywords = (int)Keywords.UserMessage,
+            EventTask = (ushort)Tasks.Scheduler,
+            Message = "[{ShortProductName} API Server] Operation GetSealedDirectoryContent('{directory}') executed.")]
+        internal abstract void ApiServerGetSealedDirectoryContentExecuted(LoggingContext loggingContext, string directory);
+
+        [GeneratedEvent(
+            (ushort)LogEventId.UnexpectedlySmallObservedInputCount,
+            EventGenerators = EventGenerators.LocalAndTelemetry,
+            EventLevel = Level.Verbose,
+            Keywords = (int)Keywords.UserMessage,
+            EventTask = (ushort)Tasks.Storage,
+            Message = EventConstants.ProvenancePrefix +
+                "Pip '{pipDescription}' had an expectedly small observed input count. The largest pathset for this fingerprint had: [AbsentFileProbes:{maxAbsentFileProbe}, DirectoryEnumerationCount:{maxDirectoryEnumerations}, ExistingDirectoryProbeCount,{maxDirectoryProbes}, FileContentReadCount:{maxFileContentReads}]. " +
+            "The pathset for this run had: [AbsentFileProbes:{currentAbsentFileProbe}, DirectoryEnumerationCount:{currentDirectoryEnumerations}, ExistingDirectoryProbeCount,{currentDirectoryProbes}, FileContentReadCount:{currentFileContentReads}], ExistingFileProbeCount:{currentExistingFileProbes}].")]
+        public abstract void UnexpectedlySmallObservedInputCount(LoggingContext loggingContext, string pipDescription, int maxAbsentFileProbe, int maxDirectoryEnumerations, int maxDirectoryProbes, int maxFileContentReads,
+            int currentAbsentFileProbe, int currentDirectoryEnumerations, int currentDirectoryProbes, int currentFileContentReads, int currentExistingFileProbes);
+
+        [GeneratedEvent(
+            (int)LogEventId.PerformanceDataCacheTrace,
+            EventGenerators = EventGenerators.LocalOnly,
+            EventLevel = Level.Verbose,
+            Keywords = (int)Keywords.UserMessage,
+            EventTask = (int)Tasks.Storage,
+            Message = "{message}")]
+        public abstract void PerformanceDataCacheTrace(LoggingContext context, string message);
+
+        [GeneratedEvent(
+            (int)LogEventId.HistoricMetadataCacheTrace,
+            EventGenerators = EventGenerators.LocalOnly,
+            EventLevel = Level.Verbose,
+            Keywords = (int)Keywords.UserMessage,
+            EventTask = (int)Tasks.Storage,
+            Message = "{message}")]
+        public abstract void HistoricMetadataCacheTrace(LoggingContext context, string message);
+
+        [GeneratedEvent(
+            (int)LogEventId.HistoricMetadataCacheCreateFailed,
+            EventGenerators = EventGenerators.LocalOnly,
+            EventLevel = Level.Warning,
+            Keywords = (int)Keywords.UserMessage,
+            EventTask = (int)Tasks.Storage,
+            Message = "Failed to create historic metadata cache: {message}. This does not fail the build, but may impact performance.")]
+        public abstract void HistoricMetadataCacheCreateFailed(LoggingContext context, string message);
+
+        [GeneratedEvent(
+            (int)LogEventId.HistoricMetadataCacheOperationFailed,
+            EventGenerators = EventGenerators.LocalOnly,
+            EventLevel = Level.Warning,
+            Keywords = (int)Keywords.UserMessage,
+            EventTask = (int)Tasks.Storage,
+            Message = "Historic metadata cache operation failed, further access is disabled: {message}. This does not fail the build, but may impact performance.")]
+        public abstract void HistoricMetadataCacheOperationFailed(LoggingContext context, string message);
+
+        [GeneratedEvent(
+            (int)LogEventId.HistoricMetadataCacheSaveFailed,
+            EventGenerators = EventGenerators.LocalOnly,
+            EventLevel = Level.Warning,
+            Keywords = (int)Keywords.UserMessage,
+            EventTask = (int)Tasks.Storage,
+            Message = "Historic metadata cache save failed: {message}. This does not fail the build, but may impact performance.")]
+        public abstract void HistoricMetadataCacheSaveFailed(LoggingContext context, string message);
+
+        [GeneratedEvent(
+            (int)LogEventId.HistoricMetadataCacheLoadFailed,
+            EventGenerators = EventGenerators.LocalOnly,
+            EventLevel = Level.Warning,
+            Keywords = (int)Keywords.UserMessage,
+            EventTask = (int)Tasks.Storage,
+            Message = "Historic metadata cache load failed: {message}. This does not fail the build, but may impact performance.")]
+        public abstract void HistoricMetadataCacheLoadFailed(LoggingContext context, string message);
+
+        [GeneratedEvent(
+            (int)LogEventId.HistoricMetadataCacheCloseCalled,
+            EventGenerators = EventGenerators.LocalOnly,
+            EventLevel = Level.Verbose,
+            Keywords = (int)Keywords.UserMessage,
+            EventTask = (int)Tasks.Storage,
+            Message = "Historic metadata close called.")]
+        public abstract void HistoricMetadataCacheCloseCalled(LoggingContext context);
+
+        [GeneratedEvent(
+            (int)LogEventId.CriticalPathPipRecord,
+            EventGenerators = EventGenerators.LocalAndTelemetry,
+            EventLevel = Level.Verbose,
+            Keywords = (int)Keywords.UserMessage,
+            EventTask = (int)Tasks.CriticalPaths,
+            Message = "Critical Path Pip Duration={pipDurationMs}ms Result={executionLevel} ExplicitlyScheduled={isExplicitlyScheduled} Index={indexFromBeginning} {pipDescription}")]
+        public abstract void CriticalPathPipRecord(
+            LoggingContext context,
+            long pipSemiStableHash,
+            string pipDescription,
+            long pipDurationMs,
+            long exeDurationMs,
+            long queueDurationMs,
+            int indexFromBeginning,
+            bool isExplicitlyScheduled,
+            string executionLevel,
+            int numCacheEntriesVisited,
+            int numPathSetsDownloaded);
+
+        [GeneratedEvent(
+            (int)LogEventId.CriticalPathChain,
+            EventGenerators = EventGenerators.LocalOnly,
+            EventLevel = Level.Verbose,
+            Keywords = (int)Keywords.UserMessage,
+            EventTask = (int)Tasks.CriticalPaths,
+            Message = "{0}")]
+        public abstract void CriticalPathChain(LoggingContext context, string criticalPathMessage);
+
+        #region Symlink file
+
+        [GeneratedEvent(
+            (int)LogEventId.FailedLoadSymlinkFile,
+            EventGenerators = EventGenerators.LocalOnly,
+            EventLevel = Level.Error,
+            Keywords = (int)Keywords.UserMessage,
+            EventTask = (int)Tasks.Engine,
+            Message = "Failed to load symlink file: {message}.")]
+        public abstract void FailedLoadSymlinkFile(LoggingContext context, string message);
+
+        [GeneratedEvent(
+            (ushort)LogEventId.FailedToCreateSymlinkFromSymlinkMap,
+            EventGenerators = EventGenerators.LocalOnly,
+            EventLevel = Level.Error,
+            Keywords = (int)Keywords.UserMessage,
+            EventTask = (ushort)Tasks.Storage,
+            Message = "Failed to create symlink from '{source}' to '{target}': {message}")]
+        public abstract void FailedToCreateSymlinkFromSymlinkMap(LoggingContext loggingContext, string source, string target, string message);
+
+        [GeneratedEvent(
+            (ushort)LogEventId.CreateSymlinkFromSymlinkMap,
+            EventGenerators = EventGenerators.LocalAndTelemetryAndStatistic,
+            EventLevel = Level.Verbose,
+            Keywords = (int)Keywords.UserMessage,
+            EventTask = (ushort)Tasks.Storage,
+            Message = "Symlink creations: Created symlinks: {createdSymlinkCount} | Reuse symlinks: {reuseSymlinkCount} | Failed creations: {failedSymlinkCount} | Elapsed time: {createSymlinkDurationMs}ms")]
+        public abstract void CreateSymlinkFromSymlinkMap(LoggingContext loggingContext, int createdSymlinkCount, int reuseSymlinkCount, int failedSymlinkCount, int createSymlinkDurationMs);
+
+        [GeneratedEvent(
+            (int)LogEventId.SymlinkFileTraceMessage,
+            EventGenerators = EventGenerators.LocalOnly,
+            EventLevel = Level.Informational,
+            Keywords = (int)Keywords.UserMessage,
+            EventTask = (int)Tasks.Engine,
+            Message = "{message}")]
+        public abstract void SymlinkFileTraceMessage(LoggingContext context, string message);
+
+        [GeneratedEvent(
+            (int)LogEventId.UnexpectedAccessOnSymlinkPath,
+            EventGenerators = EventGenerators.LocalOnly,
+            // TODO: Should this be informational?
+            EventLevel = Level.Warning,
+            Keywords = (int)Keywords.UserMessage,
+            EventTask = (int)Tasks.Engine,
+            Message = "[{pipDescription}] Unexpected access on symlink {pathKind} path '{path}': {inputType} (Tools: {tools}).")]
+        public abstract void UnexpectedAccessOnSymlinkPath(LoggingContext context, string pipDescription, string path, string pathKind, string inputType, string tools);
+
+        #endregion
+
+        #region Preserved output tracker
+
+        [GeneratedEvent(
+            (int)LogEventId.SavePreservedOutputsTracker,
+            EventGenerators = EventGenerators.LocalOnly,
+            EventLevel = Level.Verbose,
+            Keywords = (int)Keywords.UserMessage,
+            EventTask = (int)Tasks.Engine,
+            Message = "Save preserved output tracker file at '{path}' with preserved output salt '{salt}'")]
+        public abstract void SavePreservedOutputsTracker(LoggingContext context, string path, string salt);
+
+        #endregion
+
+        #region Determinism probe to detect nondeterministic PIPs
+
+        [GeneratedEvent(
+            (ushort)EventId.DeterminismProbeEncounteredNondeterministicOutput,
+            EventGenerators = EventGenerators.LocalOnly,
+            EventLevel = Level.Informational,
+            Keywords = (int)Keywords.UserMessage,
+            EventTask = (ushort)Tasks.PipExecutor,
+            Message = "[{pipDescription}] Produces inconsistent output: {file} - {cache} in cache vs {execution} executed")]
+        internal abstract void DeterminismProbeEncounteredNondeterministicOutput(LoggingContext loggingContext, string pipDescription, string file, string cache, string execution);
+
+        [GeneratedEvent(
+            (ushort)EventId.DeterminismProbeEncounteredProcessThatCannotRunFromCache,
+            EventGenerators = EventGenerators.LocalOnly,
+            EventLevel = Level.Informational,
+            Keywords = (int)Keywords.UserMessage,
+            EventTask = (ushort)Tasks.PipExecutor,
+            Message = "[{pipDescription}] Cannot run from cache, preventing the check for determinism")]
+        internal abstract void DeterminismProbeEncounteredProcessThatCannotRunFromCache(LoggingContext loggingContext, string pipDescription);
+
+        [GeneratedEvent(
+            (ushort)EventId.DeterminismProbeEncounteredUnexpectedStrongFingerprintMismatch,
+            EventGenerators = EventGenerators.LocalOnly,
+            EventLevel = Level.Informational,
+            Keywords = (int)Keywords.UserMessage,
+            EventTask = (ushort)Tasks.PipExecutor,
+            Message = "[{pipDescription}] Consumes inconsistent input, indicated by strong fingerprint differences: {cached} (path-set {cachedPathSet}) in cache vs {executed} (path-set {executedPathSet}) executed")]
+        internal abstract void DeterminismProbeEncounteredUnexpectedStrongFingerprintMismatch(LoggingContext loggingContext, string pipDescription, string cached, string cachedPathSet, string executed, string executedPathSet);
+
+        [GeneratedEvent(
+            (ushort)EventId.DeterminismProbeEncounteredPipFailure,
+            EventGenerators = EventGenerators.LocalOnly,
+            EventLevel = Level.Informational,
+            Keywords = (int)Keywords.UserMessage,
+            EventTask = (ushort)Tasks.PipExecutor,
+            Message = "[{pipDescription}] Behaves inconsistently, currently failing but succeeded during a prior run")]
+        internal abstract void DeterminismProbeEncounteredPipFailure(LoggingContext loggingContext, string pipDescription);
+
+        [GeneratedEvent(
+            (ushort)EventId.DeterminismProbeEncounteredUncacheablePip,
+            EventGenerators = EventGenerators.LocalOnly,
+            EventLevel = Level.Informational,
+            Keywords = (int)Keywords.UserMessage,
+            EventTask = (ushort)Tasks.PipExecutor,
+            Message = "[{pipDescription}] Behaves inconsistently, currently uncacheable, but it was cacheable in a prior run")]
+        internal abstract void DeterminismProbeEncounteredUncacheablePip(LoggingContext loggingContext, string pipDescription);
+
+        [GeneratedEvent(
+            (ushort)EventId.DeterminismProbeDetectedUnexpectedMismatch,
+            EventGenerators = EventGenerators.LocalOnly,
+            EventLevel = Level.Informational,
+            Keywords = (int)Keywords.UserMessage,
+            EventTask = (ushort)Tasks.PipExecutor,
+            Message = "[{pipDescription}] {message}")]
+        internal abstract void DeterminismProbeDetectedUnexpectedMismatch(LoggingContext loggingContext, string pipDescription, string message);
+
+        [GeneratedEvent(
+            (ushort)EventId.DeterminismProbeEncounteredOutputDirectoryDifferentFiles,
+            EventGenerators = EventGenerators.LocalOnly,
+            EventLevel = Level.Informational,
+            Keywords = (int)Keywords.UserMessage,
+            EventTask = (ushort)Tasks.PipExecutor,
+            Message = "[{pipDescription}] Produces inconsistent sets of files in directory output {directory}:\nOnly present in cache entry:\n{cache}Only present during execution:\n{execution}")]
+        internal abstract void DeterminismProbeEncounteredOutputDirectoryDifferentFiles(LoggingContext loggingContext, string pipDescription, string directory, string cache, string execution);
+
+        [GeneratedEvent(
+            (ushort)EventId.DeterminismProbeEncounteredNondeterministicDirectoryOutput,
+            EventGenerators = EventGenerators.LocalOnly,
+            EventLevel = Level.Informational,
+            Keywords = (int)Keywords.UserMessage,
+            EventTask = (ushort)Tasks.PipExecutor,
+            Message = "[{pipDescription}] Produces inconsistent file in directory output {directory}: {file} - {cache} in cache vs {execution} executed")]
+        internal abstract void DeterminismProbeEncounteredNondeterministicDirectoryOutput(LoggingContext loggingContext, string pipDescription, string directory, string file, string cache, string execution);
+
+        #endregion
+
+        [GeneratedEvent(
+            (int)EventId.DirtyBuildExplicitlyRequestedModules,
+            EventGenerators = EventGenerators.LocalOnly,
+            EventLevel = Level.Verbose,
+            EventTask = (ushort)Tasks.Scheduler,
+            Keywords = (int)Keywords.UserMessage,
+            Message = "Module dirty build is enabled. Here are the modules of filter passing nodes: '{modules}'")]
+        public abstract void DirtyBuildExplicitlyRequestedModules(LoggingContext context, string modules);
+
+        [GeneratedEvent(
+            (int)EventId.DirtyBuildProcessNotSkippedDueToMissingOutput,
+            EventGenerators = EventGenerators.LocalOnly,
+            EventLevel = Level.Verbose,
+            EventTask = (ushort)Tasks.Scheduler,
+            Keywords = (int)Keywords.UserMessage,
+            Message = "The pip '{pipDescription}' cannot be skipped because at least one output of this pip is missing on disk: '{path}'. The consumer pip '{consumerDescription}'.")]
+        public abstract void DirtyBuildProcessNotSkippedDueToMissingOutput(LoggingContext context, string pipDescription, string path, string consumerDescription);
+
+        [GeneratedEvent(
+            (int)EventId.DirtyBuildProcessNotSkipped,
+            EventGenerators = EventGenerators.LocalOnly,
+            EventLevel = Level.Verbose,
+            EventTask = (ushort)Tasks.Scheduler,
+            Keywords = (int)Keywords.UserMessage,
+            Message = "The pip '{pipDescription}' cannot be skipped because {reason}.")]
+        public abstract void DirtyBuildProcessNotSkipped(LoggingContext context, string pipDescription, string reason);
+
+        [GeneratedEvent(
+            (int)EventId.DirtyBuildStats,
+            EventGenerators = EventGenerators.LocalAndTelemetry,
+            EventLevel = Level.Verbose,
+            EventTask = (ushort)Tasks.Scheduler,
+            Keywords = (int)Keywords.UserMessage,
+            Message = "Dirty build statistics. Elapsed decision time: {0} ms, DirtyModule enabled: {1}, # Explicitly selected processes: {2}, # Scheduled processes: {3}, # Must executed processes: {4}, # Skipped processes: {5}.")]
+        public abstract void DirtyBuildStats(LoggingContext context, long durationMs, bool isDirtyModule, int numExplicitlySelectedProcesses, int numScheduledProcesses, int numBeExecutedProcesses, int skippedProcesses);
+
+        [GeneratedEvent(
+            (int)EventId.MinimumWorkersNotSatisfied,
+            EventGenerators = EventGenerators.LocalOnly,
+            EventLevel = Level.Error,
+            EventTask = (ushort)Tasks.Scheduler,
+            Keywords = (int)(Keywords.UserMessage | Keywords.InfrastructureError),
+            Message = "Minimum workers not satisfied. # Minimum workers: {0}, # Connected workers: {1}")]
+        public abstract void MinimumWorkersNotSatisfied(LoggingContext context, int minimumWorkers, int connectedWorkers);
+
+        [GeneratedEvent(
+            (int)EventId.BuildSetCalculatorProcessStats,
+            EventGenerators = EventGenerators.LocalAndTelemetryAndStatistic,
+            EventLevel = Level.Verbose,
+            EventTask = (ushort)Tasks.Scheduler,
+            Keywords = (int)Keywords.UserMessage,
+            Message =
+                "Build set calculator: Processes in graph: {processesInGraph} | Explicitly selected processes: {explicitlySelectedProcesses} | Processes need to be built: {processesInBuildCone} | Processes skipped by incremental scheduling: {processesSkippedByIncrementalScheduling} | Scheduled processes: {scheduledProcesses} |  | Elapsed time: {buildSetCalculatorDurationMs}ms")]
+        public abstract void BuildSetCalculatorProcessStats(
+            LoggingContext context,
+            int processesInGraph,
+            int explicitlySelectedProcesses,
+            int processesInBuildCone,
+            int processesSkippedByIncrementalScheduling,
+            int scheduledProcesses,
+            int buildSetCalculatorDurationMs);
+
+        [GeneratedEvent(
+            (int)EventId.BuildSetCalculatorStats,
+            EventGenerators = EventGenerators.LocalAndTelemetryAndStatistic,
+            EventLevel = Level.Verbose,
+            EventTask = (ushort)Tasks.Scheduler,
+            Keywords = (int)Keywords.UserMessage,
+            Message =
+                "Build set calculator: \r\n\tComputing build cone: [Dirty processes: {dirtyProcesses} out of {explicitlySelectedProcesses} explicitly selected ({nonMaterializedProcesses} due to non-materialized) | Dirty pips: {dirtyNodes} out of {explicitlySelectedNodes} explicitly selected ({nonMaterializedNodes} due to non-materialized) | Elapsed time: {elapsedConeBuild}ms]\r\n\tGetting scheduled pips: [Scheduled pips: {scheduledNodes} ({scheduledProcesses} processes, {metaNodes} meta pips)| Elapsed time: {getScheduledNodesDurationMs}ms]")]
+        public abstract void BuildSetCalculatorStats(
+            LoggingContext context,
+            int dirtyNodes,
+            int dirtyProcesses,
+            int explicitlySelectedNodes,
+            int explicitlySelectedProcesses,
+            int nonMaterializedNodes,
+            int nonMaterializedProcesses,
+            int elapsedConeBuild,
+            int scheduledNodes,
+            int scheduledProcesses,
+            int metaNodes,
+            int getScheduledNodesDurationMs);
+
+        [GeneratedEvent(
+            (int)EventId.BuildSetCalculatorScheduleDependenciesUntilCleanAndMaterializedStats,
+            EventGenerators = EventGenerators.LocalAndTelemetryAndStatistic,
+            EventLevel = Level.Verbose,
+            EventTask = (ushort)Tasks.Scheduler,
+            Keywords = (int)Keywords.UserMessage,
+            Message =
+                "Build set calculator to schedule dependencies until clean and materialized: Initial pips: {initialNodes} ({initialProcesses} processes) | Pips added due to not clean-materialized: {nodesAddedDueToNotCleanMaterialized} ({processesAddedDueToNotCleanMaterialized} processes) | Pips added due to collateral dirty: {nodesAddedDueToCollateralDirty} ({processesAddedDueToCollateralDirty} processes) | Pips added as clean-materialized frontier: {nodesAddedDueToCleanMaterialized} ({processesAddedDueToCleanMaterialized} processes) | Elapsed time: {scheduleDependenciesUntilCleanAndMaterializedDurationMs}ms")]
+        public abstract void BuildSetCalculatorScheduleDependenciesUntilCleanAndMaterializedStats(
+            LoggingContext context,
+            int initialNodes,
+            int initialProcesses,
+            int nodesAddedDueToNotCleanMaterialized,
+            int processesAddedDueToNotCleanMaterialized,
+            int nodesAddedDueToCollateralDirty,
+            int processesAddedDueToCollateralDirty,
+            int nodesAddedDueToCleanMaterialized,
+            int processesAddedDueToCleanMaterialized,
+            int scheduleDependenciesUntilCleanAndMaterializedDurationMs);
+
+        [GeneratedEvent(
+            (ushort)LogEventId.LimitingResourceStatistics,
+            EventGenerators = EventGenerators.TelemetryOnly | Generators.Statistics,
+            EventLevel = Level.Verbose,
+            EventTask = (ushort)Tasks.CommonInfrastructure,
+            Message = "N/A",
+            Keywords = (int)Keywords.Diagnostics)]
+        public abstract void LimitingResourceStatistics(LoggingContext context, IDictionary<string, long> statistics);
+
+        [GeneratedEvent(
+            (int)EventId.FailedToDuplicateSchedulerFile,
+            EventGenerators = EventGenerators.LocalOnly,
+            EventLevel = Level.Verbose,
+            EventTask = (ushort) Tasks.Scheduler,
+            Keywords = (int) Keywords.UserMessage,
+            Message = "Failed to duplicate scheduler file '{sourcePath}' to '{destinationPath}': {reason}")]
+        public abstract void FailedToDuplicateSchedulerFile(LoggingContext context, string sourcePath, string destinationPath, string reason);
+
+        [GeneratedEvent(
+            (int)EventId.KextFailedToInitializeConnectionManager,
+            EventGenerators = EventGenerators.LocalAndTelemetry,
+            EventLevel = Level.Error,
+            EventTask = (ushort)Tasks.Scheduler,
+            Keywords = (int)(Keywords.UserMessage | Keywords.InfrastructureError),
+            Message = "Failed to initialize the sandbox kernel extension connection manager: {reason}")]
+        public abstract void KextFailedToInitializeConnectionManager(LoggingContext context, string reason);
+
+        [GeneratedEvent(
+            (int)EventId.KextFailureNotificationReceived,
+            EventGenerators = EventGenerators.LocalAndTelemetry,
+            EventLevel = Level.Error,
+            EventTask = (ushort)Tasks.Scheduler,
+            Keywords = (int)(Keywords.UserMessage | Keywords.InfrastructureError),
+             Message = "Received unrecoverable error from sandbox kernel extension, please reload the extension and retry, tweaking configuration parameters if necessary (e.g., /numberOfKextConnections, /reportQueueSizeMb).  Error code: {errorCode}.  Additional description: {description}.")]
+        public abstract void KextFailureNotificationReceived(LoggingContext context, int errorCode, string description);
+
+        [GeneratedEvent(
+            (ushort)EventId.LowMemory,
+            EventGenerators = EventGenerators.LocalOnly,
+            EventLevel = Level.Verbose,
+            EventTask = (ushort)Tasks.HostApplication,
+            Message = "Machine ran out of physical ram and had to fall back to the page file. This can dramatically impact build performance. Either too much concurrency was used during the build or the memory throttling options were not effective. Try adjusting the following options: /maxproc, /maxRamUtilizationPercentage, /minAvailableRamMb. See verbose help text for details: {MainExecutableName} /help:verbose",
+            Keywords = (int)Keywords.UserMessage)]
+        public abstract void LowMemory(LoggingContext context, long machineMinimumAvailablePhysicalMB);
+
+        [GeneratedEvent(
+            (int)EventId.InvalidSharedOpaqueDirectoryDueToOverlap,
+            EventGenerators = EventGenerators.LocalOnly,
+            EventLevel = Level.Error,
+            Keywords = (int)(Keywords.UserMessage | Keywords.UserError),
+            EventTask = (int)Tasks.Scheduler,
+            Message =
+                EventConstants.ProvenancePrefix +
+                "The pip '{pipDescription}' cannot be added because its shared output directory '{sharedOutputDirectory}' would be under the scope of the shared output directory '{parentSharedOutputDirectory}'. "
+                + "Shared output directories specified by the same pip should not be within each other.")]
+        public abstract void ScheduleFailAddPipInvalidSharedOpaqueDirectoryDueToOverlap(
+            LoggingContext context,
+            string file,
+            int line,
+            int column,
+            long pipSemiStableHash,
+            string pipDescription,
+            string pipValueId,
+            string sharedOutputDirectory,
+            string parentSharedOutputDirectory);
+
+        [GeneratedEvent(
+            (int)EventId.VirtualizationFilterDetachError,
+            EventGenerators = EventGenerators.LocalOnly,
+            EventLevel = Level.Warning,
+            Keywords = (int)(Keywords.UserMessage | Keywords.UserError),
+            EventTask = (int)Tasks.Scheduler,
+            Message = "Error detaching virtualization filter. {errorDetail}")]
+        public abstract void VirtualizationFilterDetachError(
+            LoggingContext context,
+            string errorDetail);
+
+        [GeneratedEvent(
+            (ushort)EventId.CacheMissAnalysis,
+            EventGenerators = EventGenerators.LocalAndTelemetry,
+            EventLevel = Level.Verbose,
+            Keywords = (int)Keywords.UserMessage,
+            EventTask = (ushort)Tasks.Storage,
+            Message = "Cache miss analysis for {pipDescription}. Is it from cache lookup: {fromCacheLookup}\r\n{reason}\r\n")]
+        public abstract void CacheMissAnalysis(LoggingContext loggingContext, string pipDescription, string reason, bool fromCacheLookup);
+
+        [GeneratedEvent(
+            (ushort)EventId.CacheMissAnalysisException,
+            EventGenerators = EventGenerators.LocalOnly,
+            EventLevel = Level.Verbose,
+            Keywords = (int)Keywords.UserMessage,
+            EventTask = (ushort)Tasks.Storage,
+            Message = "Cache miss analysis failed for {pipDescription} with exception: {exception}\r\nOld entry keys:\r\n{oldEntry}\r\nNew entry keys:\r\n{newEntry}")]
+        public abstract void CacheMissAnalysisException(LoggingContext loggingContext, string pipDescription, string exception, string oldEntry, string newEntry);
+
+        [GeneratedEvent(
+            (int)EventId.MissingKeyWhenSavingFingerprintStore,
+            EventGenerators = EventGenerators.LocalOnly,
+            EventLevel = Level.Verbose,
+            Keywords = (int)Keywords.UserMessage,
+            EventTask = (int)Tasks.Storage,
+            Message = "Fingerprint store cannot be saved to cache because no fingerprint store key information was given to {ShortProductName}: /traceInfo:fingerprintStoreKey=<value>")]
+        public abstract void MissingKeyWhenSavingFingerprintStore(LoggingContext context);
+
+        [GeneratedEvent(
+            (int)EventId.FingerprintStoreSavingFailed,
+            EventGenerators = EventGenerators.LocalOnly,
+            EventLevel = Level.Verbose,
+            Keywords = (int)Keywords.UserMessage,
+            EventTask = (int)Tasks.Storage,
+            Message = "Failed to save fingerprint store in cache: {reason}. This does not fail the build.")]
+        public abstract void FingerprintStoreSavingFailed(LoggingContext context, string reason);
+
+        [GeneratedEvent(
+            (int)EventId.FingerprintStoreToCompareTrace,
+            EventGenerators = EventGenerators.LocalOnly,
+            EventLevel = Level.Verbose,
+            Keywords = (int)Keywords.UserMessage,
+            EventTask = (int)Tasks.Storage,
+            Message = "{message}")]
+        public abstract void GettingFingerprintStoreTrace(LoggingContext context, string message);
+
+        [GeneratedEvent(
+            (int)EventId.SuccessLoadFingerprintStoreToCompare,
+            EventGenerators = EventGenerators.LocalOnly,
+            EventLevel = Level.Verbose,
+            Keywords = (int)Keywords.UserMessage,
+            EventTask = (int)Tasks.Storage,
+            Message = "Successfully loaded the fingerprint store to compare. Mode: {mode}, path: {path}")]
+        public abstract void SuccessLoadFingerprintStoreToCompare(LoggingContext context, string mode, string path);
+
+        [GeneratedEvent(
+            (int)EventId.FileArtifactContentMismatch,
+            EventGenerators = EventGenerators.LocalOnly,
+            EventLevel = Level.Verbose,
+            Keywords = (int)(Keywords.UserMessage | Keywords.UserError),
+            EventTask = (int)Tasks.Scheduler,
+            Message = "File '{fileArtifact}' was reported multiple times with different content hashes (old hash: {existingHash}, new hash: {newHash}). " +
+            "This indicates a double write violation that can lead to an unreliable build because consumers of this file may see different contents of the file during the build. " +
+            "This violation is potentially caused by /unsafe_UnexpectedFileAccessesAreErrors-.")]
+        public abstract void FileArtifactContentMismatch(
+            LoggingContext context,
+            string fileArtifact,
+            string existingHash,
+            string newHash);
+
+        [GeneratedEvent(
+            (int)EventId.PreserveOutputsDoNotApplyToSharedOpaques,
+            EventGenerators = EventGenerators.LocalOnly,
+            EventLevel = Level.Warning,
+            Keywords = (int)(Keywords.UserMessage | Keywords.UserError),
+            EventTask = (int)Tasks.Scheduler,
+            Message =
+            "[{pipDescription}] This pip specifies shared opaque directories, but the option to preserve pip outputs is enabled. " +
+            "Outputs produced in shared opaque directories are never preserved, even if this option is on.")]
+        public abstract void PreserveOutputsDoNotApplyToSharedOpaques(
+            LoggingContext context,
+            string file,
+            int line,
+            int column,
+            long pipSemiStableHash,
+            string pipDescription,
+            string pipValueId);
+
+        [GeneratedEvent(
+            (int)EventId.DeleteFullySealDirectoryUnsealedContents,
+            EventGenerators = EventGenerators.LocalOnly,
+            EventLevel = Level.Verbose,
+            Keywords = (int)(Keywords.UserMessage | Keywords.UserError),
+            EventTask = (int)Tasks.Scheduler,
+            Message =
+            "[{pipDescription}] '{directoryPath}' is a fully seal directory. Perform a scrubbing to delete unsealed contents. Deleted content list:\n{deletedPaths}")]
+        public abstract void DeleteFullySealDirectoryUnsealedContents(
+            LoggingContext context,
+            string directoryPath,
+            string pipDescription,
+            string deletedPaths);
+
+        [GeneratedEvent(
+            (ushort)LogEventId.FailedToLoadPipGraphFragment,
+            EventGenerators = EventGenerators.LocalOnly,
+            EventLevel = Level.Error,
+            Keywords = (int)Keywords.UserMessage,
+            EventTask = (ushort)Tasks.Engine,
+            Message = "[{pipDescription}] Unable to add pip from fragment {fragmentName}.")]
+        public abstract void FailedToAddFragmentPipToGraph(
+            LoggingContext context,
+            string fragmentName,
+            string pipDescription);
+    }
+}
+#pragma warning restore CA1823 // Unused field