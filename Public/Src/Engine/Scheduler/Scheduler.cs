// Copyright (c) Microsoft. All rights reserved.
// Licensed under the MIT license. See LICENSE file in the project root for full license information.

using System;
using System.Collections;
using System.Collections.Concurrent;
using System.Collections.Generic;
using System.Diagnostics.CodeAnalysis;
using System.Diagnostics.ContractsLight;
using System.Diagnostics.Tracing;
using System.Globalization;
using System.IO;
using System.Linq;
using System.Reflection;
using System.Text;
using System.Threading;
using System.Threading.Tasks;
using BuildXL.Cache.ContentStore.Interfaces.Extensions;
using BuildXL.Cache.ContentStore.Hashing;
using BuildXL.Engine.Cache;
using BuildXL.Engine.Cache.Artifacts;
using BuildXL.Ipc;
using BuildXL.Ipc.Common;
using BuildXL.Ipc.Common.Multiplexing;
using BuildXL.Ipc.Interfaces;
using BuildXL.Native.IO;
using BuildXL.Pips;
using BuildXL.Pips.Artifacts;
using BuildXL.Pips.Operations;
using BuildXL.Processes;
using BuildXL.Scheduler.Artifacts;
using BuildXL.Scheduler.Cache;
using BuildXL.Scheduler.Debugging;
using BuildXL.Scheduler.Diagnostics;
using BuildXL.Scheduler.Distribution;
using BuildXL.Scheduler.Filter;
using BuildXL.Scheduler.Fingerprints;
using BuildXL.Scheduler.Graph;
using BuildXL.Scheduler.Tracing;
using BuildXL.Scheduler.WorkDispatcher;
using BuildXL.Storage;
using BuildXL.Storage.ChangeTracking;
using BuildXL.Tracing;
using BuildXL.Tracing.CloudBuild;
using BuildXL.Utilities;
using BuildXL.Utilities.Collections;
using BuildXL.Utilities.Instrumentation.Common;
using BuildXL.Utilities.Tasks;
using BuildXL.Utilities.Tracing;
using JetBrains.Annotations;
using BuildXL.Utilities.Configuration;
using static BuildXL.Utilities.FormattableStringEx;
using Logger = BuildXL.Scheduler.Tracing.Logger;
using Process = BuildXL.Pips.Operations.Process;
using BuildXL.Scheduler.FileSystem;
using BuildXL.Scheduler.IncrementalScheduling;
using BuildXL.Interop;
using BuildXL.Interop.MacOS;
using BuildXL.Processes.Containers;
using static BuildXL.Scheduler.FileMonitoringViolationAnalyzer;
using BuildXL.Utilities.VmCommandProxy;
using BuildXL.Storage.InputChange;
using BuildXL.ViewModel;

namespace BuildXL.Scheduler
{
    /// <summary>
    /// Class implementing the scheduler.
    /// </summary>
    /// <remarks>
    /// All public methods are thread-safe.
    /// </remarks>
    [SuppressMessage("Microsoft.Maintainability", "CA1506")]
    public partial class Scheduler : IPipScheduler, IPipExecutionEnvironment, IFileContentManagerHost, IOperationTrackerHost, IDisposable
    {
        #region Constants

        /// <summary>
        /// Ref count for pips which have executed already (distinct from ref count 0; ready to execute)
        /// </summary>
        private const int CompletedRefCount = -1;

        /// <summary>
        /// How many bits of priority are assigned to critical path portion.  The rest are assigned to the priority in the spec files
        /// </summary>
        private const int CriticalPathPriorityBitCount = 24;

        /// <summary>
        /// The max priority assigned to pips in the initial critical path
        /// prioritization
        /// </summary>
        private const int MaxInitialPipPriority = (1 << CriticalPathPriorityBitCount) - 1;

        /// <summary>
        /// The priority of IPC pips when entering the ChooseWorker queue. This is greater than
        /// <see cref="MaxInitialPipPriority"/> to ensure IPC takes priority over processes in the
        /// ChooseWorker queue and are not blocked waiting for highest priority process to acquire a worker
        /// </summary>
        private const int IpcPipChooseWorkerPriority = int.MaxValue;

        /// <summary>
        /// The piptypes we want to report stats for.
        /// </summary>
        private static readonly PipType[] s_pipTypesToLogStats =
        {
            PipType.Process, PipType.SealDirectory,
            PipType.CopyFile, PipType.WriteFile, PipType.Ipc,
        };

        /// <summary>
        /// The piptypes we want to report stats for.
        /// </summary>
        private static readonly PipType[] s_processPipTypesToLogStats =
        {
            PipType.Process,
        };

        /// <summary>
        /// Prefix used by the IDE integration for the name of EventHandles marking a value's successful completion
        /// </summary>
        public const string IdeSuccessPrefix = "Success";

        /// <summary>
        /// Prefix used by the IDE integration for the name of EventHandles marking a value's failed completion
        /// </summary>
        public const string IdeFailurePrefix = "Failure";

        /// <summary>
        /// The CPU utilization that gets logged when performance data isn't available
        /// </summary>
        public const long UtilizationWhenCountersNotAvailable = -1;

        /// <summary>
        /// Interval used to capture the status snapshot
        /// </summary>
        private const long StatusSnapshotInterval = 60;

        /// <summary>
        /// Dirty nodes file name for incremental scheduling.
        /// </summary>
        public const string DefaultIncrementalSchedulingStateFile = "SchedulerIncrementalSchedulingState";

        /// <summary>
        /// File change tracker file name.
        /// </summary>
        public const string DefaultSchedulerFileChangeTrackerFile = "SchedulerFileChangeTracker";

        /// <summary>
        /// <see cref="FingerprintStore"/> directory name.
        /// </summary>
        public const string FingerprintStoreDirectory = "FingerprintStore";

        /// <summary>
        /// <see cref="ILayoutConfiguration.SharedOpaqueSidebandDirectory"/> directory name.
        /// </summary>
        public const string SharedOpaqueSidebandDirectory = "SharedOpaqueSidebandState";

        #endregion Constants

        #region State

        /// <summary>
        /// Configuration. Ideally shouldn't be used because it reads config state not related to the scheduler.
        /// </summary>
        private readonly IConfiguration m_configuration;

        /// <summary>
        /// Configuration for schedule settings.
        /// </summary>
        private readonly IScheduleConfiguration m_scheduleConfiguration;

        /// <summary>
        /// The operation tracker. Internal for use by distribution
        /// </summary>
        internal readonly OperationTracker OperationTracker;

        /// <summary>
        /// File content manager for handling file materialization/hashing/content state tracking
        /// </summary>
        private readonly FileContentManager m_fileContentManager;

        /// <summary>
        /// Symlink definitions
        /// </summary>
        public readonly SymlinkDefinitions SymlinkDefinitions;

        /// <summary>
        /// Tracker of output materializations.
        /// </summary>
        private PipOutputMaterializationTracker m_pipOutputMaterializationTracker;

        /// <summary>
        /// RootMappings converted to string to be resued by pipExecutor
        /// </summary>
        /// <remarks>
        /// We should see if we can make the sandbox code take AbsolutePaths.
        /// Barring that change, we'd need to convert it constantly for each process
        /// This is the only 'reacheable' place to return a single instance for a given build
        /// through the IPipExecutionEnvironment.
        /// This is not ideal, but baby steps :)
        /// </remarks>
        private readonly IReadOnlyDictionary<string, string> m_rootMappings;

        /// <summary>
        /// Object that will simulate cache misses.
        /// </summary>
        /// <remarks>
        /// This is null when none are configured
        /// </remarks>
        private readonly ArtificialCacheMissOptions m_artificialCacheMissOptions;

        private readonly List<Worker> m_workers;

        /// <summary>
        /// Indicates if processes should be scheduled using the macOS sandbox when BuildXL is executing
        /// </summary>
        protected virtual bool SandboxingWithKextEnabled =>
            OperatingSystemHelper.IsUnixOS &&
            m_configuration.Sandbox.UnsafeSandboxConfiguration.SandboxKind != SandboxKind.None;

        /// <summary>
        /// A kernel extension connection object for macOS sandboxing
        /// </summary>
        [CanBeNull]
        protected ISandboxConnection SandboxConnection;

        /// <summary>
        /// Workers
        /// </summary>
        /// <remarks>
        /// There is at least one worker in the list of workers: LocalWorker.
        /// LocalWorker must be at the beginning of the list. All other workers must be remote.
        /// </remarks>
        public IList<Worker> Workers => m_workers;

        private AllWorker m_allWorker;

        /// <summary>
        /// Encapsulates data and logic for choosing a worker for cpu queue in a distributed build
        /// NOTE: this will be null before <see cref="Start(LoggingContext)"/> is called
        /// </summary>
        private ChooseWorkerCpu m_chooseWorkerCpu;

        private ChooseWorkerCacheLookup m_chooseWorkerCacheLookup;

        /// <summary>
        /// Local worker
        /// </summary>
        public LocalWorker LocalWorker { get; }

        /// <summary>
        /// Available workers count
        /// </summary>
        public int AvailableWorkersCount => Workers.Count(a => a.IsAvailable);

        /// <summary>
        /// Cached delegate for the main method which executes the pips
        /// </summary>
        private readonly Func<RunnablePip, Task> m_executePipFunc;

        /// <summary>
        /// Cleans temp directories in background
        /// </summary>
        public ITempCleaner TempCleaner { get; }

        /// <summary>
        /// The pip graph
        /// </summary>
        public readonly PipGraph PipGraph;

        /// <summary>
        /// Underlying data-flow graph for the pip graph.
        /// </summary>
        public IReadonlyDirectedGraph DataflowGraph => PipGraph.DataflowGraph;

        /// <summary>
        /// Test hooks.
        /// </summary>
        private readonly SchedulerTestHooks m_testHooks;

        /// <summary>
        /// Whether the current BuildXL instance serves as a master node in the distributed build and has workers attached.
        /// </summary>
        public bool AnyRemoteWorkers => m_workers.Count > 1;

        private readonly ConcurrentDictionary<PipId, RunnablePipPerformanceInfo> m_runnablePipPerformance;

        private readonly AbsolutePath m_fileChangeTrackerFile;

        private readonly AbsolutePath m_incrementalSchedulingStateFile;

        private readonly bool m_shouldCreateIncrementalSchedulingState;

        private readonly HashSet<PathAtom> m_outputFileExtensionsForSequentialScan;

        private int m_unresponsivenessFactor = 0;
        private int m_maxUnresponsivenessFactor = 0;
        private DateTime m_statusLastCollected = DateTime.MaxValue;

        /// <summary>
        /// Enables distribution for the master node
        /// </summary>
        public void EnableDistribution(Worker[] remoteWorkers)
        {
            Contract.Requires(remoteWorkers != null);

            Contract.Assert(m_workers.Count == 1, "Local worker must exist");
            Contract.Assert(IsDistributedMaster, I($"{nameof(EnableDistribution)} can be called only for the master node"));

            // Ensure that the resource mappings match between workers
            foreach (var worker in remoteWorkers)
            {
                worker.SyncResourceMappings(LocalWorker);
            }

            m_workers.AddRange(remoteWorkers);
            PipExecutionCounters.AddToCounter(PipExecutorCounter.RemoteWorkerCount, remoteWorkers.Length);
        }

        private void StartWorkers(LoggingContext loggingContext)
        {
            m_workersStatusOperation = OperationTracker.StartOperation(Worker.WorkerStatusParentOperationKind, loggingContext);

            // The first of the workers must be local and all others must be remote.
            Contract.Assert(m_workers[0] is LocalWorker && m_workers.Skip(1).All(w => w.IsRemote));

            foreach (var worker in m_workers)
            {
                // Create combined log target for remote workers
                IExecutionLogTarget workerExecutionLogTarget = worker.IsLocal ?
                    ExecutionLog :
                    ExecutionLog?.CreateWorkerTarget((uint)worker.WorkerId);

                worker.TrackStatusOperation(m_workersStatusOperation);
                worker.Initialize(PipGraph, workerExecutionLogTarget);
                worker.AdjustTotalCacheLookupSlots(m_scheduleConfiguration.MaxCacheLookup * (worker.IsLocal ? 1 : 5)); // Oversubscribe the cachelookup step for remote workers
                worker.StatusChanged += OnWorkerStatusChanged;
                worker.Start();
            }

            m_allWorker = new AllWorker(m_workers.ToArray());

            ExecutionLog?.WorkerList(new WorkerListEventData { Workers = m_workers.SelectArray(w => w.Name) });
        }

        private readonly object m_workerStatusLock = new object();
        private OperationContext m_workersStatusOperation;

        private void OnWorkerStatusChanged(Worker worker)
        {
            lock (m_workerStatusLock)
            {
                worker.UpdateStatusOperation();
                AdjustLocalWorkerSlots();
            }
        }

        private void AdjustLocalWorkerSlots()
        {
            int availableWorkersCount = AvailableWorkersCount;
            if (availableWorkersCount == 0)
            {
                return;
            }

            int targetProcessSlots = m_scheduleConfiguration.MaxProcesses;
            int targetCacheLookupSlots = m_scheduleConfiguration.MaxCacheLookup;

            double cpuMultiplier, cacheLookupMultiplier;

            // If the user passes masterCpuMultiplier, it should be used only when
            // there is at least one available remote worker (meaning at least two available workers).
            if (m_scheduleConfiguration.MasterCpuMultiplier.HasValue)
            {
                cpuMultiplier = availableWorkersCount > 1 ? m_scheduleConfiguration.MasterCpuMultiplier.Value : 1;
            }
            else
            {
                // If the user does not pass masterCpuMultiplier, then the local worker slots are configured
                // based on the number of available workers.
                // If only local worker is available, then the multiplier would be 1.
                // If there is one available remote worker, then the multiplier would be 0.5; meaning that
                //  the local worker will do the half work.
                cpuMultiplier = (double) 1 / availableWorkersCount;
            }

            if (m_scheduleConfiguration.MasterCacheLookupMultiplier.HasValue)
            {
                cacheLookupMultiplier = availableWorkersCount > 1 ? m_scheduleConfiguration.MasterCacheLookupMultiplier.Value : 1;
            }
            else
            {
                cacheLookupMultiplier = (double) 1 / availableWorkersCount;
            }

            int newProcessSlots = (int)(targetProcessSlots * cpuMultiplier);
            int newCacheLookupSlots = (int)(targetCacheLookupSlots * cacheLookupMultiplier);

            LocalWorker.AdjustTotalProcessSlots(newProcessSlots);
            LocalWorker.AdjustTotalCacheLookupSlots(newCacheLookupSlots);
        }

        private void SetQueueMaxParallelDegreeByKind(DispatcherKind kind, int maxConcurrency)
        {
            m_pipQueue.SetMaxParallelDegreeByKind(kind, maxConcurrency);
        }

        /// <summary>
        /// The pip runtime information
        /// </summary>
        private PipRuntimeInfo[] m_pipRuntimeInfos;

        private PipRuntimeTimeTable m_runningTimeTable;
        private readonly AsyncLazy<PipRuntimeTimeTable> m_runningTimeTableTask;

        /// <summary>
        /// The last node in the currently computed critical path
        /// </summary>
        private int m_criticalPathTailPipIdValue = unchecked((int)PipId.Invalid.Value);

        /// <summary>
        /// Historical estimation for duration of each pip, indexed by semi stable hashes
        /// </summary>
        public PipRuntimeTimeTable RunningTimeTable => (m_runningTimeTable = (m_runningTimeTableTask?.Value ?? new PipRuntimeTimeTable()));

        /// <summary>
        /// Nodes that are explicitly scheduled by filtering.
        /// </summary>
        /// <remarks>
        /// Only includes the pips matching the filter itself, not their dependencies or dependents that may be included
        /// based on the filter's dependency selection settings
        /// </remarks>
        private HashSet<NodeId> m_explicitlyScheduledNodes;

        /// <summary>
        /// Process nodes that are explicitly scheduled by filtering.
        /// </summary>
        /// <remarks>
        /// Only includes the pips matching the filter itself, not their dependencies or dependents that may be included
        /// based on the filter's dependency selection settings
        /// </remarks>
        private HashSet<NodeId> m_explicitlyScheduledProcessNodes;

        /// <summary>
        /// Nodes that must be executed when dirty build is enabled(/unsafe_forceSkipDeps+)
        /// </summary>
        /// <remarks>
        /// During scheduling, dirty build already skips some pips whose inputs are present.
        /// However, there are some pips cannot be skipped during scheduling even though their inputs are present.
        /// Those pips are in the transitive dependency chain between explicitly scheduled nodes.
        /// This list only contains Process and Copy file pips.
        /// </remarks>
        private HashSet<NodeId> m_mustExecuteNodesForDirtyBuild;

        /// <summary>
        /// Service manager.
        /// </summary>
        private readonly SchedulerServiceManager m_serviceManager;

        /// <summary>
        /// External API server.
        /// </summary>
        [CanBeNull]
        private readonly ApiServer m_apiServer;

        /// <summary>
        /// Tracker for drop pips.
        /// </summary>
        [CanBeNull]
        private readonly DropPipTracker m_dropPipTracker;

        /// <summary>
        /// Pip table holding all known pips.
        /// </summary>
        private readonly PipTable m_pipTable;

        /// <summary>
        /// Set to true when the scheduler should stop scheduling further pips.
        /// </summary>
        /// <remarks>
        /// It is volatile because all threads accessing this variable should read latest values.
        /// Reading and writing to a boolean are atomic operations.
        /// </remarks>
        private volatile bool m_scheduleTerminating;

        /// <summary>
        /// Indicates if there are failures in any of the scheduled pips.
        /// </summary>
        /// <remarks>
        /// It is volatile because all threads accessing this variable should read latest values.
        /// Reading and writing to a boolean are atomic operations.
        /// </remarks>
        private volatile bool m_hasFailures;

        /// <summary>
        /// A dedicated thread to schedule pips in the PipQueue.
        /// </summary>
        private Thread m_drainThread;

        /// <summary>
        /// Optional analyzer for post-processing file monitoring violations. Exposed as <see cref="IPipExecutionEnvironment.FileMonitoringViolationAnalyzer" />
        /// for use by executing pips.
        /// </summary>
        private readonly FileMonitoringViolationAnalyzer m_fileMonitoringViolationAnalyzer;

        /// <summary>
        /// Dictionary of number of cache descriptor hits by cache name.
        /// </summary>
        private readonly ConcurrentDictionary<string, int> m_cacheIdHits = new ConcurrentDictionary<string, int>();

        /// <summary>
        /// Whether the scheduler is initialized with pip stats and priorities
        /// </summary>
        public bool IsInitialized { get; private set; }

        /// <summary>
        /// Time the process started. Used for reporting
        /// </summary>
        private DateTime? m_processStartTimeUtc;

        /// <summary>
        /// Tracks time when the status snapshot was last updated
        /// </summary>
        private DateTime m_statusSnapshotLastUpdated;

        /// <summary>
        /// Indicates that the scheduler is disposed
        /// </summary>
        private bool m_isDisposed;

        /// <summary>
        /// Nodes to schedule after filtering (not including the dependents of filter passing nodes)
        /// </summary>
        public RangedNodeSet FilterPassingNodes { get; private set; }

        /// <summary>
        /// The graph representing all scheduled nodes after filtering
        /// </summary>
        /// <remarks>
        /// If filtering is not used, this equals to DataflowGraph
        /// </remarks>
        public IReadonlyDirectedGraph ScheduledGraph { get; private set; }

        /// <summary>
        /// Root filter
        /// </summary>
        public RootFilter RootFilter { get; private set; }

        /// <summary>
        /// Whether the first pip is started processing (checking for cache hit) (0: no, 1: yes)
        /// </summary>
        private int m_firstPip;

        /// <summary>
        /// Whether the first pip is started executing (external process launch) (0: no, 1: yes)
        /// </summary>
        private int m_firstExecutedPip;

        /// <summary>
        /// Retrieve the count of pips in all the different states
        /// </summary>
        /// <param name="totalPips">Total number of pips</param>
        /// <param name="readyPips">Number of pending pips</param>
        /// <param name="waitingPips">Number of queued pips</param>
        /// <param name="runningPips">Number of running pips</param>
        /// <param name="donePips">Number of completed pips</param>
        /// <param name="failedPips">Number of failed pips</param>
        /// <param name="skippedPipsDueToFailedDependencies">Number of skipped pips due to failed dependencies</param>
        /// <param name="ignoredPips">Number of ignored pips</param>
        public void RetrievePipStateCounts(
            out long totalPips,
            out long readyPips,
            out long waitingPips,
            out long runningPips,
            out long donePips,
            out long failedPips,
            out long skippedPipsDueToFailedDependencies,
            out long ignoredPips)
        {
            lock (m_statusLock)
            {
                m_pipStateCounters.CollectSnapshot(s_pipTypesToLogStats, m_pipTypesToLogCountersSnapshot);

                readyPips = m_pipTypesToLogCountersSnapshot[PipState.Ready];
                donePips = m_pipTypesToLogCountersSnapshot.DoneCount;
                failedPips = m_pipTypesToLogCountersSnapshot[PipState.Failed];
                skippedPipsDueToFailedDependencies = m_pipTypesToLogCountersSnapshot.SkippedDueToFailedDependenciesCount;
                ignoredPips = m_pipTypesToLogCountersSnapshot.IgnoredCount;
                waitingPips = m_pipTypesToLogCountersSnapshot[PipState.Waiting];
                runningPips = m_pipTypesToLogCountersSnapshot.RunningCount;
            }

            totalPips = m_pipTable.Count;
        }

        /// <summary>
        /// Saves file change tracker and its associates, e.g., incremental scheduling state.
        /// </summary>
        /// <remarks>
        /// This operation requires that the schedule is quiescent, i.e., has completed and nothing else has been queued (end of a build).
        /// </remarks>
        public async Task SaveFileChangeTrackerAsync(LoggingContext loggingContext)
        {
            Contract.Requires(loggingContext != null);

            FileEnvelopeId fileEnvelopeId = m_fileChangeTracker.GetFileEnvelopeToSaveWith();
            string fileChangeTrackerPath = m_fileChangeTrackerFile.ToString(Context.PathTable);

            // Unblock caller.
            await Task.Yield();

            Parallel.Invoke(
                async () =>
                {
                    m_fileChangeTracker.SaveTrackingStateIfChanged(fileChangeTrackerPath, fileEnvelopeId);
                    if (m_configuration.Logging.LogExecution && m_configuration.Engine.ScanChangeJournal)
                    {
                        await TryDuplicateSchedulerFileToLogDirectoryAsync(loggingContext, m_fileChangeTrackerFile, DefaultSchedulerFileChangeTrackerFile);
                    }
                },
                async () =>
                {
                    if (IncrementalSchedulingState != null)
                    {
                        string dirtyNodePath = m_incrementalSchedulingStateFile.ToString(Context.PathTable);
                        IncrementalSchedulingState.SaveIfChanged(fileEnvelopeId, dirtyNodePath);

                        if (m_configuration.Logging.LogExecution)
                        {
                            await TryDuplicateSchedulerFileToLogDirectoryAsync(loggingContext, m_incrementalSchedulingStateFile, DefaultIncrementalSchedulingStateFile);
                        }
                    }
                });
        }

        private async Task TryDuplicateSchedulerFileToLogDirectoryAsync(LoggingContext loggingContext, AbsolutePath filePath, string destinationFileName)
        {
            Contract.Requires(loggingContext != null);
            Contract.Requires(filePath.IsValid);

            var sourcePath = filePath.ToString(Context.PathTable);
            var logDirectory = m_configuration.Logging.EngineCacheLogDirectory.ToString(Context.PathTable);
            var destinationPath = Path.Combine(logDirectory, destinationFileName);

            try
            {
                await FileUtilities.TryDuplicateOneFileAsync(sourcePath, destinationPath);
            }
            catch (BuildXLException ex)
            {
                Logger.Log.FailedToDuplicateSchedulerFile(loggingContext, sourcePath, destinationPath, (ex.InnerException ?? ex).Message);
            }
        }

        /// <summary>
        /// Tries get pip ref-count.
        /// </summary>
        public bool GetPipRefCount(PipId pipId, out int refCount)
        {
            refCount = -1;

            if (pipId.IsValid && m_pipTable.IsValid(pipId))
            {
                refCount = GetPipRuntimeInfo(pipId).RefCount;
                return true;
            }

            return false;
        }

        /// <summary>
        /// Get the current state of a pip
        /// </summary>
        /// <returns>The pip state</returns>
        public PipState GetPipState(PipId pipId)
        {
            return GetPipRuntimeInfo(pipId).State;
        }

        private bool IsPipCleanMaterialized(PipId pipId)
        {
            return IncrementalSchedulingState != null && IncrementalSchedulingState.DirtyNodeTracker.IsNodeCleanAndMaterialized(pipId.ToNodeId());
        }

        #endregion State

        #region Members: Fingerprinting, Content Hashing, and Output Caching

        /// <summary>
        /// Manages materialization and tracking of source and output content.
        /// </summary>
        /// <remarks>
        /// May be null, if pip caching is disabled.
        /// </remarks>
        private LocalDiskContentStore m_localDiskContentStore;

        /// <summary>
        /// File content table.
        /// </summary>
        private readonly FileContentTable m_fileContentTable;

        /// <summary>
        /// Tracks 'dirtied' nodes that need to re-run, build-over-build. The dirty-node set can be updated by scanning volumes for file changes.
        /// (to do so, this records the identities of files used within graph execution
        /// </summary>
        public IIncrementalSchedulingState IncrementalSchedulingState { get; private set; }

        /// <summary>
        /// File change tracker.
        /// </summary>
        private FileChangeTracker m_fileChangeTracker;

        /// <summary>
        /// Journal state.
        /// </summary>
        private readonly JournalState m_journalState;

        /// <summary>
        /// File access whitelist.
        /// </summary>
        private readonly FileAccessWhitelist m_fileAccessWhitelist;

        /// <summary>
        /// Directory membership fingerprinter rule set.
        /// </summary>
        private readonly DirectoryMembershipFingerprinterRuleSet m_directoryMembershipFingerprinterRules;

        /// <summary>
        /// Previous inputs salt.
        /// </summary>
        private readonly ContentHash m_previousInputsSalt;

        /// <summary>
        /// Pip content fingerprinter.
        /// </summary>
        private readonly PipContentFingerprinter m_pipContentFingerprinter;

        /// <summary>
        /// Pip fragment renderer.
        /// </summary>
        private readonly PipFragmentRenderer m_pipFragmentRenderer;

        /// <summary>
        /// IpcProvider for executing IPC pips.
        /// </summary>
        private readonly IpcProviderWithMemoization m_ipcProvider;

        /// <summary>
        /// Fingerprinter for the membership of directories, for generating and validating cache assertions on directories.
        /// </summary>
        private readonly DirectoryMembershipFingerprinter m_directoryMembershipFingerprinter;

        /// <summary>
        /// Expander used when a path string should be machine / configuration independent.
        /// </summary>
        private readonly SemanticPathExpander m_semanticPathExpander;

        /// <summary>
        /// The Execute phase logging context - used during the pip execution only.
        /// </summary>
        private LoggingContext m_executePhaseLoggingContext;

        /// <summary>
        /// The fingerprint of the build engine.
        /// </summary>
        private readonly string m_buildEngineFingerprint;

        /// <summary>
        /// Gets whether the machine represents a distributed worker
        /// </summary>
        private bool IsDistributedWorker => m_configuration.Distribution.BuildRole == DistributedBuildRoles.Worker;

        /// <summary>
        /// Gets whether the machine represents a distributed master
        /// </summary>
        private bool IsDistributedMaster => m_configuration.Distribution.BuildRole == DistributedBuildRoles.Master;

        /// <summary>
        /// Gets whether inputs are lazily materialized
        /// </summary>
        private bool InputsLazilyMaterialized =>
            m_scheduleConfiguration.EnableLazyOutputMaterialization
            || IsDistributedBuild
            || m_scheduleConfiguration.UnsafeLazySymlinkCreation
            || m_scheduleConfiguration.OutputMaterializationExclusionRoots.Count != 0;

        /// <summary>
        /// Indicates if outputs should be materialized in background rather than inline
        /// </summary>
        private bool MaterializeOutputsInBackground => InputsLazilyMaterialized && IsDistributedBuild;

        /// <summary>
        /// Gets whether the machine represents a distributed master or worker
        /// </summary>
        private bool IsDistributedBuild => IsDistributedWorker || IsDistributedMaster;

        /// <summary>
        /// PipTwoPhaseCache
        /// </summary>
        private readonly PipTwoPhaseCache m_pipTwoPhaseCache;

        /// <summary>
        /// Checks if incremental scheduling is enabled in the scheduler.
        /// </summary>
        public bool IsIncrementalSchedulingEnabled => IncrementalSchedulingState != null;

        /// <summary>
        /// Logging context
        /// </summary>
        private readonly LoggingContext m_loggingContext;

        #endregion

        #region Ready Queue

        /// <summary>
        /// Ready queue of executable pips.
        /// </summary>
        private readonly IPipQueue m_pipQueue;

        private PipQueue OptionalPipQueueImpl => m_pipQueue as PipQueue;

        #endregion

        #region Statistics

        private long m_totalPeakVirtualMemoryUsageMb;
        private long m_totalPeakWorkingSetMb;
        private long m_totalPeakPagefileUsageMb;

        private readonly object m_statusLock = new object();

        /// <summary>
        /// Live counters for the number of pips in each state.
        /// </summary>
        /// <remarks>
        /// For these counters to be accurate, all pip transitions must be via the extension methods on
        /// <see cref="PipRuntimeInfoCounterExtensions" />.
        /// </remarks>
        private readonly PipStateCounters m_pipStateCounters = new PipStateCounters();

        /// <summary>
        /// A pre-allocated container for snapshots of per-state pip counts.
        /// </summary>
        /// <remarks>
        /// Must be updated and read under <see cref="m_statusLock" /> for consistent results.
        /// </remarks>
        private readonly PipStateCountersSnapshot m_pipTypesToLogCountersSnapshot = new PipStateCountersSnapshot();
        private readonly PipStateCountersSnapshot m_processStateCountersSnapshot = new PipStateCountersSnapshot();
        private readonly PipStateCountersSnapshot[] m_pipStateCountersSnapshots = new PipStateCountersSnapshot[(int)PipType.Max];

        /// <summary>
        /// This is the total number of process pips that were run through the scheduler. They may be hit, miss, pass,
        /// fail, skip, etc.
        /// </summary>
        private long m_numProcessPipsCompleted;

        /// <summary>
        /// This is the count of processes that were cache hits and not launched.
        /// </summary>
        private long m_numProcessPipsSatisfiedFromCache;

        /// <summary>
        /// The count of processes that were determined up to date by incremental scheduling and didn't flow
        /// through the scheduler. This count is included in <see cref="m_numProcessPipsSatisfiedFromCache"/>. This count
        /// does not include the "frontier" which do flow through the scheduler to ensure their outputs are cached.
        /// </summary>
        private long m_numProcessesIncrementalSchedulingPruned;

        /// <summary>
        /// This is the count of processes that were cache misses and had the external process launched.
        /// </summary>
        private long m_numProcessPipsUnsatisfiedFromCache;

        /// <summary>
        /// This is the count of processes that were skipped due to failed dependencies.
        /// </summary>
        private long m_numProcessPipsSkipped;

        /// <summary>
        /// This is the number of process pips that were delayed due to semaphore constraints.
        /// </summary>
        private long m_numProcessPipsSemaphoreQueued;

        /// <summary>
        /// This is the total number of IPC pips that were run through the scheduler. They may be pass, fail, skip, etc.
        /// </summary>
        private long m_numIpcPipsCompleted;

        /// <summary>
        /// The total number of service pips scheduled (i.e. not in the Ignored state)
        /// </summary>
        private long m_numServicePipsScheduled;

        /// <summary>
        /// Number of pips which produced tool warnings from cache.
        /// </summary>
        private int m_numPipsWithWarningsFromCache;

        /// <summary>
        /// How many tool warnings were replayed from cache.
        /// </summary>
        private long m_numWarningsFromCache;

        /// <summary>
        /// Number of pips which produced tool warnings (excluding those from cache).
        /// </summary>
        private int m_numPipsWithWarnings;

        /// <summary>
        /// How many tool warnings occurred (excluding those from cache).
        /// </summary>
        private long m_numWarnings;

        /// <summary>
        /// What is the maximum critical path based on historical and suggested data, and what is the good-ness (origin) of critical path info.
        /// </summary>
        private CriticalPathStats m_criticalPathStats;

        /// <summary>
        /// Gets counters for the details of pip execution and cache interaction.
        /// These counters are thread safe, but are only complete once all pips have executed.
        /// </summary>
        public CounterCollection<PipExecutorCounter> PipExecutionCounters { get; } = new CounterCollection<PipExecutorCounter>();

        /// <summary>
        /// Counter collections aggregated by in-filter (explicitly scheduled) or dependencies-of-filter (implicitly scheduled).
        /// </summary>
        /// <remarks>
        /// These counters exclude service start or shutdown process pips.
        /// </remarks>
        public PipCountersByFilter ProcessPipCountersByFilter { get; private set; }

        /// <summary>
        /// Counter collections aggregated by telemetry tag.
        /// </summary>
        /// <remarks>
        /// These counters exclude service start or shutdown process pips.
        /// </remarks>
        public PipCountersByTelemetryTag ProcessPipCountersByTelemetryTag { get; private set; }

        private PipCountersByGroupAggregator m_groupedPipCounters;
        private readonly CounterCollection<PipExecutionStep> m_pipExecutionStepCounters = new CounterCollection<PipExecutionStep>();
        private readonly CounterCollection<FingerprintStoreCounters> m_fingerprintStoreCounters = new CounterCollection<FingerprintStoreCounters>();

        private sealed class CriticalPathStats
        {
            /// <summary>
            /// Number of nodes for which critical path duration suggestions were available
            /// </summary>
            public long NumHits;

            /// <summary>
            /// Number of nodes for which a critical path duration suggestions have been guessed by a default heuristic
            /// </summary>
            public long NumWildGuesses;

            /// <summary>
            /// Longest critical path length.
            /// </summary>
            public long LongestPath;
        }

        private readonly PerformanceCollector.Aggregator m_performanceAggregator;

        /// <summary>
        /// Last machine performance info collected
        /// </summary>
        private PerformanceCollector.MachinePerfInfo m_perfInfo;

        /// <summary>
        /// Samples performance characteristics of the execution phase
        /// </summary>
        public ExecutionSampler ExecutionSampler { get; }

        /// <summary>
        /// Whether a low memory perf smell was reached
        /// </summary>
        private bool m_hitLowMemoryPerfSmell;

        #endregion Statistics

        /// <summary>
        /// Sets the process start time
        /// </summary>
        public void SetProcessStartTime(DateTime processStartTimeUtc)
        {
            m_processStartTimeUtc = processStartTimeUtc;
        }

        #region Constructor

        /// <summary>
        /// Constructs a scheduler for an immutable pip graph.
        /// </summary>
        public Scheduler(
            PipGraph graph,
            IPipQueue pipQueue,
            PipExecutionContext context,
            FileContentTable fileContentTable,
            EngineCache cache,
            IConfiguration configuration,
            FileAccessWhitelist fileAccessWhitelist,
            LoggingContext loggingContext,
            string buildEngineFingerprint,
            DirectoryMembershipFingerprinterRuleSet directoryMembershipFingerprinterRules = null,
            ITempCleaner tempCleaner = null,
            AsyncLazy<PipRuntimeTimeTable> runningTimeTable = null,
            PerformanceCollector performanceCollector = null,
            string fingerprintSalt = null,
            ContentHash? previousInputsSalt = null,
            DirectoryTranslator directoryTranslator = null,
            IIpcProvider ipcProvider = null,
            PipTwoPhaseCache pipTwoPhaseCache = null,
            SymlinkDefinitions symlinkDefinitions = null,
            JournalState journalState = null,
            VmInitializer vmInitializer = null,
            SchedulerTestHooks testHooks = null)
        {
            Contract.Requires(graph != null);
            Contract.Requires(pipQueue != null);
            Contract.Requires(cache != null);
            Contract.Requires(fileContentTable != null);
            Contract.Requires(configuration != null);
            Contract.Requires(fileAccessWhitelist != null);
            // Only allow this to be null in testing
            if (tempCleaner == null)
            {
                Contract.Requires(testHooks != null);
            }

            // FIX: Change to assert to work around bug in rewriter
            Contract.Assert(context != null);

            m_buildEngineFingerprint = buildEngineFingerprint;

            fingerprintSalt = fingerprintSalt ?? string.Empty;

            m_configuration = configuration;
            m_scheduleConfiguration = configuration.Schedule;
            PipFingerprintingVersion fingerprintVersion = PipFingerprintingVersion.TwoPhaseV2;
            var extraFingerprintSalts = new ExtraFingerprintSalts(
                    configuration,
                    fingerprintVersion,
                    fingerprintSalt,
                    searchPathToolsHash: directoryMembershipFingerprinterRules?.ComputeSearchPathToolsHash());

            Logger.Log.PipFingerprintData(loggingContext, fingerprintVersion: (int)fingerprintVersion, fingerprintSalt: extraFingerprintSalts.FingerprintSalt);

            PipGraph = graph;
            m_semanticPathExpander = PipGraph.SemanticPathExpander;
            m_pipTable = PipGraph.PipTable;

            m_performanceAggregator = performanceCollector?.CreateAggregator();
            ExecutionSampler = new ExecutionSampler(IsDistributedBuild, pipQueue.MaxProcesses);

            m_pipQueue = pipQueue;
            Context = context;

            m_pipContentFingerprinter = new PipContentFingerprinter(
                context.PathTable,
                artifact => m_fileContentManager.GetInputContent(artifact).FileContentInfo,
                extraFingerprintSalts,
                m_semanticPathExpander,
                PipGraph.QueryFileArtifactPipData,
                process => m_fileContentManager.SourceChangeAffectedInputs.GetChangeAffectedInputs(process));
            m_runningTimeTableTask = runningTimeTable;

            // Prepare Root Map redirection table. see m_rootMappings comment on why this is happening here.
            var rootMappings = new Dictionary<string, string>(StringComparer.OrdinalIgnoreCase);
            if (m_configuration.Engine.RootMap != null)
            {
                foreach (var rootMapping in m_configuration.Engine.RootMap)
                {
                    rootMappings.Add(rootMapping.Key, rootMapping.Value.ToString(context.PathTable));
                }
            }

            m_rootMappings = rootMappings;

            // Prepare artificial cache miss.
            var artificalCacheMissConfig = configuration.Cache.ArtificialCacheMissOptions;
            if (artificalCacheMissConfig != null)
            {
                m_artificialCacheMissOptions = new ArtificialCacheMissOptions(
                    artificalCacheMissConfig.Rate / (double)ushort.MaxValue,
                    artificalCacheMissConfig.IsInverted,
                    artificalCacheMissConfig.Seed);
            }

            m_fileContentTable = fileContentTable;
            m_journalState = journalState ?? JournalState.DisabledJournal;
            DirectoryTranslator = directoryTranslator;
            m_directoryMembershipFingerprinterRules = directoryMembershipFingerprinterRules;
            m_previousInputsSalt = previousInputsSalt ?? UnsafeOptions.PreserveOutputsNotUsed;
            m_fileAccessWhitelist = fileAccessWhitelist;

            // Done setting up tracking of local disk state.

            // Caching artifact content and fingerprints:
            // - We always have a cache of artifact content (we want one path to materialize content at any location, by hash)
            // - We always have a store for 'fingerprint' -> prior run information (PipCacheDescriptor)
            Cache = cache;

            // Prime the dummy provenance since its creation requires adding a string to the TokenText table, which gets frozen after scheduling
            // is complete. GetDummyProvenance may be called during execution (after the schedule phase)
            GetDummyProvenance();

            TempCleaner = tempCleaner;

            // Ensure that when the cancellationToken is signaled, we respond with the
            // internal cancellation process.
            m_cancellationTokenRegistration = context.CancellationToken.Register(() => RequestTermination());

            m_serviceManager = new SchedulerServiceManager(graph, context);
            m_pipFragmentRenderer = this.CreatePipFragmentRenderer();
            m_ipcProvider = new IpcProviderWithMemoization(
                ipcProvider ?? IpcFactory.GetProvider(),
                defaultClientLogger: CreateLoggerForIpcClients(loggingContext));

            m_dropPipTracker = new DropPipTracker(Context);

            OperationTracker = new OperationTracker(loggingContext, this);
            SymlinkDefinitions = symlinkDefinitions;
            m_fileContentManager = new FileContentManager(this, OperationTracker, symlinkDefinitions);

            if (PipGraph.ApiServerMoniker.IsValid)
            {
                m_apiServer = new ApiServer(
                    m_ipcProvider,
                    PipGraph.ApiServerMoniker.ToString(Context.StringTable),
                    m_fileContentManager,
                    Context,
                    new ServerConfig
                    {
                        MaxConcurrentClients = 10, // not currently based on any science or experimentation
                        StopOnFirstFailure = false,
                        Logger = CreateLoggerForApiServer(loggingContext),
                    });
            }
            else
            {
                m_apiServer = null;
            }

            var sealContentsById = new ConcurrentBigMap<DirectoryArtifact, int[]>();

            // Cache delegate for ExecutePip to avoid creating delegate everytime you pass ExecutePip to PipQueue.
            m_executePipFunc = ExecutePip;

            for (int i = 0; i < m_pipStateCountersSnapshots.Length; i++)
            {
                m_pipStateCountersSnapshots[i] = new PipStateCountersSnapshot();
            }

            LocalWorker = new LocalWorker(m_scheduleConfiguration.MaxProcesses, m_scheduleConfiguration.MaxCacheLookup);
            m_workers = new List<Worker> { LocalWorker };

            m_statusSnapshotLastUpdated = DateTime.UtcNow;
            m_pipTwoPhaseCache = pipTwoPhaseCache ?? new PipTwoPhaseCache(loggingContext, cache, context, m_semanticPathExpander);
            m_runnablePipPerformance = new ConcurrentDictionary<PipId, RunnablePipPerformanceInfo>();

            m_fileChangeTrackerFile = m_configuration.Layout.SchedulerFileChangeTrackerFile;
            m_incrementalSchedulingStateFile = m_configuration.Layout.IncrementalSchedulingStateFile;

            m_shouldCreateIncrementalSchedulingState =
                m_journalState.IsEnabled &&
                m_configuration.Schedule.IncrementalScheduling &&
                m_configuration.Distribution.BuildRole == DistributedBuildRoles.None &&
                m_configuration.Schedule.ForceSkipDependencies == ForceSkipDependenciesMode.Disabled;

            m_testHooks = testHooks;

            // Execution log targets
            m_executionLogFileTarget = CreateExecutionLog(
                    configuration,
                    context,
                    graph,
                    extraFingerprintSalts,
                    loggingContext);

            Contract.Assert(configuration.Logging.StoreFingerprints.HasValue, "Configuration.Logging.StoreFingerprints should be assigned some value before constructing the scheduler.");

            m_fingerprintStoreTarget = CreateFingerprintStoreTarget(
                    loggingContext,
                    configuration,
                    context,
                    graph.PipTable,
                    m_pipContentFingerprinter,
                    cache,
                    DataflowGraph,
                    m_fingerprintStoreCounters,
                    m_runnablePipPerformance,
                    m_testHooks?.FingerprintStoreTestHooks);

            // create the directory where shared opaque outputs journals will be stored
            FileUtilities.CreateDirectoryWithRetry(configuration.Layout.SharedOpaqueSidebandDirectory.ToString(Context.PathTable));

            MasterSpecificExecutionLogTarget masterTarget = null;

            if (!IsDistributedWorker)
            {
                masterTarget = new MasterSpecificExecutionLogTarget(loggingContext, this);
            }

            m_multiExecutionLogTarget = MultiExecutionLogTarget.CombineTargets(
                m_executionLogFileTarget,
                m_fingerprintStoreTarget,
                new ObservedInputAnomalyAnalyzer(graph),
                masterTarget);

            // Things that use execution log targets
            m_directoryMembershipFingerprinter = new DirectoryMembershipFingerprinter(
                loggingContext,
                context,
                ExecutionLog);

            m_fileMonitoringViolationAnalyzer = new FileMonitoringViolationAnalyzer(
                    loggingContext,
                    context,
                    graph,
                    m_fileContentManager,
                    configuration.Distribution.ValidateDistribution,
                    configuration.Sandbox.UnsafeSandboxConfiguration.UnexpectedFileAccessesAreErrors,
                    configuration.Sandbox.UnsafeSandboxConfiguration.IgnoreDynamicWritesOnAbsentProbes,
                    ExecutionLog);

            m_outputFileExtensionsForSequentialScan = new HashSet<PathAtom>(configuration.Schedule.OutputFileExtensionsForSequentialScanHandleOnHashing);

            m_loggingContext = loggingContext;
            m_groupedPipCounters = new PipCountersByGroupAggregator(loggingContext);

            ProcessInContainerManager = new ProcessInContainerManager(loggingContext, Context.PathTable);
            VmInitializer = vmInitializer;
        }

        private static ILogger CreateLoggerForIpcClients(LoggingContext loggingContext)
        {
            return new LambdaLogger((level, message, args) =>
                Logger.Log.IpcClientForwardedMessage(
                    loggingContext,
                    level.ToString(),
                    args.Length > 0 ? string.Format(CultureInfo.InvariantCulture, message, args) : message));
        }

        private static ILogger CreateLoggerForApiServer(LoggingContext loggingContext)
        {
            return new LambdaLogger((level, message, args) =>
                Logger.Log.ApiServerForwardedIpcServerMessage(
                    loggingContext,
                    level.ToString(),
                    args.Length > 0 ? string.Format(CultureInfo.InvariantCulture, message, args) : message));
        }

        #endregion Constructor

        #region Execution

        /// <summary>
        /// Returns a Boolean indicating if the scheduler has so far been successful in executing pips.
        /// If the pip queue is empty and the scheduler has failed, then the final value of this flag is known.
        /// </summary>
        public bool HasFailed => m_hasFailures;

        /// <summary>
        /// Returns a Boolean indicating if the scheduler has received a request for cancellation.
        /// </summary>
        public bool IsTerminating => m_scheduleTerminating;

        /// <summary>
        /// Start running.
        /// </summary>
        public void Start(LoggingContext loggingContext)
        {
            Contract.Requires(loggingContext != null);

            m_executePhaseLoggingContext = loggingContext;
            m_serviceManager.Start(loggingContext, OperationTracker);
            m_apiServer?.Start(loggingContext);
            m_chooseWorkerCpu = new ChooseWorkerCpu(
                loggingContext,
                m_configuration.Schedule.MaxChooseWorkerCpu,
                m_workers,
                m_pipQueue,
                PipGraph,
                m_fileContentManager);

            m_chooseWorkerCacheLookup = new ChooseWorkerCacheLookup(
                loggingContext,
                m_configuration.Schedule.MaxChooseWorkerCacheLookup,
                m_configuration.Distribution.DistributeCacheLookups,
                m_workers,
                m_pipQueue);

            ExecutionLog?.BxlInvocation(new BxlInvocationEventData(m_configuration));

            UpdateStatus();
            m_drainThread = new Thread(m_pipQueue.DrainQueues);
            m_drainThread.Start();
        }

        /// <summary>
        /// Marks that a pip was executed. This logs a stat the first time it is called
        /// </summary>
        private void MarkPipStartExecuting()
        {
            if (Interlocked.CompareExchange(ref m_firstExecutedPip, 1, 0) == 0)
            {
                // Time to first pip only has meaning if we know when the process started
                if (m_processStartTimeUtc.HasValue)
                {
                    LogStatistic(
                        m_executePhaseLoggingContext,
                        Statistics.TimeToFirstPipExecuted,
                        (int)(DateTime.UtcNow - m_processStartTimeUtc.Value).TotalMilliseconds);
                }
            }
        }

        /// <summary>
        /// Returns a task representing the completion of all the scheduled pips
        /// </summary>
        /// <returns>Result of task is true if pips completed successfully. Otherwise, false.</returns>
        public async Task<bool> WhenDone()
        {
            Contract.Assert(m_drainThread != null, "Scheduler has not been started");

            EnsureMinimumWorkers(m_configuration.Distribution.MinimumWorkers);

            m_drainThread.Join();
            Contract.Assert(!HasFailed || m_executePhaseLoggingContext.ErrorWasLogged, "Scheduler encountered errors during execution, but none were logged.");

            // We want TimeToFirstPipExecuted to always have a value. Mark the end of the execute phase as when the first
            // pip was executed in case all pips were cache hits
            MarkPipStartExecuting();

            using (PipExecutionCounters.StartStopwatch(PipExecutorCounter.AfterDrainingWhenDoneDuration))
            {
                LogWorkerStats();

                await State.Cache.CloseAsync();

                var shutdownServicesSucceeded = await m_serviceManager.ShutdownStartedServices();
                Contract.Assert(
                    shutdownServicesSucceeded || m_executePhaseLoggingContext.ErrorWasLogged,
                    "ServiceManager encountered errors during shutdown, but none were logged.");

                if (m_apiServer != null)
                {
                    await m_apiServer.Stop();
                }

                await StopIpcProvider();

                foreach (var worker in m_workers)
                {
                    await worker.FinishAsync(HasFailed ? "Distributed build failed. See errors on master." : null);
                }

                // Wait for all workers to confirm that they have stopped.
                while (m_workers.Any(w => w.Status != WorkerNodeStatus.Stopped))
                {
                    await Task.Delay(50);
                }

                if (m_fingerprintStoreTarget != null)
                {
                    // Dispose the fingerprint store to allow copying the files
                    m_fingerprintStoreTarget.Dispose();

                    // After the FingerprintStoreExecutionLogTarget is disposed and store files are no longer locked,
                    // create fingerprint store copy in logs.
                    await FingerprintStore.CopyAsync(
                        m_loggingContext,
                        m_testHooks?.FingerprintStoreTestHooks,
                        Context.PathTable,
                        m_configuration,
                        m_fingerprintStoreCounters);

                    m_fingerprintStoreCounters.LogAsStatistics("FingerprintStore", m_loggingContext);
                    if (m_testHooks?.FingerprintStoreTestHooks != null)
                    {
                        m_testHooks.FingerprintStoreTestHooks.Counters = m_fingerprintStoreCounters;
                    }
                }

                return !HasFailed && shutdownServicesSucceeded;
            }
        }

        private void LogWorkerStats()
        {
            PipExecutionCounters.AddToCounter(PipExecutorCounter.AvailableWorkerCountAtEnd, AvailableWorkersCount);

            int everAvailableWorkerCount = Workers.Count(a => a.EverAvailable);
            PipExecutionCounters.AddToCounter(PipExecutorCounter.EverAvailableWorkerCount, everAvailableWorkerCount);

            var workerOpKinds = Worker.WorkerStatusOperationKinds;

            var runningOpKing = workerOpKinds[(int)WorkerNodeStatus.Running];
            long totalWorkerRunningDuration = SafeConvert.ToLong(OperationTracker.TryGetAggregateCounter(runningOpKing)?.Duration.TotalMilliseconds ?? 0);

            PipExecutionCounters.AddToCounter(PipExecutorCounter.WorkerAverageRunningDurationMs, totalWorkerRunningDuration / everAvailableWorkerCount);

            var pendingOpKinds = new OperationKind[] { workerOpKinds[(int)WorkerNodeStatus.Starting], workerOpKinds[(int)WorkerNodeStatus.Started], workerOpKinds[(int)WorkerNodeStatus.Attached] };
            long totalWorkerPendingDuration = 0;
            foreach (var opKind in pendingOpKinds)
            {
                totalWorkerPendingDuration += SafeConvert.ToLong(OperationTracker.TryGetAggregateCounter(opKind)?.Duration.TotalMilliseconds ?? 0);
            }

            PipExecutionCounters.AddToCounter(PipExecutorCounter.WorkerAveragePendingDurationMs, totalWorkerPendingDuration / everAvailableWorkerCount);
        }

        private void EnsureMinimumWorkers(int minimumWorkers)
        {
            var isDrainingCompleted = m_drainThread.Join(EngineEnvironmentSettings.WorkerAttachTimeout);

            var availableWorkers = AvailableWorkersCount;
            if (availableWorkers < minimumWorkers && !isDrainingCompleted)
            {
                Logger.Log.MinimumWorkersNotSatisfied(m_executePhaseLoggingContext, minimumWorkers, availableWorkers);
                m_hasFailures = true;
            }
        }

        private async Task<bool> StopIpcProvider()
        {
            try
            {
                await m_ipcProvider.Stop();
                return true;
            }
            catch (Exception e)
            {
                Logger.Log.IpcClientFailed(m_executePhaseLoggingContext, e.ToStringDemystified());
                return false;
            }
        }

        /// <summary>
        /// Reports schedule stats that are relevant at the completion of a build.
        /// </summary>
        /// <remarks>
        /// This is called after all pips have been added and the pip queue has emptied.
        /// Warning: Some variables may be null if scheduler's Init() is not called.
        /// </remarks>
        public SchedulerPerformanceInfo LogStats(LoggingContext loggingContext, [CanBeNull] BuildSummary buildSummary)
        {
            Dictionary<string, long> statistics = new Dictionary<string, long>();
            lock (m_statusLock)
            {
                m_fileContentManager.LogStats(loggingContext);

                m_chooseWorkerCpu?.LogStats();

                OperationTracker.Stop(Context, m_configuration.Logging, PipExecutionCounters, Worker.WorkerStatusOperationKinds);

                LogCriticalPath(statistics, buildSummary);

                int processPipsStartOrShutdownService = m_serviceManager.TotalServicePipsCompleted + m_serviceManager.TotalServiceShutdownPipsCompleted;

                // Overall caching summary
                if (m_numProcessPipsCompleted > 0)
                {
                    // Grab a snapshot just looking at processes so we can log the count that were ignored
                    PipStateCountersSnapshot snapshot = new PipStateCountersSnapshot();
                    m_pipStateCounters.CollectSnapshot(new[] { PipType.Process }, snapshot);
                    long totalProcessesNotIgnoredOrService = snapshot.Total - (snapshot.IgnoredCount + processPipsStartOrShutdownService);
                    double cacheRate = (double)m_numProcessPipsSatisfiedFromCache / totalProcessesNotIgnoredOrService;

                    Logger.Log.IncrementalBuildSavingsSummary(
                        loggingContext,
                        // Make sure not to show 100% due to rounding when there are any misses
                        cacheRate: cacheRate == 1 ? cacheRate : Math.Min(cacheRate, .9999),
                        totalProcesses: totalProcessesNotIgnoredOrService,
                        ignoredProcesses: snapshot.IgnoredCount);

                    long processPipsSatisfiedFromRemoteCache =
                        PipExecutionCounters.GetCounterValue(PipExecutorCounter.RemoteCacheHitsForProcessPipDescriptorAndContent);
                    long remoteContentDownloadedBytes =
                        PipExecutionCounters.GetCounterValue(PipExecutorCounter.RemoteContentDownloadedBytes);
                    if (processPipsSatisfiedFromRemoteCache > 0)
                    {
                        if (processPipsSatisfiedFromRemoteCache <= m_numProcessPipsSatisfiedFromCache)
                        {
                            double relativeCacheRate = (double)processPipsSatisfiedFromRemoteCache / m_numProcessPipsSatisfiedFromCache;
                            string remoteContentDownloadedBytesHumanReadable = ByteSizeFormatter.Format(remoteContentDownloadedBytes);

                            Logger.Log.IncrementalBuildSharedCacheSavingsSummary(
                                loggingContext,
                                relativeCacheRate: relativeCacheRate,
                                remoteProcesses: processPipsSatisfiedFromRemoteCache,
                                contentDownloaded: remoteContentDownloadedBytesHumanReadable);
                        }
                        else
                        {
                            Logger.Log.RemoteCacheHitsGreaterThanTotalCacheHits(
                                loggingContext,
                                processPipsSatisfiedFromRemoteCache,
                                m_numProcessPipsSatisfiedFromCache);
                        }
                    }

                    if (m_configuration.Engine.Converge && cacheRate < 1 && m_configuration.Logging.ExecutionLog.IsValid)
                    {
                        Logger.Log.SchedulerDidNotConverge(
                            loggingContext,
                            m_configuration.Logging.ExecutionLog.ToString(Context.PathTable),
                            Path.Combine(Path.GetDirectoryName(AssemblyHelper.GetAssemblyLocation(Assembly.GetExecutingAssembly())), Branding.AnalyzerExecutableName),
                            m_configuration.Logging.LogsDirectory.ToString(Context.PathTable) + Path.DirectorySeparatorChar + "CacheMiss");
                    }
                }

                m_pipStateCounters.CollectSnapshot(s_pipTypesToLogStats, m_pipTypesToLogCountersSnapshot);
                statistics.Add(Statistics.TotalPips, m_pipTypesToLogCountersSnapshot.Total);

                long succeededCount = m_pipTypesToLogCountersSnapshot.DoneCount;
                Logger.Log.PipsSucceededStats(loggingContext, succeededCount);
                statistics.Add(Statistics.PipsSucceeded, succeededCount);
                Logger.Log.PipsFailedStats(loggingContext, m_pipTypesToLogCountersSnapshot[PipState.Failed]);
                statistics.Add(Statistics.PipsFailed, m_pipTypesToLogCountersSnapshot[PipState.Failed]);
                statistics.Add(Statistics.PipsIgnored, m_pipTypesToLogCountersSnapshot.IgnoredCount);

                var statsName = "PipStats.{0}_{1}";

                // Log the stats for each pipType.
                foreach (var pipType in Enum.GetValues(typeof(PipType)).Cast<PipType>())
                {
                    if (pipType == PipType.Max)
                    {
                        continue;
                    }

                    var detailedSnapShot = new PipStateCountersSnapshot();
                    m_pipStateCounters.CollectSnapshot(new[] { pipType }, detailedSnapShot);
                    Logger.Log.PipDetailedStats(
                        loggingContext,
                        pipType.ToString(),
                        detailedSnapShot.DoneCount,
                        detailedSnapShot[PipState.Failed],
                        detailedSnapShot.SkippedDueToFailedDependenciesCount,
                        detailedSnapShot.IgnoredCount,
                        detailedSnapShot.Total);

                    statistics.Add(string.Format(statsName, pipType, "Done"), detailedSnapShot.DoneCount);
                    statistics.Add(string.Format(statsName, pipType, "Failed"), detailedSnapShot[PipState.Failed]);
                    statistics.Add(string.Format(statsName, pipType, "Skipped"), detailedSnapShot.SkippedDueToFailedDependenciesCount);
                    statistics.Add(string.Format(statsName, pipType, "Ignored"), detailedSnapShot.IgnoredCount);
                    statistics.Add(string.Format(statsName, pipType, "Total"), detailedSnapShot.Total);
                }

                Logger.Log.ProcessesCacheMissStats(loggingContext, m_numProcessPipsUnsatisfiedFromCache);
                Logger.Log.ProcessesCacheHitStats(loggingContext, m_numProcessPipsSatisfiedFromCache);
                statistics.Add(Statistics.TotalProcessPips, m_numProcessPipsCompleted);

                // Below stats sum to num process pips completed
                statistics.Add(Statistics.ProcessPipCacheHits, m_numProcessPipsSatisfiedFromCache);
                statistics.Add(Statistics.ProcessPipCacheMisses, m_numProcessPipsUnsatisfiedFromCache);
                statistics.Add(Statistics.ProcessPipStartOrShutdownService, processPipsStartOrShutdownService);
                statistics.Add(Statistics.ProcessPipsSkippedDueToFailedDependencies, m_numProcessPipsSkipped);
                statistics.Add(Statistics.ProcessPipsIncrementalSchedulingPruned, m_numProcessesIncrementalSchedulingPruned);

                // Verify the stats sum correctly
                long processPipsSum = m_numProcessPipsSatisfiedFromCache + m_numProcessPipsUnsatisfiedFromCache + m_numProcessPipsSkipped;
                if (m_numProcessPipsCompleted != processPipsSum)
                {
                    BuildXL.Tracing.Logger.Log.UnexpectedCondition(loggingContext, $"Total process pips != (pip cache hits + pip cache misses + service start/shutdown pips). Total: { m_numProcessPipsCompleted }, Sum: { processPipsSum }");
                }

                m_numProcessPipsSemaphoreQueued = m_pipQueue.TotalNumSemaphoreQueued;
                Logger.Log.ProcessesSemaphoreQueuedStats(loggingContext, m_numProcessPipsSemaphoreQueued);
                statistics.Add(Statistics.ProcessDelayedBySemaphore, m_numProcessPipsSemaphoreQueued);
            }

            if (m_criticalPathStats != null)
            {
                statistics.Add("HistoricalCriticalPath.NumWildGuesses", m_criticalPathStats.NumWildGuesses);
                statistics.Add("HistoricalCriticalPath.NumHits", m_criticalPathStats.NumHits);
                statistics.Add("HistoricalCriticalPath.LongestPathMs", m_criticalPathStats.LongestPath);
            }

            statistics.Add("MaxUnresponsivenessFactor", m_maxUnresponsivenessFactor);

            m_runningTimeTable?.LogStats(loggingContext);

            Logger.Log.WarningStats(
                loggingContext,
                Volatile.Read(ref m_numPipsWithWarnings),
                Volatile.Read(ref m_numWarnings),
                Volatile.Read(ref m_numPipsWithWarningsFromCache),
                Volatile.Read(ref m_numWarningsFromCache));
            statistics.Add(Statistics.ExecutedPipsWithWarnings, m_numPipsWithWarnings);
            statistics.Add(Statistics.WarningsFromExecutedPips, m_numWarnings);
            statistics.Add(Statistics.CachedPipsWithWarnings, m_numPipsWithWarningsFromCache);
            statistics.Add(Statistics.WarningsFromCachedPips, m_numWarningsFromCache);

            statistics.Add("DirectoryMembershipFingerprinter.RegexObjectCacheMisses", RegexDirectoryMembershipFilter.RegexCache.Misses);
            statistics.Add("DirectoryMembershipFingerprinter.RegexObjectCacheHits", RegexDirectoryMembershipFilter.RegexCache.Hits);
            statistics.Add("DirectoryMembershipFingerprinter.DirectoryContentCacheMisses", m_directoryMembershipFingerprinter.CachedDirectoryContents.Misses);
            statistics.Add("DirectoryMembershipFingerprinter.DirectoryContentCacheHits", m_directoryMembershipFingerprinter.CachedDirectoryContents.Hits);

            Logger.Log.CacheFingerprintHitSources(loggingContext, m_cacheIdHits);

            List<CacheLookupPerfInfo> cacheLookupPerfInfos = m_runnablePipPerformance.Values.Where(a => a.CacheLookupPerfInfo != null).Select(a => a.CacheLookupPerfInfo).ToList();
            List<CacheLookupPerfInfo> cacheLookupPerfInfosForHits = cacheLookupPerfInfos.Where(a => a.CacheMissType == PipCacheMissType.Invalid).DefaultIfEmpty().ToList();
            List<CacheLookupPerfInfo> cacheLookupPerfInfosForMisses = cacheLookupPerfInfos.Where(a => a.CacheMissType != PipCacheMissType.Invalid).DefaultIfEmpty().ToList();

            PipExecutionCounters.AddToCounter(PipExecutorCounter.MaxCacheEntriesVisitedForHit, cacheLookupPerfInfosForHits.Max(a => a?.NumCacheEntriesVisited) ?? -1);
            PipExecutionCounters.AddToCounter(PipExecutorCounter.MinCacheEntriesVisitedForHit, cacheLookupPerfInfosForHits.Min(a => a?.NumCacheEntriesVisited) ?? -1);
            PipExecutionCounters.AddToCounter(PipExecutorCounter.MaxCacheEntriesVisitedForMiss, cacheLookupPerfInfosForMisses.Max(a => a?.NumCacheEntriesVisited) ?? -1);
            PipExecutionCounters.AddToCounter(PipExecutorCounter.MinCacheEntriesVisitedForMiss, cacheLookupPerfInfosForMisses.Min(a => a?.NumCacheEntriesVisited) ?? -1);

            PipExecutionCounters.AddToCounter(PipExecutorCounter.MaxPathSetsDownloadedForHit, cacheLookupPerfInfosForHits.Max(a => a?.NumPathSetsDownloaded) ?? -1);
            PipExecutionCounters.AddToCounter(PipExecutorCounter.MinPathSetsDownloadedForHit, cacheLookupPerfInfosForHits.Min(a => a?.NumPathSetsDownloaded) ?? -1);
            PipExecutionCounters.AddToCounter(PipExecutorCounter.MaxPathSetsDownloadedForMiss, cacheLookupPerfInfosForMisses.Max(a => a?.NumPathSetsDownloaded) ?? -1);
            PipExecutionCounters.AddToCounter(PipExecutorCounter.MinPathSetsDownloadedForMiss, cacheLookupPerfInfosForMisses.Min(a => a?.NumPathSetsDownloaded) ?? -1);

            var currentTime = DateTime.UtcNow;
            var earlyReleaseSavingDurationMs = Workers.Where(a => a.WorkerEarlyReleasedTime != null).Select(a => (currentTime - a.WorkerEarlyReleasedTime.Value).TotalMilliseconds).Sum();
            PipExecutionCounters.AddToCounter(PipExecutorCounter.RemoteWorker_EarlyReleaseSavingDurationMs, (long)earlyReleaseSavingDurationMs);

            PipExecutionCounters.LogAsStatistics("PipExecution", loggingContext);

            m_groupedPipCounters.LogAsPipCounters();

            // Verify counters for different types of cache misses sum to pips executed due to cache misses
            IEnumerable<PipExecutorCounter> cacheMissTypes = PipExecutor.GetListOfCacheMissTypes();
            long cacheMissSum = 0;
            foreach (var missType in cacheMissTypes)
            {
                cacheMissSum += PipExecutionCounters.GetCounterValue(missType);
            }

            long processPipsExecutedDueToCacheMiss = PipExecutionCounters.GetCounterValue(PipExecutorCounter.ProcessPipsExecutedDueToCacheMiss);
            // The master keeps track of total cache miss counter across workers but not for individual miss reasons,
            // so don't check the sum for distributed builds
            if (!IsDistributedBuild && processPipsExecutedDueToCacheMiss != cacheMissSum)
            {
                BuildXL.Tracing.Logger.Log.UnexpectedCondition(loggingContext, $"ProcessPipsExecutedDueToCacheMiss != sum of counters for all cache miss types. ProcessPipsExecutedDueToCacheMiss: {processPipsExecutedDueToCacheMiss}, Sum: {cacheMissSum}");
            }

            State?.Cache.Counters.LogAsStatistics("PipCaching", loggingContext);
            State?.FileSystemView?.Counters.LogAsStatistics("FileSystemView", loggingContext);
            m_localDiskContentStore?.LogStats();
            m_fileChangeTracker?.Counters.LogAsStatistics("FileChangeTracker", loggingContext);
            m_fileContentTable.Counters.LogAsStatistics("FileContentTable", loggingContext);
            FileUtilities.Counters?.LogAsStatistics("Storage", loggingContext);
            m_fileMonitoringViolationAnalyzer?.Counters.LogAsStatistics("FileMonitoringViolationAnalysis", loggingContext);
            m_pipExecutionStepCounters.LogAsStatistics("PipExecutionStep", loggingContext);
            m_executionLogFileTarget?.Counters.LogAsStatistics("ExecutionLogFileTarget", loggingContext);
            SandboxedProcessFactory.Counters.LogAsStatistics("SandboxedProcess", loggingContext);

            m_apiServer?.LogStats(loggingContext);
            m_dropPipTracker?.LogStats(loggingContext);

            if (m_configuration.InCloudBuild())
            {
                Contract.Assert(m_dropPipTracker != null, "Must use DropPipTracker when running in CloudBuild");
                CloudBuildEventSource.Log.DominoFinalStatisticsEvent(new DominoFinalStatisticsEvent
                {
                    LastDropPipCompletionUtcTicks = m_dropPipTracker.LastDropPipCompletionTime.Ticks,
                    LastNonDropPipCompletionUtcTicks = m_dropPipTracker.LastNonDropPipCompletionTime.Ticks,
                });
            }

            var totalQueueDurations = new long[(int)DispatcherKind.Materialize + 1];
            var totalStepDurations = new long[(int)PipExecutionStep.Done + 1];
            var totalRemoteStepDurations = new long[(int)PipExecutionStep.Done + 1];
            var totalQueueRequestDurations = new long[(int)PipExecutionStep.Done + 1];
            var totalSendRequestDurations = new long[(int)PipExecutionStep.Done + 1];

            foreach (var perfData in m_runnablePipPerformance)
            {
                for (int i = 0; i < perfData.Value.QueueDurations.Value.Length; i++)
                {
                    totalQueueDurations[i] += (long)perfData.Value.QueueDurations.Value[i].TotalMilliseconds;
                }

                for (int i = 0; i < perfData.Value.StepDurations.Length; i++)
                {
                    totalStepDurations[i] += (long)perfData.Value.StepDurations[i].TotalMilliseconds;
                }

                for (int i = 0; i < perfData.Value.RemoteStepDurations.Value.Length; i++)
                {
                    totalRemoteStepDurations[i] += (long)perfData.Value.RemoteStepDurations.Value[i].TotalMilliseconds;
                }

                for (int i = 0; i < perfData.Value.QueueRequestDurations.Value.Length; i++)
                {
                    totalQueueRequestDurations[i] += (long)perfData.Value.QueueRequestDurations.Value[i].TotalMilliseconds;
                }

                for (int i = 0; i < perfData.Value.SendRequestDurations.Value.Length; i++)
                {
                    totalSendRequestDurations[i] += (long)perfData.Value.SendRequestDurations.Value[i].TotalMilliseconds;
                }
            }

            var perfStatsName = "PipPerfStats.{0}_{1}";
            for (int i = 0; i < totalQueueDurations.Length; i++)
            {
                statistics.Add(string.Format(perfStatsName, "Queue", (DispatcherKind)i), totalQueueDurations[i]);
            }

            for (int i = 0; i < totalStepDurations.Length; i++)
            {
                statistics.Add(string.Format(perfStatsName, "Run", (PipExecutionStep)i), totalStepDurations[i]);
            }

            for (int i = 0; i < totalRemoteStepDurations.Length; i++)
            {
                statistics.Add(string.Format(perfStatsName, "RemoteRun", (PipExecutionStep)i), totalRemoteStepDurations[i]);
            }

            for (int i = 0; i < totalQueueRequestDurations.Length; i++)
            {
                statistics.Add(string.Format(perfStatsName, "QueueRequest", (PipExecutionStep)i), totalQueueRequestDurations[i]);
            }

            for (int i = 0; i < totalSendRequestDurations.Length; i++)
            {
                statistics.Add(string.Format(perfStatsName, "SendRequest", (PipExecutionStep)i), totalSendRequestDurations[i]);
            }

            statistics.Add("TotalPeakMemoryUsage", m_totalPeakVirtualMemoryUsageMb);
            statistics.Add("TotalPeakWorkingSet", m_totalPeakWorkingSetMb);
            statistics.Add("TotalPeakPagefileUsage", m_totalPeakPagefileUsageMb);

            BuildXL.Tracing.Logger.Log.BulkStatistic(loggingContext, statistics);

            return new SchedulerPerformanceInfo
            {
                PipExecutionStepCounters = m_pipExecutionStepCounters,
                ExecuteProcessDurationMs = SafeConvert.ToLong(PipExecutionCounters.GetElapsedTime(PipExecutorCounter.ExecuteProcessDuration).TotalMilliseconds),
                ProcessPipCacheHits = m_numProcessPipsSatisfiedFromCache,
                ProcessPipIncrementalSchedulingPruned = m_numProcessesIncrementalSchedulingPruned,
                TotalProcessPips = m_numProcessPipsCompleted,
                ProcessPipCacheMisses = m_numProcessPipsUnsatisfiedFromCache,
                ProcessPipsUncacheable = PipExecutionCounters.GetCounterValue(PipExecutorCounter.ProcessPipsExecutedButUncacheable),
                CriticalPathTableHits = m_criticalPathStats?.NumHits ?? 0,
                CriticalPathTableMisses = m_criticalPathStats?.NumWildGuesses ?? 0,
                FileContentStats = m_fileContentManager.FileContentStats,
                RunProcessFromCacheDurationMs = SafeConvert.ToLong(PipExecutionCounters.GetElapsedTime(PipExecutorCounter.RunProcessFromCacheDuration).TotalMilliseconds),
                SandboxedProcessPrepDurationMs = PipExecutionCounters.GetCounterValue(PipExecutorCounter.SandboxedProcessPrepDurationMs),
                MachineMinimumAvailablePhysicalMB = SafeConvert.ToLong(((m_performanceAggregator != null && m_performanceAggregator.MachineAvailablePhysicalMB.Count > 2) ? m_performanceAggregator.MachineAvailablePhysicalMB.Minimum : -1)),
                AverageMachineCPU = (m_performanceAggregator != null && m_performanceAggregator.MachineCpu.Count > 2) ? (int)m_performanceAggregator.MachineCpu.Average : 0,
                DiskStatistics = m_performanceAggregator != null ? m_performanceAggregator.DiskStats : null,
                HitLowMemorySmell = m_hitLowMemoryPerfSmell,
                ProcessPipCountersByTelemetryTag = ProcessPipCountersByTelemetryTag
            };
        }

        private static void LogStatistic(LoggingContext loggingContext, string key, int value)
        {
            BuildXL.Tracing.Logger.Log.Statistic(loggingContext, new Statistic { Name = key, Value = value });
        }

        /// <summary>
        /// Gets scheduler stats.
        /// </summary>
        public SchedulerStats SchedulerStats => new SchedulerStats
        {
            ProcessPipsCompleted = Volatile.Read(ref m_numProcessPipsCompleted),
            IpcPipsCompleted = Volatile.Read(ref m_numIpcPipsCompleted),
            ProcessPipsSatisfiedFromCache = Volatile.Read(ref m_numProcessPipsSatisfiedFromCache),
            ProcessPipsUnsatisfiedFromCache = Volatile.Read(ref m_numProcessPipsUnsatisfiedFromCache),
            FileContentStats = m_fileContentManager.FileContentStats,
            PipsWithWarnings = Volatile.Read(ref m_numPipsWithWarnings),
            PipsWithWarningsFromCache = Volatile.Read(ref m_numPipsWithWarningsFromCache),
            ServicePipsCompleted = m_serviceManager.TotalServicePipsCompleted,
            ServiceShutdownPipsCompleted = m_serviceManager.TotalServiceShutdownPipsCompleted,
        };

        private StatusRows m_statusRows;
        private readonly PipExecutionStepTracker m_executionStepTracker = new PipExecutionStepTracker();

        private StatusRows GetStatusRows()
        {
            return new StatusRows()
            {
                { "Cpu Percent", data => data.CpuPercent },
                { "Mem Percent", data => data.RamPercent },
                { "Used Mem MB", data => data.MachineRamUtilizationMB },
                { "Free Mem MB", data => data.MachineAvailableRamMB },
                { "Commit Percent", data => data.CommitPercent },
                { "Commit MB", data => data.CommitTotalMB },
                { "NetworkBandwidth", data => m_perfInfo.MachineBandwidth },
                { "MachineKbitsPerSecSent", data => (long)m_perfInfo.MachineKbitsPerSecSent },
                { "MachineKbitsPerSecReceived", data => (long)m_perfInfo.MachineKbitsPerSecReceived },
                { "DispatchIterations", data => OptionalPipQueueImpl?.DispatcherIterations ?? 0 },
                { "DispatchTriggers", data => OptionalPipQueueImpl?.TriggerDispatcherCount ?? 0 },
                { "DispatchMs", data => (long)(OptionalPipQueueImpl?.DispatcherLoopTime.TotalMilliseconds ?? 0) },
                { "ChooseQueueFastNextCount", data => OptionalPipQueueImpl?.ChooseQueueFastNextCount ?? 0 },
                { "ChooseQueueRunTimeMs", data => OptionalPipQueueImpl?.ChooseQueueRunTime.TotalMilliseconds ?? 0 },
                { "ChooseLastBlocked", data => m_chooseWorkerCpu.LastBlockedPip?.Pip.SemiStableHash.ToString("X16") ?? "N/A" },
                { "ChooseBlockedCount", data => m_chooseWorkerCpu.ChooseBlockedCount },
                { "ChooseSuccessCount", data => m_chooseWorkerCpu.ChooseSuccessCount },
                { "ChooseIterations", data => m_chooseWorkerCpu.ChooseIterations },
                { "ChooseSeconds", data => m_chooseWorkerCpu.ChooseSeconds },
                { "LastSchedulerLimitingResource", data => m_chooseWorkerCpu.LastLimitingResource?.Name ?? "N/A" },
                {
                    EnumTraits<PipState>.EnumerateValues(), (rows, state) =>
                    {
                        rows.Add(I($"State.{state}"), _ => m_pipTypesToLogCountersSnapshot[state]);
                    }
                },
                {
                    EnumTraits<DispatcherKind>.EnumerateValues(), (rows, kind) =>
                    {
                        if (kind != DispatcherKind.None)
                        {
                            rows.Add(I($"{kind} Queued"), _ => m_pipQueue.GetNumQueuedByKind(kind));
                            rows.Add(I($"{kind} Running"), _ => m_pipQueue.GetNumRunningByKind(kind));
                            rows.Add(I($"{kind} CurrentMax"), _ => m_pipQueue.GetMaxParallelDegreeByKind(kind));
                        }
                    }
                },
                { "LimitingResource", data => data.LimitingResource },
                { "External Processes", data => data.ExternalProcesses },
                { "PipTable.ReadCount", data => m_pipTable.Reads },
                { "PipTable.ReadDurationMs", data => m_pipTable.ReadsMilliseconds },
                { "PipTable.WriteCount", data => m_pipTable.Writes },
                { "PipTable.WriteDurationMs", data => m_pipTable.WritesMilliseconds },

                // Drive stats
                { m_performanceAggregator?.DiskStats, d => I($"Drive {d.Drive} % Active"), (d, index) => (data => data.DiskPercents[index]) },
                { m_performanceAggregator?.DiskStats, d => I($"Drive {d.Drive} QueueDepth"), (d, index) => (data => data.DiskQueueDepths[index]) },
                {
                    EnumTraits<PipType>.EnumerateValues().Where(pipType => pipType != PipType.Max), (rows, pipType) =>
                    {
                        rows.Add(I($"{pipType} Waiting"), _ => m_pipStateCountersSnapshots[(int)pipType][PipState.Waiting]);
                        rows.Add(I($"{pipType} Ready"), _ => m_pipStateCountersSnapshots[(int)pipType][PipState.Ready]);
                        rows.Add(I($"{pipType} Running"), _ => m_pipStateCountersSnapshots[(int)pipType][PipState.Running]);
                        rows.Add(I($"{pipType} Done"), _ => m_pipStateCountersSnapshots[(int)pipType][PipState.Done]);
                    }
                },

                // BuildXL process stats
                { "Domino.CPUPercent", data => data.ProcessCpuPercent },
                { "Domino.WorkingSetMB", data => data.ProcessWorkingSetMB },
                { "UnresponsivenessFactor", data => data.UnresponsivenessFactor },

                // PipExecutionStep counts
                {
                    EnumTraits<PipExecutionStep>.EnumerateValues().Where(step => step != PipExecutionStep.None), (rows, step) =>
                    {
                        rows.Add(I($"{step} Active"), _ => m_executionStepTracker.CurrentSnapshot[step]);
                        rows.Add(I($"{step} Total"), _ => m_executionStepTracker.CurrentSnapshot.GetCumulativeCount(step));
                    }
                },

                { "ProcessPipsPending", data => data.ProcessPipsPending },
                { "ProcessPipsAllocatedSlots", data => data.ProcessPipsAllocatedSlots },
                { "ProcessPipsWaiting", data => data.ProcessPipsPending - data.ProcessPipsAllocatedSlots },
                { "TotalAcquiredProcessSlots", data => Workers.Where(a => a.IsAvailable).Sum(a => a.AcquiredProcessSlots) },
                { "AvailableWorkersCount", data => AvailableWorkersCount },

                // Worker Pip State counts and status
                {
                    m_workers, (rows, worker) =>
                    {
                        rows.Add(I($"W{worker.WorkerId} Total CacheLookup Slots"), _ => worker.TotalCacheLookupSlots, includeInSnapshot: false);
                        rows.Add(I($"W{worker.WorkerId} Used CacheLookup Slots"), _ => worker.AcquiredCacheLookupSlots, includeInSnapshot: false);
                        rows.Add(I($"W{worker.WorkerId} Total Process Slots"), _ => worker.TotalProcessSlots, includeInSnapshot: false);
                        rows.Add(I($"W{worker.WorkerId} Used Process Slots"), _ => worker.AcquiredProcessSlots, includeInSnapshot: false);
                        rows.Add(I($"W{worker.WorkerId} Used Ipc Slots"), _ => worker.AcquiredIpcSlots, includeInSnapshot: false);
                        rows.Add(I($"W{worker.WorkerId} Waiting BuildRequests Count"), _ => worker.WaitingBuildRequestsCount, includeInSnapshot: false);
                        rows.Add(I($"W{worker.WorkerId} Total RAM Mb"), _ => worker.TotalMemoryMb ?? 0, includeInSnapshot: false);
                        rows.Add(I($"W{worker.WorkerId} Estimated Free RAM Mb"), _ => worker.EstimatedAvailableRamMb, includeInSnapshot: false);
                        rows.Add(I($"W{worker.WorkerId} Actual Free RAM Mb"), _ => worker.ActualAvailableMemoryMb ?? 0, includeInSnapshot: false);
                        rows.Add(I($"W{worker.WorkerId} Actual Commit Total Mb"), _ => worker.ActualCommitTotalMB ?? 0, includeInSnapshot: false);
                        rows.Add(I($"W{worker.WorkerId} Actual Commit Percent"), _ => worker.ActualCommitPercent ?? 0, includeInSnapshot: false);

                        rows.Add(I($"W{worker.WorkerId} Status"), _ => worker.Status, includeInSnapshot: false);

                        var snapshot = worker.PipStateSnapshot;
                        foreach (var workerPipState in EnumTraits<WorkerPipState>.EnumerateValues().Where(wps => wps.IsReportedState()))
                        {
                            rows.Add(I($"W{worker.WorkerId} {workerPipState}"), _ => snapshot[workerPipState], includeInSnapshot: false);
                        }
                    }
                },
            }.Seal();
        }

        /// <summary>
        /// Sends a status update to the log if the minimal interval of time since the last update has passed and updates resource manager
        /// with latest resource utilization if enabled.
        /// </summary>
        public void UpdateStatus(bool overwriteable = true, int expectedCallbackFrequency = 0)
        {
            lock (m_statusLock)
            {
                m_unresponsivenessFactor = ComputeUnresponsivenessFactor(expectedCallbackFrequency, m_statusLastCollected, DateTime.UtcNow);
                m_maxUnresponsivenessFactor = Math.Max(m_unresponsivenessFactor, m_maxUnresponsivenessFactor);
                m_statusLastCollected = DateTime.UtcNow;

                // Log a specific message we can query from telemetry if unresponsiveness gets very high
                if (m_unresponsivenessFactor > 10)
                {
                    BuildXL.Tracing.Logger.Log.StatusCallbacksDelayed(m_executePhaseLoggingContext, m_unresponsivenessFactor);
                }

                if (m_statusRows == null)
                {
                    m_statusRows = GetStatusRows();
                    BuildXL.Tracing.Logger.Log.StatusHeader(m_executePhaseLoggingContext, m_statusRows.PrintHeaders());
                }

                OperationTracker.WriteCountersFile(Context, m_configuration.Logging, refreshInterval: TimeSpan.FromSeconds(30));

                // Update snapshots for status reporting
                m_executionStepTracker.CurrentSnapshot.Update();
                foreach (var worker in m_workers)
                {
                    worker.PipStateSnapshot.Update();
                }

                m_pipStateCounters.CollectSnapshotsForEachType(m_pipStateCountersSnapshots);
                m_pipTypesToLogCountersSnapshot.AggregateByPipTypes(m_pipStateCountersSnapshots, s_pipTypesToLogStats);

                var pipsWaiting = m_pipTypesToLogCountersSnapshot[PipState.Waiting];
                var pipsReady = m_pipTypesToLogCountersSnapshot[PipState.Ready];
                long semaphoreQueued = m_pipQueue.NumSemaphoreQueued;

                // The PipQueue might concurrently start to run queued items, so we match the numbers we get back with
                // the current scheduler state to avoid confusing our user looking at the status log message.
                semaphoreQueued = Math.Min(semaphoreQueued, pipsReady);

                // Treat queued semaphores as waiting pips  for status messages
                // rather than ready pips (even though their state is Ready).
                pipsReady -= semaphoreQueued;
                pipsWaiting += semaphoreQueued;

                ExecutionSampler.LimitingResource limitingResource = ExecutionSampler.LimitingResource.Other;
                if (m_performanceAggregator != null)
                {
                    limitingResource = ExecutionSampler.OnPerfSample(m_performanceAggregator, readyProcessPips: m_processStateCountersSnapshot[PipState.Ready], executinProcessPips: LocalWorker.CurrentlyExecutingPips.Count, lastLimitingResource: m_chooseWorkerCpu.LastLimitingResource);
                }

                m_processStateCountersSnapshot.AggregateByPipTypes(m_pipStateCountersSnapshots, s_processPipTypesToLogStats);

                // Only log process counters for distributed build
                if (IsDistributedBuild)
                {
                    Logger.Log.ProcessStatus(
                        m_executePhaseLoggingContext,
                        pipsSucceeded: m_processStateCountersSnapshot.DoneCount,
                        pipsFailed: m_processStateCountersSnapshot[PipState.Failed],
                        pipsSkippedDueToFailedDependencies: m_processStateCountersSnapshot.SkippedDueToFailedDependenciesCount,
                        pipsRunning: m_processStateCountersSnapshot.RunningCount,
                        pipsReady: m_processStateCountersSnapshot[PipState.Ready] - semaphoreQueued,
                        pipsWaiting: m_processStateCountersSnapshot[PipState.Waiting] + semaphoreQueued,
                        pipsWaitingOnSemaphore: semaphoreQueued);
                }

                m_perfInfo = m_performanceAggregator?.ComputeMachinePerfInfo(ensureSample: true) ?? default(PerformanceCollector.MachinePerfInfo);
                UpdateResourceAvailability(m_perfInfo);

                // Of the pips in choose worker, how many could be executing on the the local worker but are not due to
                // resource constraints
                int pipsWaitingOnResources = Math.Min(
                    m_executionStepTracker.CurrentSnapshot[PipExecutionStep.ChooseWorkerCpu],
                    Math.Min(
                        LocalWorker.TotalProcessSlots - LocalWorker.EffectiveTotalProcessSlots,
                        LocalWorker.TotalProcessSlots - LocalWorker.AcquiredProcessSlots));

                // Log pip statistics to CloudBuild.
                if (m_configuration.InCloudBuild())
                {
                    CloudBuildEventSource.Log.DominoContinuousStatisticsEvent(new DominoContinuousStatisticsEvent
                    {
                        // The number of ignored pips should not contribute to the total because Batmon progress depends on this calculation: executedPips / totalPips
                        TotalPips = m_pipTypesToLogCountersSnapshot.Total - m_pipTypesToLogCountersSnapshot[PipState.Ignored],
                        TotalProcessPips = m_processStateCountersSnapshot.Total - m_processStateCountersSnapshot[PipState.Ignored] - m_numServicePipsScheduled,
                        PipsFailed = m_pipTypesToLogCountersSnapshot[PipState.Failed],
                        PipsSkippedDueToFailedDependencies = m_pipTypesToLogCountersSnapshot.SkippedDueToFailedDependenciesCount,
                        PipsSuccessfullyExecuted = m_pipTypesToLogCountersSnapshot.DoneCount,
                        PipsExecuting = m_pipTypesToLogCountersSnapshot.RunningCount,
                        PipsReadyToRun = pipsReady,
                        // Process pips executed only counts pips that went through cache lookup (i.e. service pips are not included)
                        ProcessPipsExecuted = m_numProcessPipsSatisfiedFromCache + m_numProcessPipsUnsatisfiedFromCache,
                        ProcessPipsExecutedFromCache = m_numProcessPipsSatisfiedFromCache,
                    });
                }

                PipStateCountersSnapshot copyFileStats = new PipStateCountersSnapshot();
                copyFileStats.AggregateByPipTypes(m_pipStateCountersSnapshots, new PipType[] { PipType.CopyFile });

                PipStateCountersSnapshot writeFileStats = new PipStateCountersSnapshot();
                writeFileStats.AggregateByPipTypes(m_pipStateCountersSnapshots, new PipType[] { PipType.WriteFile });

                // Log pip statistics to Console
                Logger.Log.LogPipStatus(
                    m_executePhaseLoggingContext,
                    pipsSucceeded: m_pipTypesToLogCountersSnapshot.DoneCount,
                    pipsFailed: m_pipTypesToLogCountersSnapshot[PipState.Failed],
                    pipsSkippedDueToFailedDependencies: m_pipTypesToLogCountersSnapshot.SkippedDueToFailedDependenciesCount,
                    pipsRunning: m_pipTypesToLogCountersSnapshot.RunningCount,
                    pipsReady: pipsReady,
                    pipsWaiting: pipsWaiting,
                    pipsWaitingOnSemaphore: semaphoreQueued,
                    servicePipsRunning: m_serviceManager.RunningServicesCount,
                    perfInfoForConsole: m_perfInfo.ConsoleResourceSummary,
                    pipsWaitingOnResources: pipsWaitingOnResources,
                    procsExecuting: LocalWorker.CurrentlyExecutingPips.Count,
                    procsSucceeded: m_processStateCountersSnapshot[PipState.Done],
                    procsFailed: m_processStateCountersSnapshot[PipState.Failed],
                    procsSkippedDueToFailedDependencies: m_processStateCountersSnapshot[PipState.Skipped],

                    // This uses a seemingly peculiar calculation to make sure it makes sense regardless of whether pipelining
                    // is on or not. Pending is an intentionally invented state since it doesn't correspond to a real state
                    // in the scheduler. It is basically meant to be a bucket of things that could be run if more parallelism
                    // were available. This technically isn't true because cache lookups fall in there as well, but it's close enough.
                    procsPending: m_processStateCountersSnapshot[PipState.Ready] + m_processStateCountersSnapshot[PipState.Running] - LocalWorker.CurrentlyExecutingPips.Count,
                    procsWaiting: m_processStateCountersSnapshot[PipState.Waiting],
                    procsCacheHit: m_numProcessPipsSatisfiedFromCache,
                    procsNotIgnored: m_processStateCountersSnapshot.Total - m_processStateCountersSnapshot.IgnoredCount,
                    limitingResource: limitingResource.ToString(),
                    perfInfoForLog: m_perfInfo.LogResourceSummary,
                    overwriteable: overwriteable,
                    copyFileDone: copyFileStats.DoneCount,
                    copyFileNotDone: copyFileStats.Total - copyFileStats.DoneCount - copyFileStats.IgnoredCount,
                    writeFileDone: writeFileStats.DoneCount,
                    writeFileNotDone: writeFileStats.Total - writeFileStats.DoneCount - writeFileStats.IgnoredCount);

                // Number of process pips that are not completed yet.
                long numProcessPipsPending = m_processStateCountersSnapshot[PipState.Waiting] + m_processStateCountersSnapshot[PipState.Ready] + m_processStateCountersSnapshot[PipState.Running];

                // PipState.Running does not mean that the pip is actually running. The pip might be waiting for a slot.
                // That's why, we need to get the actual number of process pips that were allocated a slot on the workers (including localworker).
                long numProcessPipsAllocatedSlots = Workers.Sum(a => a.AcquiredSlotsForProcessPips);

                var data = new StatusEventData
                {
                    Time = DateTime.UtcNow,
                    CpuPercent = m_perfInfo.CpuUsagePercentage,
                    DiskPercents = m_perfInfo.DiskUsagePercentages ?? new int[0],
                    DiskQueueDepths = m_perfInfo.DiskQueueDepths ?? new int[0],
                    ProcessCpuPercent = m_perfInfo.ProcessCpuPercentage,
                    ProcessWorkingSetMB = m_perfInfo.ProcessWorkingSetMB,
                    RamPercent = m_perfInfo.RamUsagePercentage ?? 0,
                    MachineRamUtilizationMB = (m_perfInfo.TotalRamMb.HasValue && m_perfInfo.AvailableRamMb.HasValue) ? m_perfInfo.TotalRamMb.Value - m_perfInfo.AvailableRamMb.Value : 0,
                    MachineAvailableRamMB = m_perfInfo.AvailableRamMb ?? 0,
                    CommitPercent = m_perfInfo.CommitUsagePercentage ?? 0,
                    CommitTotalMB = m_perfInfo.CommitTotalMb ?? 0,
                    CpuWaiting = m_pipQueue.GetNumQueuedByKind(DispatcherKind.CPU),
                    CpuRunning = m_pipQueue.GetNumRunningByKind(DispatcherKind.CPU),
                    IoCurrentMax = m_pipQueue.GetMaxParallelDegreeByKind(DispatcherKind.IO),
                    IoWaiting = m_pipQueue.GetNumQueuedByKind(DispatcherKind.IO),
                    IoRunning = m_pipQueue.GetNumRunningByKind(DispatcherKind.IO),
                    LookupWaiting = m_pipQueue.GetNumQueuedByKind(DispatcherKind.CacheLookup),
                    LookupRunning = m_pipQueue.GetNumRunningByKind(DispatcherKind.CacheLookup),
                    ExternalProcesses = LocalWorker.CurrentlyExecutingPips.Count,
                    PipsSucceededAllTypes = m_pipStateCountersSnapshots.SelectArray(a => a.DoneCount),
                    UnresponsivenessFactor = m_unresponsivenessFactor,
                    ProcessPipsPending = numProcessPipsPending,
                    ProcessPipsAllocatedSlots = numProcessPipsAllocatedSlots,
                };

                // Send resource usage to the execution log
                ExecutionLog?.StatusReported(data);

                BuildXL.Tracing.Logger.Log.Status(m_executePhaseLoggingContext, m_statusRows.PrintRow(data));

                if (DateTime.UtcNow > m_statusSnapshotLastUpdated.AddSeconds(StatusSnapshotInterval))
                {
                    var snapshotData = m_statusRows.GetSnapshot(data);
                    BuildXL.Tracing.Logger.Log.StatusSnapshot(m_executePhaseLoggingContext, snapshotData);

                    m_statusSnapshotLastUpdated = DateTime.UtcNow;
                }

                if (m_scheduleConfiguration.AdaptiveIO)
                {
                    Contract.Assert(m_performanceAggregator != null, "Adaptive IO requires non-null performanceAggregator");
                    m_pipQueue.AdjustIOParallelDegree(m_perfInfo);
                }

                if (m_configuration.Distribution.EarlyWorkerRelease && IsDistributedMaster)
                {
                    PerformEarlyReleaseWorker(numProcessPipsPending, numProcessPipsAllocatedSlots);
                }
            }
        }

        /// <summary>
        /// Decide whether we can release a remote worker. This method is executed every 2 seconds depending on the frequency of LogStatus timer.
        /// </summary>
        private void PerformEarlyReleaseWorker(long numProcessPipsPending, long numProcessPipsAllocatedSlots)
        {
            long numProcessPipsWaiting = numProcessPipsPending - numProcessPipsAllocatedSlots;

            // Try releasing the remote  worker which has the lowest acquired slots for process execution.
            // It is intentional that we do not include cachelookup slots here as cachelookup step is a lot faster than execute step.
            var workerToReleaseCandidate = Workers.Where(a => a.IsRemote && a.IsAvailable).OrderBy(a => a.AcquiredProcessSlots).FirstOrDefault();
            if (workerToReleaseCandidate == null)
            {
                return;
            }

            // If the available remote workers perform at that multiplier capacity in future, how many process pips we can concurrently execute:
            int totalProcessSlots = LocalWorker.TotalProcessSlots +
               (int)Math.Ceiling(m_configuration.Distribution.EarlyWorkerReleaseMultiplier * Workers.Where(a => a.IsRemote && a.IsAvailable).Sum(a => a.TotalProcessSlots));

            // Release worker if numProcessPipsWaiting can be satisfied by remaining workers
            if (numProcessPipsWaiting > 0 && (numProcessPipsWaiting < totalProcessSlots - workerToReleaseCandidate.TotalProcessSlots))
            {
                Logger.Log.InitiateWorkerRelease(
                        m_loggingContext,
                        workerToReleaseCandidate.Name,
                        numProcessPipsWaiting,
                        totalProcessSlots,
                        workerToReleaseCandidate.AcquiredCacheLookupSlots,
                        workerToReleaseCandidate.AcquiredProcessSlots,
                        workerToReleaseCandidate.AcquiredIpcSlots);

                var task = workerToReleaseCandidate.EarlyReleaseAsync();
                Analysis.IgnoreResult(task);
            }
        }

        /// <summary>
        /// Compares the time the UpdateStatus timer was invoked against how it was configured as a proxy to how unresponsive the machine is.
        /// </summary>
        /// <returns>A value of 1 means the timer is as often as expected. 2 would be twice as slowly as expected. etc.</returns>
        internal static int ComputeUnresponsivenessFactor(int expectedCallbackFrequencyMs, DateTime statusLastCollected, DateTime currentTime)
        {
            if (expectedCallbackFrequencyMs > 0)
            {
                TimeSpan timeSinceLastUpdate = currentTime - statusLastCollected;
                if (timeSinceLastUpdate.TotalMilliseconds > 0)
                {
                    return (int)(timeSinceLastUpdate.TotalMilliseconds / expectedCallbackFrequencyMs);
                }
            }

            return 0;
        }

        private void UpdateResourceAvailability(PerformanceCollector.MachinePerfInfo perfInfo)
        {
            var resourceManager = State.ResourceManager;
            resourceManager.UpdateRamUsageForResourceScopes();

            if (LocalWorker.TotalMemoryMb == null)
            {
                LocalWorker.TotalMemoryMb = m_perfInfo.AvailableRamMb;
            }

            bool resourceAvailable = true;

            if (perfInfo.RamUsagePercentage != null)
            {
                bool exceededMaxRamUtilizationPercentage = perfInfo.RamUsagePercentage.Value > m_configuration.Schedule.MaximumRamUtilizationPercentage;
                bool underMinimumAvailableRam = perfInfo.AvailableRamMb < m_configuration.Schedule.MinimumTotalAvailableRamMb;

                resourceAvailable = !(exceededMaxRamUtilizationPercentage && underMinimumAvailableRam);

                // This is the calculation for the low memory perf smell. This is somewhat of a check against how effective
                // the throttling is. It happens regardless of the throttling limits and is logged when we're pretty
                // sure there is a ram problem
                if (!m_hitLowMemoryPerfSmell && (perfInfo.AvailableRamMb.Value < 100 || perfInfo.RamUsagePercentage.Value > 98))
                {
                    m_hitLowMemoryPerfSmell = true;
                    // Log the perf smell at the time that it happens since the machine is likely going to get very
                    // bogged down and we want to make sure this gets sent to telemetry before the build is killed.
                    Logger.Log.LowMemory(m_executePhaseLoggingContext, perfInfo.AvailableRamMb.Value);
                }
            }

#if PLATFORM_OSX
            if (!resourceAvailable)
            {
                Memory.PressureLevel pressureLevel = Memory.PressureLevel.Normal;
                var result = Memory.GetMemoryPressureLevel(ref pressureLevel) == Dispatch.MACOS_INTEROP_SUCCESS;

                if (result)
                {
                    // If the memory pressure level is not above the configured level but we've infered resources are not available earlier,
                    // we reset the resource availability and override the decision by looking at the current pressure level only!
                    resourceAvailable = !(pressureLevel > m_configuration.Schedule.MaximumAllowedMemoryPressureLevel);
                }
                else
                {
                    Logger.Log.UnableToGetMemoryPressureLevel(
                            m_executePhaseLoggingContext,
                            availableRam: perfInfo.AvailableRamMb.Value,
                            minimumAvailableRam: m_configuration.Schedule.MinimumTotalAvailableRamMb,
                            ramUtilization: perfInfo.RamUsagePercentage.Value,
                            maximumRamUtilization: m_configuration.Schedule.MaximumRamUtilizationPercentage);
                }
            }
#endif

            if (!resourceAvailable)
            {
                if (LocalWorker.ResourcesAvailable)
                {
                    // Set resources to unavailable to prevent executing further work
                    Logger.Log.StoppingProcessExecutionDueToResourceExhaustion(
                        m_executePhaseLoggingContext,
                        availableRam: perfInfo.AvailableRamMb.Value,
                        minimumAvailableRam: m_configuration.Schedule.MinimumTotalAvailableRamMb,
                        ramUtilization: perfInfo.RamUsagePercentage.Value,
                        maximumRamUtilization: m_configuration.Schedule.MaximumRamUtilizationPercentage);

                    LocalWorker.ResourcesAvailable = false;

                    // For distributed workers, the local worker total processes does not control
                    // concurrency. It must be set on the CPU queue
                    if (IsDistributedWorker)
                    {
                        SetQueueMaxParallelDegreeByKind(DispatcherKind.CPU, LocalWorker.EffectiveTotalProcessSlots);
                    }
                }

                if (!m_scheduleConfiguration.DisableProcessRetryOnResourceExhaustion)
                {
                    // Free down to the specified max RAM utilization percentage with 10% slack
                    var desiredRamToFreePercentage = (perfInfo.RamUsagePercentage.Value - m_configuration.Schedule.MaximumRamUtilizationPercentage) + 10;

                    // Ensure percentage to free is in valid percent range [0, 100]
                    desiredRamToFreePercentage = Math.Max(0, Math.Min(100, desiredRamToFreePercentage));

                    // Get the megabytes to free
                    var desiredRamToFreeMb = (perfInfo.TotalRamMb.Value * desiredRamToFreePercentage) / 100;

                    // Call the resource manager to cancel pips as necessary
                    resourceManager.TryFreeResources(desiredRamToFreeMb);
                }
            }
            else if (!LocalWorker.ResourcesAvailable)
            {
                // Set resources to available to allow executing further work
                Logger.Log.ResumingProcessExecutionAfterSufficientResources(m_executePhaseLoggingContext);
                LocalWorker.ResourcesAvailable = true;

                // For distributed workers, the local worker total processes does not control
                // concurrency. It must be set on the CPU queue
                if (IsDistributedWorker)
                {
                    SetQueueMaxParallelDegreeByKind(DispatcherKind.CPU, LocalWorker.EffectiveTotalProcessSlots);
                }
            }
        }

        /// <summary>
        /// Callback event that gets raised when a Pip finished executing
        /// </summary>
        /// <remarks>
        /// Multiple events may be fired concurrently. <code>WhenDone</code> will only complete when all event handlers have
        /// returned.
        /// The event handler should do minimal work, as the queue won't re-use the slot before the event handler returns.
        /// Any exception leaked by the event handler may terminate the process.
        /// </remarks>
        public virtual async Task OnPipCompleted(RunnablePip runnablePip)
        {
            Contract.Requires(runnablePip != null);

            var pipLoggingContext = runnablePip.LoggingContext;
            var pip = runnablePip.Pip;
            string pipDescription = runnablePip.Description;
            if (!runnablePip.Result.HasValue)
            {
                // This should happen only in case of cancellation
                Contract.Assert(runnablePip.IsCancelled, "Runnable pip should always have a result unless it was cancelled");
                return;
            }

            using (runnablePip.OperationContext.StartOperation(PipExecutorCounter.OnPipCompletedDuration))
            {
                var result = runnablePip.Result.Value;

                // Queued pip tasks are supposed to return a bool indicating success or failure.
                // Any exception (even a BuildXLException) captured by the task is considered a terminating error,
                // since that indicates a bug in the PipRunner implementation. Consequently, we access Result,
                // which may throw (rather than checking fault status first).
                LogEventPipEnd(pipLoggingContext, pip, result.Status, result.PerformanceInfo == null ? 0 : DateTime.UtcNow.Ticks - result.PerformanceInfo.ExecutionStart.Ticks);

                Contract.Assert((result.PerformanceInfo == null) == !result.Status.IndicatesExecution());

                bool succeeded = !result.Status.IndicatesFailure();
                PipId pipId = pip.PipId;
                PipType pipType = pip.PipType;
                var nodeId = pipId.ToNodeId();

                PipRuntimeInfo pipRuntimeInfo = GetPipRuntimeInfo(pipId);

                if (pipType == PipType.Process)
                {
                    State.Cache.CompletePip(runnablePip.PipId);

                    CleanTempDirs(runnablePip);

                    // Don't count service pips in process pip counters
                    var processRunnablePip = runnablePip as ProcessRunnablePip;
                    if (!processRunnablePip.Process.IsStartOrShutdownKind)
                    {
                        var processDuration = DateTime.UtcNow - runnablePip.StartTime;
                        PipExecutionCounters.AddToCounter(PipExecutorCounter.ProcessDuration, processDuration);
                        m_groupedPipCounters.IncrementCounter(processRunnablePip.Process, PipCountersByGroup.Count);
                        m_groupedPipCounters.AddToCounter(processRunnablePip.Process, PipCountersByGroup.ProcessDuration, processDuration);

                        if (!succeeded && result.Status == PipResultStatus.Failed)
                        {
                            m_groupedPipCounters.IncrementCounter(processRunnablePip.Process, PipCountersByGroup.Failed);
                        }
                    }

                    // Keep logging the process stats near the Pip's state transition so we minimize having inconsistent
                    // stats like having more cache hits than completed process pips
                    LogProcessStats(runnablePip);
                }
                else if (pipType == PipType.Ipc)
                {
                    Interlocked.Increment(ref m_numIpcPipsCompleted);
                }

                if (!IsDistributedWorker && m_configuration.Schedule.InputChanges.IsValid && (pipType == PipType.CopyFile || pipType == PipType.Process))
                {
                    ReadOnlyArray<FileArtifact> outputContents = ReadOnlyArray<FileArtifact>.Empty;
                    PipResultStatus status = result.Status;

                    if (pipType == PipType.CopyFile)
                    {
                        outputContents = new[] { ((CopyFile)runnablePip.Pip).Destination }.ToReadOnlyArray();
                    }
                    else if (runnablePip.ExecutionResult?.OutputContent != null)
                    {
                        outputContents = runnablePip.ExecutionResult.OutputContent.SelectList(o => o.fileArtifact).ToReadOnlyArray();
                    }

                    m_fileContentManager.SourceChangeAffectedInputs.ReportSourceChangeAffectedFiles(
                        pip,
                        result.DynamicallyObservedFiles,
                        outputContents);
                }

                if (!succeeded)
                {
                    m_hasFailures = true;

                    if (result.Status == PipResultStatus.Failed)
                    {
                        if (pipRuntimeInfo.State != PipState.Running)
                        {
                            Contract.Assume(false, "Prior state assumed to be Running. Was: " + pipRuntimeInfo.State.ToString());
                        }

                        pipRuntimeInfo.Transition(m_pipStateCounters, pipType, PipState.Failed);
                    }
                    else if (result.Status == PipResultStatus.Skipped)
                    {
                        // No state transition in this case (already terminal)
                        if (pipRuntimeInfo.State != PipState.Skipped)
                        {
                            Contract.Assume(false, "Prior state assumed to be skipped. Was: " + pipRuntimeInfo.State.ToString());
                        }

                        Contract.Assume(
                            !m_scheduleConfiguration.StopOnFirstError,
                            "When stopping on first failure, ReportSkippedPip should be unreachable.");
                    }
                    else if (result.Status == PipResultStatus.Canceled)
                    {
                        if (pipRuntimeInfo.State != PipState.Running)
                        {
                            Contract.Assume(false, "Prior state assumed to be running. Was: " + pipRuntimeInfo.State.ToString());
                        }

                        pipRuntimeInfo.Transition(m_pipStateCounters, pipType, PipState.Canceled);
                    }
                    else
                    {
                        Contract.Assume(false, "Unhandled failed PipResult");
                        return;
                    }
                }
                else
                {
                    Contract.Assert(
                        result.Status == PipResultStatus.DeployedFromCache ||
                        result.Status == PipResultStatus.UpToDate ||
                        result.Status == PipResultStatus.Succeeded ||
                        result.Status == PipResultStatus.NotMaterialized, I($"{result.Status} should not be here at this point"));

                    pipRuntimeInfo.Transition(
                        m_pipStateCounters,
                        pipType,
                        PipState.Done);
                }

                Contract.Assume(pipRuntimeInfo.State.IndicatesFailure() == !succeeded);
                Contract.Assume(pipRuntimeInfo.RefCount == 0 || /* due to output materialization */ pipRuntimeInfo.RefCount == CompletedRefCount);

                // A pip was executed, but then it doesn't materialize its outputs due to lazy materialization.
                // Then, the pip may get executed again to materialize its outputs. For that pip, wasAlreadyCompleted is true.
                var wasAlreadyCompleted = pipRuntimeInfo.RefCount == CompletedRefCount;

                if (!wasAlreadyCompleted)
                {
                    pipRuntimeInfo.RefCount = CompletedRefCount;
                }

                // Possibly begin tearing down the schedule (without executing all pips) on failure.
                // This happens before we traverse the dependents of this failed pip; since SchedulePipIfReady
                // checks m_scheduleTerminating this means that there will not be 'Skipped' pips in this mode
                // (they remain unscheduled entirely).
                if (!succeeded && !IsDistributedWorker)
                {
                    // We stop on the first error only on the master or single-machine builds.
                    // During cancellation, master coordinates with workers to stop the build.


                    //// ErrorsLoggedById is a ConcurrentBag. Its Contains() isn't particularly performant. It copies everything to a new list and then enumerates that.
                    //bool hasMaterializationErrorHappened = m_executePhaseLoggingContext.ErrorsLoggedById.Contains((ushort)EventId.PipMaterializeDependenciesFromCacheFailure)
                    //    || m_executePhaseLoggingContext.ErrorsLoggedById.Contains((ushort)EventId.PipMaterializeDependenciesFailureUnrelatedToCache);

                    // TODO(seokur): It is currently disabled to cancel the pips on the first materialization error.
                    // We just want to see how many materialization errors would occur in total.
                    bool hasMaterializationErrorHappened = false;

                    // Early terminate the build if
                    // (1) StopOnFirstError is enabled or
                    // (2) a materialization error is occurred in a distributed build.
                    bool earlyTerminate = m_scheduleConfiguration.StopOnFirstError || (hasMaterializationErrorHappened && IsDistributedMaster);

                    if (!IsTerminating && earlyTerminate)
                    {
                        Logger.Log.ScheduleTerminatingDueToPipFailure(m_executePhaseLoggingContext, pipDescription);

                        RequestTermination(cancelQueue: false);
                    }

                    Contract.Assert(m_executePhaseLoggingContext.ErrorWasLogged, I($"Should have logged error for pip: {pipDescription}"));
                }

                if (!succeeded && !m_executePhaseLoggingContext.ErrorWasLogged)
                {
                    Contract.Assert(
                        false,
                        I($"Pip failed but no error was logged. Failure kind: {result.Status}. Look through the log for other messages related to this pip: {pipDescription}"));
                }

                if (!wasAlreadyCompleted)
                {
                    if (succeeded)
                    {
                        // Incremental scheduling: On success, a pip is 'clean' in that we know its outputs are up to date w.r.t. its inputs.
                        // When incrementally scheduling on the next build, we can skip this pip altogether unless it or a dependency have become dirty (due to file changes).
                        // However, if the pip itself is clean-materialized, then the pip enters this completion method through the CheckIncrementalSkip step.
                        // In that case, the incremental scheduling state should not be modified.
                        if (IncrementalSchedulingState != null && !IsPipCleanMaterialized(pipId))
                        {
                            using (runnablePip.OperationContext.StartOperation(PipExecutorCounter.UpdateIncrementalSchedulingStateDuration))
                            {
                                // TODO: Should IPC pips always be marked perpetually dirty?
                                if (result.MustBeConsideredPerpetuallyDirty)
                                {
                                    IncrementalSchedulingState.PendingUpdates.MarkNodePerpetuallyDirty(nodeId);
                                    PipExecutionCounters.IncrementCounter(PipExecutorCounter.PipMarkPerpetuallyDirty);
                                    Logger.Log.PipIsPerpetuallyDirty(m_executePhaseLoggingContext, pipDescription);
                                }
                                else
                                {
                                    IncrementalSchedulingState.PendingUpdates.MarkNodeClean(nodeId);
                                    PipExecutionCounters.IncrementCounter(PipExecutorCounter.PipMarkClean);
                                    Logger.Log.PipIsMarkedClean(m_executePhaseLoggingContext, pipDescription);
                                }

                                // The pip is clean, but it may have not materialized its outputs, so we track that fact as well.
                                if (result.Status != PipResultStatus.NotMaterialized)
                                {
                                    IncrementalSchedulingState.PendingUpdates.MarkNodeMaterialized(nodeId);
                                    PipExecutionCounters.IncrementCounter(PipExecutorCounter.PipMarkMaterialized);
                                    Logger.Log.PipIsMarkedMaterialized(m_executePhaseLoggingContext, pipDescription);
                                }
                                else
                                {
                                    // Track non materialized pip.
                                    m_pipOutputMaterializationTracker.AddNonMaterializedPip(pip);
                                }

                                // Record dynamic observation outside lock.
                                if (pipType == PipType.Process)
                                {
                                    var processPip = (Process)pip;

                                    if (result.DynamicallyObservedFiles.Length > 0 || result.DynamicallyObservedEnumerations.Length > 0 ||
                                        processPip.DirectoryOutputs.Length > 0)
                                    {
                                        using (runnablePip.OperationContext.StartOperation(PipExecutorCounter.RecordDynamicObservationsDuration))
                                        {
                                            IncrementalSchedulingState.RecordDynamicObservations(
                                                nodeId,
                                                result.DynamicallyObservedFiles.Select(path => path.ToString(Context.PathTable)),
                                                result.DynamicallyObservedEnumerations.Select(path => path.ToString(Context.PathTable)),
                                                processPip.DirectoryOutputs.Select(
                                                    d =>
                                                        (
                                                            d.Path.ToString(Context.PathTable),
                                                            m_fileContentManager.ListSealedDirectoryContents(d)
                                                                .Select(f => f.Path.ToString(Context.PathTable)))));
                                        }
                                    }
                                }
                            }
                        }
                    }

                    // The pip has been completed. We log perf info and opaque directory outputs at most once per pip.
                    if (result.Status.IndicatesExecution() && !pipType.IsMetaPip())
                    {
                        Contract.Assert(result.PerformanceInfo != null);
                        HandleExecutionPerformance(runnablePip, result.PerformanceInfo);

                        if (pipType == PipType.Process)
                        {
                            ReportOpaqueOutputs(runnablePip);
                        }
                    }

                    // Determine the uncacheability impact. There are 3 cases here:
                    if (pipType == PipType.Process)
                    {
                        ProcessPipExecutionPerformance processPerformanceResult = result.PerformanceInfo as ProcessPipExecutionPerformance;
                        if (processPerformanceResult != null)
                        {
                            // 1. The pip ran and had uncacheable file accesses. We set the flag that it is UncacheableImpacted
                            if (processPerformanceResult.FileMonitoringViolations.HasUncacheableFileAccesses)
                            {
                                pipRuntimeInfo.IsUncacheableImpacted = true;
                            }
                            else
                            {
                                // 2. The pip ran but didn't have uncacheable file accesses. We don't know conclusively whether
                                // it ran because it had an uncacheable parent that wasn't deterministic or if a direct input
                                // also changed causing it to run. That's splitting hairs so we leave the flag as-is
                            }
                        }
                        else
                        {
                            // 3. We may have marked this pip as being impacted by uncacheability when it was scheduled if it
                            // depended on an uncacheable pip. But if the uncacheable process was deterministic, this pip may
                            // have actually been a cache hit. In that case we reset the flag
                            pipRuntimeInfo.IsUncacheableImpacted = false;
                        }
                    }

                    // Now increment the counters for uncacheability
                    if (pipRuntimeInfo.IsUncacheableImpacted && pipType == PipType.Process)
                    {
                        PipExecutionCounters.IncrementCounter(PipExecutorCounter.ProcessPipsUncacheableImpacted);
                        PipExecutionCounters.AddToCounter(
                            PipExecutorCounter.ProcessPipsUncacheableImpactedDurationMs,
                            (long)(result.PerformanceInfo.ExecutionStop - result.PerformanceInfo.ExecutionStart).TotalMilliseconds);
                        Logger.Log.ProcessDescendantOfUncacheable(
                            m_executePhaseLoggingContext,
                            pipDescription: pipDescription);
                    }
                }

                // Schedule the dependent pips
                if (!wasAlreadyCompleted)
                {
                    using (runnablePip.OperationContext.StartOperation(PipExecutorCounter.ScheduleDependentsDuration))
                    {
                        await ScheduleDependents(result, succeeded, runnablePip, pipRuntimeInfo);
                    }
                }

                // Report pip completed to DropTracker
                m_dropPipTracker?.ReportPipCompleted(pip);
            }
        }

        private void ReportOpaqueOutputs(RunnablePip runnablePip)
        {
            var executionResult = runnablePip.ExecutionResult;
            // The execution result can be null for some tests
            if (executionResult == null)
            {
                return;
            }

            var directoryOutputs = executionResult.DirectoryOutputs;
            ExecutionLog?.PipExecutionDirectoryOutputs(new PipExecutionDirectoryOutputs
            {
                PipId = runnablePip.PipId,
                DirectoryOutputs = directoryOutputs,
            });
        }

        private async Task ScheduleDependents(PipResult result, bool succeeded, RunnablePip runnablePip, PipRuntimeInfo pipRuntimeInfo)
        {
            var pipId = runnablePip.PipId;
            var nodeId = pipId.ToNodeId();

            foreach (Edge outEdge in ScheduledGraph.GetOutgoingEdges(nodeId))
            {
                // Light edges do not propagate failure or ref-count changes.
                if (outEdge.IsLight)
                {
                    continue;
                }

                PipId dependentPipId = outEdge.OtherNode.ToPipId();
                PipRuntimeInfo dependentPipRuntimeInfo = GetPipRuntimeInfo(dependentPipId);

                PipState currentDependentState = dependentPipRuntimeInfo.State;
                if (currentDependentState != PipState.Waiting &&
                    currentDependentState != PipState.Ignored &&
                    currentDependentState != PipState.Skipped)
                {
                    Contract.Assume(
                        false,
                        I($"Nodes with pending heavy edges must be pending or skipped already (due to failure or filtering), but its state is '{currentDependentState}'"));
                }

                if (currentDependentState == PipState.Ignored)
                {
                    continue;
                }

                // Mark the dependent as uncacheable impacted if the parent was marked as impacted
                if (pipRuntimeInfo.IsUncacheableImpacted)
                {
                    dependentPipRuntimeInfo.IsUncacheableImpacted = true;
                }

                if (!succeeded)
                {
                    // The current pip failed, so skip the dependent pip.
                    // Note that we decrement the ref count; this dependent pip will eventually have ref count == 0
                    // at which point we will 'run' the pip in ReportSkippedPip (simply to unwind the stack and then
                    // skip further transitive dependents).
                    if (currentDependentState == PipState.Waiting)
                    {
                        do
                        {
                            // There can be a race on calling TryTransition. One thread may lose on Interlocked.CompareExchange
                            // in PipRunTimeInfo.TryTransitionInternal, but before the other thread finishes the method, the former thread
                            // checks in the Contract.Assert below if the state is PipState.Skipped. One need to ensure that both threads
                            // end up with PipState.Skipped.
                            bool transitionToSkipped = dependentPipRuntimeInfo.TryTransition(
                                m_pipStateCounters,
                                m_pipTable.GetPipType(dependentPipId),
                                currentDependentState,
                                PipState.Skipped);

                            if (transitionToSkipped && dependentPipRuntimeInfo.State != PipState.Skipped)
                            {
                                Contract.Assert(
                                    false,
                                    I($"Transition to {nameof(PipState.Skipped)} is successful, but the state of dependent is {dependentPipRuntimeInfo.State}"));
                            }

                            currentDependentState = dependentPipRuntimeInfo.State;
                        }
                        while (currentDependentState != PipState.Skipped);
                    }
                    else
                    {
                        Contract.Assert(
                            dependentPipRuntimeInfo.State.IsTerminal(),
                            "Upon failure, dependent pips must be in a terminal failure state");
                    }
                }

                // Decrement reference count and possibly queue the pip (even if it is doomed to be skipped).
                var readyToSchedule = dependentPipRuntimeInfo.DecrementRefCount();

                if (readyToSchedule)
                {
                    OperationKind scheduledByOperationKind = PipExecutorCounter.ScheduledByDependencyDuration;
                    scheduledByOperationKind = scheduledByOperationKind.GetPipTypeSpecialization(m_pipTable.GetPipType(dependentPipId));

                    using (runnablePip.OperationContext.StartOperation(PipExecutorCounter.ScheduleDependentDuration))
                    using (runnablePip.OperationContext.StartOperation(scheduledByOperationKind))
                    {
                        // If it is ready to schedule, we do not need to call 'SchedulePip' under the lock
                        // because we call SchedulePip only once for pip.
                        await SchedulePip(outEdge.OtherNode, dependentPipId);
                    }
                }
            }
        }

        private void CleanTempDirs(RunnablePip runnablePip)
        {
            if (!m_configuration.Engine.CleanTempDirectories)
            {
                return;
            }

            Contract.Requires(runnablePip.PipType == PipType.Process);
            Contract.Requires(runnablePip.Result.HasValue);
            // Only allow this to be null in testing
            if (TempCleaner == null)
            {
                Contract.Assert(m_testHooks != null);
                return;
            }

            var process = (Process)runnablePip.Pip;
            var resultStatus = runnablePip.Result.Value.Status;

            // Don't delete the temp directories when a pip fails for debugging.
            if (resultStatus != PipResultStatus.Succeeded &&
                resultStatus != PipResultStatus.Canceled)
            {
                return;
            }

            // Roots of temp directories need to be deleted so that we have a consistent behavior with scrubber.
            // If those roots are not deleted and the user enables scrubber, then those roots will get deleted because
            // temp directories are not considered as outputs.
            if (process.TempDirectory.IsValid)
            {
                TempCleaner.RegisterDirectoryToDelete(process.TempDirectory.ToString(Context.PathTable), deleteRootDirectory: true);
            }

            foreach (var additionalTempDirectory in process.AdditionalTempDirectories)
            {
                // Unlike process.TempDirectory, which is invalid for pips without temp directories,
                // AdditionalTempDirectories should not have invalid paths added
                Contract.Requires(additionalTempDirectory.IsValid);
                TempCleaner.RegisterDirectoryToDelete(additionalTempDirectory.ToString(Context.PathTable), deleteRootDirectory: true);
            }

            // Only for successful run scheduling temporary outputs for deletion
            foreach (FileArtifactWithAttributes output in process.FileOutputs)
            {
                // Deleting all the outputs that can't be referenced
                // Non-reference-able outputs are safe to delete, since it would be an error for any concurrent build step to read them.
                // CanBeReferencedOrCached() is false for e.g. 'intermediate' outputs, and deleting them proactively can be a nice space saving
                if (!output.CanBeReferencedOrCached())
                {
                    TempCleaner.RegisterFileToDelete(output.Path.ToString(Context.PathTable));
                }
            }
        }

        private void LogProcessStats(RunnablePip runnablePip)
        {
            Contract.Requires(runnablePip.PipType == PipType.Process);
            Contract.Requires(runnablePip.Result.HasValue);

            var result = runnablePip.Result.Value;
            var runnableProcess = (ProcessRunnablePip)runnablePip;

            // Start service and shutdown service pips do not go through CacheLookUp,
            // so they shouldn't be considered for cache stats
            if (runnableProcess.Process.IsStartOrShutdownKind)
            {
                return;
            }

            Interlocked.Increment(ref m_numProcessPipsCompleted);
            switch (result.Status)
            {
                case PipResultStatus.DeployedFromCache:
                case PipResultStatus.UpToDate:
                case PipResultStatus.NotMaterialized:
                    // These results describe output materialization state and
                    // can also occur for pips run on distributed workers since the outputs are
                    // not produced on this machine. Distinguish using flag on runnable process indicating
                    // execution
                    if (runnableProcess.Executed)
                    {
                        Interlocked.Increment(ref m_numProcessPipsUnsatisfiedFromCache);
                        m_groupedPipCounters.IncrementCounter(runnableProcess.Process, PipCountersByGroup.CacheMiss);
                    }
                    else
                    {
                        Interlocked.Increment(ref m_numProcessPipsSatisfiedFromCache);
                        m_groupedPipCounters.IncrementCounter(runnableProcess.Process, PipCountersByGroup.CacheHit);
                    }

                    break;
                case PipResultStatus.Failed:
                case PipResultStatus.Succeeded:
                case PipResultStatus.Canceled:
                    Interlocked.Increment(ref m_numProcessPipsUnsatisfiedFromCache);
                    m_groupedPipCounters.IncrementCounter(runnableProcess.Process, PipCountersByGroup.CacheMiss);
                    break;
                case PipResultStatus.Skipped:
                    Interlocked.Increment(ref m_numProcessPipsSkipped);
                    m_groupedPipCounters.IncrementCounter(runnableProcess.Process, PipCountersByGroup.Skipped);
                    break;
                default:
                    throw Contract.AssertFailure("PipResult case not handled");
            }
        }

        /// <summary>
        /// Schedule pip for evaluation. The pip's content fingerprint will be computed
        /// and it will be scheduled for execution.
        /// </summary>
        /// <remarks>
        /// At the call time the given pip must not have any further dependencies to wait on.
        /// </remarks>
        private async Task SchedulePip(NodeId node, PipId pipId)
        {
            Contract.Requires(pipId.IsValid);
            Contract.Requires(ScheduledGraph.ContainsNode(node));

            using (PipExecutionCounters.StartStopwatch(PipExecutorCounter.SchedulePipDuration))
            {
                PipRuntimeInfo pipRuntimeInfo = GetPipRuntimeInfo(pipId);
                Contract.Assert(pipRuntimeInfo.RefCount == 0, "All dependencies of the pip must be completed before the pip is scheduled to run.");

                PipState currentState = pipRuntimeInfo.State;

                Contract.Assume(
                    currentState == PipState.Waiting ||
                    currentState == PipState.Ignored ||
                    currentState == PipState.Skipped);

                // Pips which have not been explicitly scheduled (when that's required) are never 'ready' (even at refcount 0).
                if (currentState == PipState.Ignored)
                {
                    return;
                }

                Contract.Assert(currentState == PipState.Waiting || currentState == PipState.Skipped, "Current pip state should be either waiting or skipped.");

                // With a ref count of zero, all pip dependencies (if any) have already executed, and so we have
                // all needed content hashes (and content on disk) for inputs. This means the pip we can both
                // compute the content fingerprint and execute it (possibly in a cached manner).
                if (IsTerminating)
                {
                    // We're bringing down the schedule quickly. Even pips which become ready without any dependencies will be skipped.
                    // We return early here to skip OnPipNewlyQueuedOrRunning (which prevents m_numPipsQueuedOrRunning from increasing).
                    Pip pip = m_pipTable.HydratePip(pipId, PipQueryContext.SchedulerSchedulePipIfReady);

                    Contract.Assert(m_executePhaseLoggingContext != null, "m_executePhaseLoggingContext should be set at this point. Did you forget to initialize it?");
                    Logger.Log.ScheduleIgnoringPipSinceScheduleIsTerminating(
                        m_executePhaseLoggingContext,
                        pip.GetDescription(Context));
                    return;
                }

                var pipState = m_pipTable.GetMutable(pipId);

                if (currentState != PipState.Skipped)
                {
                    // If the pip is not skipped, then transition its state to Ready.
                    pipRuntimeInfo.Transition(m_pipStateCounters, pipState.PipType, PipState.Ready);
                }

                await SchedulePip(pipId, pipState.PipType);
            }
        }

        private Task SchedulePip(PipId pipId, PipType pipType, RunnablePipObserver observer = null, int? priority = null, PipExecutionStep? step = null)
        {
            Contract.Requires(step == null || IsDistributedWorker, "Step can only be explicitly specified when scheduling pips on distributed worker");
            Contract.Requires(step != null || !IsDistributedWorker, "Step MUST be explicitly specified when scheduling pips on distributed worker");

            // Offload the execution of the pip to one of the queues in the PipQueue.
            // If it is a meta or SealDirectory pip and the PipQueue has started draining, then the execution will be inlined here!
            // Because it is not worth to enqueue the fast operations such as the execution of meta and SealDirectory pips.

            ushort cpuUsageInPercent = m_scheduleConfiguration.UseHistoricalCpuUsageInfo ? RunningTimeTable[m_pipTable.GetPipSemiStableHash(pipId)].ProcessorsInPercents : (ushort)0;

            var runnablePip = RunnablePip.Create(
                m_executePhaseLoggingContext,
                this,
                pipId,
                pipType,
                priority ?? GetPipPriority(pipId),
                m_executePipFunc,
                cpuUsageInPercent);

            runnablePip.SetObserver(observer);
            if (IsDistributedWorker)
            {
                runnablePip.Transition(step.Value, force: true);
                runnablePip.SetWorker(LocalWorker);
                m_executionStepTracker.Transition(pipId, step.Value);
            }
            else
            {
                // Only on master, we keep performance info per pip
                m_runnablePipPerformance.Add(pipId, runnablePip.Performance);
            }

            return ExecuteAsyncOrEnqueue(runnablePip);
        }

        internal void AddExecutionLogTarget(IExecutionLogTarget target)
        {
            Contract.Requires(target != null);

            m_multiExecutionLogTarget.AddExecutionLogTarget(target);
        }

        internal void RemoveExecutionLogTarget(IExecutionLogTarget target)
        {
            Contract.Requires(target != null);

            lock (m_multiExecutionLogTarget)
            {
                m_multiExecutionLogTarget.RemoveExecutionLogTarget(target);
            }
        }

        internal void HandlePipRequest(PipId pipId, RunnablePipObserver observer, PipExecutionStep step, int priority)
        {
            Contract.Assert(IsDistributedWorker, "Only workers can handle distributed pip requests");

            // Start by updating the pip to the ready state
            PipRuntimeInfo pipRuntimeInfo = GetPipRuntimeInfo(pipId);
            pipRuntimeInfo.TryTransition(m_pipStateCounters, m_pipTable.GetPipType(pipId), PipState.Ignored, PipState.Waiting);
            pipRuntimeInfo.TryTransition(m_pipStateCounters, m_pipTable.GetPipType(pipId), PipState.Waiting, PipState.Ready);
            pipRuntimeInfo.TryTransition(m_pipStateCounters, m_pipTable.GetPipType(pipId), PipState.Ready, PipState.Running);

            SchedulePip(pipId, m_pipTable.GetPipType(pipId), observer, step: step, priority: priority).GetAwaiter().GetResult();
        }

        /// <summary>
        /// Inline or enqueue the execution of the pip starting from the step given in the <see cref="RunnablePip.Step"/>
        /// </summary>
        private async Task ExecuteAsyncOrEnqueue(RunnablePip runnablePip)
        {
            Contract.Requires(runnablePip.Step != PipExecutionStep.None);

            if (runnablePip.Step == PipExecutionStep.Done)
            {
                return;
            }

            var previousQueue = runnablePip.DispatcherKind;
            var nextQueue = DecideDispatcherKind(runnablePip);

            bool inline = false;

            // If the pip should be cancelled, make sure we inline the next step. The pip queue may be also flagged as cancelled and won't dequeue the pip otherwise.
            // The check for cancellation will then happen on ExecutePipStep and the pip will be transitioned to PipExecutionStep.Cancel
            if (ShouldCancelPip(runnablePip))
            {
                inline = true;
            }

            // If the next queue is none or the same as the previous one, do not change the current queue and inline execution here.
            // However, when choosing worker, we should enqueue again even though the next queue is chooseworker again.
            if (nextQueue == DispatcherKind.None)
            {
                inline = true;
            }

            if (nextQueue != DispatcherKind.ChooseWorkerCpu && nextQueue != DispatcherKind.ChooseWorkerCacheLookup && previousQueue == nextQueue)
            {
                inline = true;
            }

            if (runnablePip.Worker?.IsRemote == true)
            {
                inline = true;
                runnablePip.ReleaseDispatcher();
            }

            if (inline)
            {
                await runnablePip.RunAsync();
            }
            else
            {
                runnablePip.SetDispatcherKind(nextQueue);
                m_chooseWorkerCpu?.UnpauseChooseWorkerQueueIfEnqueuingNewPip(runnablePip, nextQueue);

                m_pipQueue.Enqueue(runnablePip);
            }
        }

        private async Task ExecutePip(RunnablePip runnablePip)
        {
            var startTime = DateTime.UtcNow;

            // Execute the current step
            PipExecutionStep nextStep;
            TimeSpan duration;

            if (runnablePip.Step == PipExecutionStep.Start || IsDistributedWorker)
            {
                // Initialize the runnable pip operation context so any
                // operations for the pip are properly attributed
                var loggingContext = LogEventPipStart(runnablePip);
                runnablePip.Start(OperationTracker, loggingContext);
            }

            // Measure the time spent executing pip steps as opposed to the
            // just sitting in the the queue
            using (var operationContext = runnablePip.OperationContext.StartOperation(PipExecutorCounter.ExecutePipStepDuration))
            using (runnablePip.OperationContext.StartOperation(runnablePip.Step))
            {
                runnablePip.Observer.StartStep(runnablePip, runnablePip.Step);

                nextStep = await ExecutePipStep(runnablePip);
                duration = operationContext.Duration.Value;

                runnablePip.Observer.EndStep(runnablePip, runnablePip.Step, duration);
            }

            // Store the duration
            m_pipExecutionStepCounters.AddToCounter(runnablePip.Step, duration);

            // Send an Executionlog event
            runnablePip.LogExecutionStepPerformance(runnablePip.Step, startTime, duration);

            if (IsDistributedWorker)
            {
                runnablePip.End();
                m_executionStepTracker.Transition(runnablePip.PipId, PipExecutionStep.None);

                // Distributed workers do not traverse state machine
                return;
            }

            // Release the worker resources if we are done executing
            ReleaseWorkerIfNecessary(runnablePip, nextStep);

            // Pip may need to materialize inputs/outputs before the next step
            // depending on the configuration
            MaterializeOutputsNextIfNecessary(runnablePip, ref nextStep);

            // Transition to the next step
            runnablePip.Transition(nextStep);
            m_executionStepTracker.Transition(runnablePip.PipId, nextStep);

            // (a) Execute as inlined here, OR
            // (b) Enqueue the execution of the rest of the steps until another enqueue.
            await ExecuteAsyncOrEnqueue(runnablePip);
        }

        private void FlagSharedOpaqueOutputsOnCancellation(RunnablePip runnablePip)
        {
            Contract.Assert(runnablePip.IsCancelled);
            if (runnablePip is ProcessRunnablePip processRunnable)
            {
                FlagAndReturnSharedOpaqueOutputs(runnablePip.Environment, processRunnable);
            }
        }

        private static void ReleaseWorkerIfNecessary(RunnablePip runnablePip, PipExecutionStep nextStep)
        {
            if (runnablePip.AcquiredResourceWorker != null)
            {
                // These steps run on the chosen worker so don't release the resources until they are completed.
                // MaterializeOutputs can be also run on the workers; but we can release resources before that.
                if (nextStep != PipExecutionStep.CacheLookup &&
                    nextStep != PipExecutionStep.ExecuteNonProcessPip &&
                    nextStep != PipExecutionStep.ExecuteProcess &&
                    nextStep != PipExecutionStep.MaterializeInputs &&
                    nextStep != PipExecutionStep.PostProcess)
                {
                    runnablePip.AcquiredResourceWorker.ReleaseResources(runnablePip);
                }
            }
        }

        /// <summary>
        /// Modifies the next step to one of the materialization steps if required
        /// </summary>
        private void MaterializeOutputsNextIfNecessary(RunnablePip runnablePip, ref PipExecutionStep nextStep)
        {
            if (!runnablePip.Result.HasValue)
            {
                return;
            }

            if (m_scheduleConfiguration.RequiredOutputMaterialization == RequiredOutputMaterialization.All &&
                runnablePip.PipType == PipType.SealDirectory)
            {
                // Seal directories do not need to be materialized when materializing all outputs. Seal directory outputs
                // are composed of other pip outputs which would necessarily be materialized if materializing all outputs
                return;
            }

            if (!runnablePip.Result.Value.Status.IndicatesFailure() &&
                PipArtifacts.CanProduceOutputs(runnablePip.PipType) &&
                runnablePip.Step != PipExecutionStep.MaterializeOutputs &&

                // Background output materialize happens after HandleResult (before Done) so that dependents are scheduled before attempting
                // to materialize outputs.
                (MaterializeOutputsInBackground ? nextStep == PipExecutionStep.Done : nextStep == PipExecutionStep.HandleResult) &&

                // Need to run materialize outputs are not materialized or if outputs are replicated to all workers
                (m_configuration.Distribution.ReplicateOutputsToWorkers()
                    || runnablePip.Result.Value.Status == PipResultStatus.NotMaterialized) &&
                RequiresPipOutputs(runnablePip.PipId.ToNodeId()))
            {
                if (AnyRemoteWorkers && m_configuration.Distribution.ReplicateOutputsToWorkers())
                {
                    runnablePip.SetWorker(m_allWorker);
                }
                else
                {
                    runnablePip.SetWorker(LocalWorker);
                }

                if (MaterializeOutputsInBackground)
                {
                    // Background output materialization should yield to other tasks since its not required
                    // unblock anything
                    runnablePip.ChangePriority(0);
                }

                // Prior to completing the pip and handling the result
                // materialize outputs for pips that require outputs to be materialized
                nextStep = PipExecutionStep.MaterializeOutputs;
            }
        }

        /// <summary>
        /// Decide which dispatcher queue needs to execute the given pip in the given step
        /// </summary>
        /// <remarks>
        /// If the result is <see cref="DispatcherKind.None"/>, the execution will be inlined.
        /// </remarks>
        private DispatcherKind DecideDispatcherKind(RunnablePip runnablePip)
        {
            switch (runnablePip.Step)
            {
                case PipExecutionStep.Start:
                    switch (runnablePip.PipType)
                    {
                        case PipType.SpecFile:
                        case PipType.Module:
                        case PipType.Value:
                        case PipType.SealDirectory:
                            // These are fast to execute. They are inlined when they are scheduled during draining.
                            // However, if the queue has not been started draining, we should add them to the queue.
                            // SchedulePip is called as a part of 'schedule' phase.
                            // That's why, we should not inline executions of fast pips when the queue is not draining.
                            return m_pipQueue.IsDraining ? DispatcherKind.None : DispatcherKind.CPU;

                        case PipType.WriteFile:
                        case PipType.CopyFile:
                        case PipType.Ipc:
                            return DispatcherKind.IO;

                        case PipType.Process:
                            var state = (ProcessMutablePipState)m_pipTable.GetMutable(runnablePip.PipId);
                            if (state.IsStartOrShutdown)
                            {
                                // service start and shutdown pips are noop, so they will be inlined if the queue is draining.
                                return m_pipQueue.IsDraining ? DispatcherKind.None : DispatcherKind.CPU;
                            }

                            return DispatcherKind.IO;

                        default:
                            throw Contract.AssertFailure(I($"Invalid pip type: '{runnablePip.PipType}'"));
                    }

                case PipExecutionStep.ChooseWorkerCacheLookup:
                    // First attempt should be inlined; if it does not acquire a worker, then it should be enqueued to ChooseWorkerCacheLookup queue.
                    return AnyRemoteWorkers && runnablePip.IsWaitingForWorker ? DispatcherKind.ChooseWorkerCacheLookup : DispatcherKind.None;

                case PipExecutionStep.CacheLookup:
                    return DispatcherKind.CacheLookup;

                case PipExecutionStep.ChooseWorkerCpu:
                    return DispatcherKind.ChooseWorkerCpu;

                case PipExecutionStep.MaterializeInputs:
                    if (runnablePip.PipType == PipType.Ipc)
                    {
                        // Send IPC pips to light queue to materialize since they don't often materialize much
                        // and in the worst case they would only contend with other IPC pips
                        return DispatcherKind.Light;
                    }

                    return DispatcherKind.Materialize;
                case PipExecutionStep.MaterializeOutputs:
                case PipExecutionStep.PostProcess:
                    return DispatcherKind.Materialize;

                case PipExecutionStep.ExecuteProcess:
                case PipExecutionStep.ExecuteNonProcessPip:
                    return GetExecutionDispatcherKind(runnablePip);

                // INEXPENSIVE STEPS
                case PipExecutionStep.CheckIncrementalSkip:
                case PipExecutionStep.RunFromCache: // Just reports hashes and replay warnings (inline)
                case PipExecutionStep.Cancel:
                case PipExecutionStep.SkipDueToFailedDependencies:
                case PipExecutionStep.HandleResult:
                case PipExecutionStep.None:
                case PipExecutionStep.Done:
                    // Do not change the current queue and inline execution.
                    return DispatcherKind.None;

                default:
                    throw Contract.AssertFailure(I($"Invalid pip execution step: '{runnablePip.Step}'"));
            }
        }

        private DispatcherKind GetExecutionDispatcherKind(RunnablePip pip)
        {
            switch (pip.PipType)
            {
                case PipType.WriteFile:
                case PipType.CopyFile:
                    return DispatcherKind.IO;

                case PipType.Process:
                    return IsLightProcess(pip) ? DispatcherKind.Light : DispatcherKind.CPU;

                case PipType.Ipc:
                    return DispatcherKind.Light;

                case PipType.Value:
                case PipType.SpecFile:
                case PipType.Module:
                case PipType.SealDirectory:
                    return DispatcherKind.None;

                default:
                    throw Contract.AssertFailure(I($"Invalid pip type: '{pip.PipType}'"));
            }
        }

        private bool IsLightProcess(RunnablePip pip)
        {
            return pip.PipType == PipType.Process && ((m_pipTable.GetProcessOptions(pip.PipId) & Process.Options.IsLight) != 0);
        }

        /// <summary>
        /// Execute the given pip in the current step and return the next step
        /// </summary>
        /// <remarks>
        /// The state diagram for pip execution steps is in <see cref="PipExecutionStep"/> class.
        /// </remarks>
        private async Task<PipExecutionStep> ExecutePipStep(RunnablePip runnablePip)
        {
            Contract.Requires(runnablePip != null);
            Contract.Requires(runnablePip.Step != PipExecutionStep.Done && runnablePip.Step != PipExecutionStep.None);

            ProcessRunnablePip processRunnable = runnablePip as ProcessRunnablePip;
            var pipId = runnablePip.PipId;
            var pipType = runnablePip.PipType;
            var loggingContext = runnablePip.LoggingContext;
            var operationContext = runnablePip.OperationContext;
            var environment = runnablePip.Environment;
            var fileContentManager = environment.State.FileContentManager;
            var step = runnablePip.Step;
            var worker = runnablePip.Worker;

            // If schedule is terminating (e.g., StopOnFirstFailure), cancel the pip
            // as long as (i) 'start' step has been executed, (ii) the pip is in running state, and (iii) the pip has not been cancelled before.
            if (ShouldCancelPip(runnablePip))
            {
                return runnablePip.Cancel();
            }

            switch (step)
            {
                case PipExecutionStep.Start:
                    {
                        var state = TryStartPip(runnablePip);
                        if (state == PipState.Skipped)
                        {
                            return PipExecutionStep.SkipDueToFailedDependencies;
                        }

                        if (state == PipState.Running)
                        {
                            if (pipType.IsMetaPip())
                            {
                                return PipExecutionStep.ExecuteNonProcessPip;
                            }

                            using (operationContext.StartOperation(PipExecutorCounter.HashSourceFileDependenciesDuration))
                            {
                                // Hash source file dependencies
                                var maybeHashed = await fileContentManager.TryHashSourceDependenciesAsync(runnablePip.Pip, operationContext);
                                if (!maybeHashed.Succeeded)
                                {
                                    Logger.Log.PipFailedDueToSourceDependenciesCannotBeHashed(
                                        loggingContext,
                                        runnablePip.Description);
                                    return runnablePip.SetPipResult(PipResultStatus.Failed);
                                }
                            }

                            switch (pipType)
                            {
                                case PipType.Process:
                                    if (processRunnable.Process.IsStartOrShutdownKind)
                                    {
                                        // Service start and shutdown pips are noop in the scheduler.
                                        // They will be run on demand by the service manager which is not tracked directly by the scheduler.
                                        return runnablePip.SetPipResult(PipResult.CreateWithPointPerformanceInfo(PipResultStatus.Succeeded));
                                    }

                                    break;
                                case PipType.Ipc:
                                    // Ensure IPC pips take priority over process pips when choosing worker
                                    // NOTE: Since they don't require slots they would not be able to block
                                    // processes from acquiring a worker
                                    runnablePip.ChangePriority(IpcPipChooseWorkerPriority);

                                    // IPC pips go to ChooseWorker before checking the incremental state
                                    return PipExecutionStep.ChooseWorkerCpu;
                            }

                            return PipExecutionStep.CheckIncrementalSkip; // CopyFile, WriteFile, Process, SealDirectory pips
                        }

                        throw Contract.AssertFailure(I($"Cannot start pip in state: {state}"));
                    }

                case PipExecutionStep.Cancel:
                    {
                        // Make sure shared opaque outputs are flagged as such.
                        FlagSharedOpaqueOutputsOnCancellation(runnablePip);

                        Logger.Log.ScheduleCancelingPipSinceScheduleIsTerminating(
                            loggingContext,
                            runnablePip.Description);
                        return runnablePip.SetPipResult(PipResult.CreateWithPointPerformanceInfo(PipResultStatus.Canceled));
                    }

                case PipExecutionStep.SkipDueToFailedDependencies:
                    {
                        // We report skipped pips when all dependencies (failed or otherwise) complete.
                        // This has the side-effect that stack depth is bounded when a pip fails; ReportSkippedPip
                        // reports failure which is then handled in OnPipCompleted as part of the normal queue processing
                        // (rather than recursively abandoning dependents here).
                        LogEventWithPipProvenance(runnablePip, Logger.Log.SchedulePipFailedDueToFailedPrerequisite);
                        return runnablePip.SetPipResult(PipResult.Skipped);
                    }

                case PipExecutionStep.MaterializeOutputs:
                    {
                        PipResultStatus materializationResult = await worker.MaterializeOutputsAsync(runnablePip);

                        var nextStep = processRunnable?.ExecutionResult != null
                            ? processRunnable.SetPipResult(processRunnable.ExecutionResult.CloneSealedWithResult(materializationResult))
                            : runnablePip.SetPipResult(materializationResult);

                        if (!MaterializeOutputsInBackground)
                        {
                            return nextStep;
                        }

                        if (materializationResult.IndicatesFailure())
                        {
                            m_hasFailures = true;
                        }
                        else
                        {
                            IncrementalSchedulingState?.PendingUpdates.MarkNodeMaterialized(runnablePip.PipId.ToNodeId());
                            Logger.Log.PipIsMarkedMaterialized(loggingContext, runnablePip.Description);
                        }

                        return PipExecutionStep.Done;
                    }

                case PipExecutionStep.CheckIncrementalSkip:
                    {
                        // Enable incremental scheduling when distributed build role is none, and
                        // dirty build is not used (forceSkipDependencies is false).
                        if (IsPipCleanMaterialized(pipId))
                        {
                            var maybeHashed = await fileContentManager.TryHashOutputsAsync(runnablePip.Pip, operationContext);
                            if (!maybeHashed.Succeeded)
                            {
                                if (maybeHashed.Failure is CancellationFailure)
                                {
                                    Contract.Assert(loggingContext.ErrorWasLogged);
                                }
                                else
                                {
                                    Logger.Log.PipFailedDueToOutputsCannotBeHashed(
                                        loggingContext,
                                        runnablePip.Description);
                                }
                            }
                            else
                            {
                                PipExecutionCounters.IncrementCounter(PipExecutorCounter.IncrementalSkipPipDueToCleanMaterialized);

                                if (runnablePip.Pip.PipType == PipType.Process)
                                {
                                    PipExecutionCounters.IncrementCounter(PipExecutorCounter.IncrementalSkipProcessDueToCleanMaterialized);
                                }

                                Logger.Log.PipIsIncrementallySkippedDueToCleanMaterialized(loggingContext, runnablePip.Description);
                            }

                            return runnablePip.SetPipResult(PipResult.Create(
                                maybeHashed.Succeeded ? PipResultStatus.UpToDate : PipResultStatus.Failed,
                                runnablePip.StartTime));
                        }

                        if (m_scheduleConfiguration.ForceSkipDependencies != ForceSkipDependenciesMode.Disabled && m_mustExecuteNodesForDirtyBuild != null)
                        {
                            if (!m_mustExecuteNodesForDirtyBuild.Contains(pipId.ToNodeId()))
                            {
                                // When dirty build is enabled, we skip the scheduled pips whose outputs are present and are in the transitive dependency chain
                                // The skipped ones during execution are not explicitly scheduled pips at all.
                                return runnablePip.SetPipResult(PipResult.Create(
                                    PipResultStatus.UpToDate,
                                    runnablePip.StartTime));
                            }

                            using (PipExecutionCounters.StartStopwatch(PipExecutorCounter.HashProcessDependenciesDuration))
                            {
                                // The dependencies may have been skipped, so hash the processes inputs
                                var maybeHashed = await fileContentManager.TryHashDependenciesAsync(runnablePip.Pip, operationContext);
                                if (!maybeHashed.Succeeded)
                                {
                                    if (!(maybeHashed.Failure is CancellationFailure))
                                    {
                                        Logger.Log.PipFailedDueToDependenciesCannotBeHashed(
                                            loggingContext,
                                            runnablePip.Description);
                                    }

                                    return runnablePip.SetPipResult(PipResultStatus.Failed);
                                }
                            }
                        }

                        return pipType == PipType.Process ? PipExecutionStep.ChooseWorkerCacheLookup : PipExecutionStep.ExecuteNonProcessPip;
                    }

                case PipExecutionStep.ChooseWorkerCacheLookup:
                    {
                        Contract.Assert(pipType == PipType.Process);
                        Contract.Assert(worker == null);

                        worker = await m_chooseWorkerCacheLookup.ChooseWorkerAsync(runnablePip);
                        if (worker == null)
                        {
                            // If none of the workers is available, enqueue again.
                            // We always want to choose a worker for the highest priority item. That's why, we enqueue again
                            return PipExecutionStep.ChooseWorkerCacheLookup;
                        }

                        worker.Transition(runnablePip.PipId, WorkerPipState.ChosenForCacheLookup);
                        runnablePip.SetWorker(worker);

                        return PipExecutionStep.CacheLookup;
                    }

                case PipExecutionStep.ChooseWorkerCpu:
                    {
                        Contract.Assert(pipType == PipType.Process || pipType == PipType.Ipc);
                        Contract.Assert(worker == null);

                        worker = await ChooseWorkerCpuAsync(runnablePip);
                        if (worker == null)
                        {
                            // If none of the workers is available, enqueue again.
                            // We always want to choose a worker for the highest priority item. That's why, we enqueue again
                            return PipExecutionStep.ChooseWorkerCpu;
                        }

                        worker.Transition(runnablePip.PipId, WorkerPipState.ChosenForExecution);
                        runnablePip.SetWorker(worker);
                        if (InputsLazilyMaterialized)
                        {
                            // Materialize inputs if lazy materialization is enabled or this is a distributed build
                            return PipExecutionStep.MaterializeInputs;
                        }

                        if (pipType == PipType.Process)
                        {
                            return PipExecutionStep.ExecuteProcess;
                        }

                        Contract.Assert(pipType == PipType.Ipc);
                        return PipExecutionStep.ExecuteNonProcessPip;
                    }

                case PipExecutionStep.MaterializeInputs:
                    {
                        Contract.Assert(pipType == PipType.Process || pipType == PipType.Ipc);

                        PipResultStatus materializationResult = await worker.MaterializeInputsAsync(runnablePip);
                        if (materializationResult.IndicatesFailure())
                        {
                            return runnablePip.SetPipResult(materializationResult);
                        }

                        worker.OnInputMaterializationCompletion(runnablePip.Pip, this);

                        return pipType == PipType.Process ?
                            PipExecutionStep.ExecuteProcess :
                            PipExecutionStep.ExecuteNonProcessPip;
                    }

                case PipExecutionStep.ExecuteNonProcessPip:
                    {
                        var pipResult = await ExecuteNonProcessPipAsync(runnablePip);

                        if (runnablePip.PipType == PipType.Ipc && runnablePip.Worker?.IsRemote == true)
                        {
                            PipExecutionCounters.IncrementCounter(PipExecutorCounter.IpcPipsExecutedRemotely);
                        }

                        return runnablePip.SetPipResult(pipResult);
                    }

                case PipExecutionStep.CacheLookup:
                    {
                        Contract.Assert(processRunnable != null);
                        Contract.Assert(worker != null);

                        var process = processRunnable.Process;
                        var pipScope = State.GetScope(process);
                        var cacheableProcess = pipScope.GetCacheableProcess(process, environment);

                        var cacheResult = await worker.CacheLookupAsync(
                            processRunnable,
                            pipScope,
                            cacheableProcess);

                        if (cacheResult == null)
                        {
                            Contract.Assert(loggingContext.ErrorWasLogged, "Error should have been logged for dependency pip.");
                            return processRunnable.SetPipResult(ExecutionResult.GetFailureNotRunResult(loggingContext));
                        }

                        HandleDeterminismProbe(loggingContext, environment, cacheResult, runnablePip.Description);

                        processRunnable.SetCacheableProcess(cacheableProcess);
                        processRunnable.SetCacheResult(cacheResult);

                        using (operationContext.StartOperation(PipExecutorCounter.ReportRemoteMetadataAndPathSetDuration))
                        {
                            // It only executes on master; but we still acquire the slot on the worker.
                            if (cacheResult.CanRunFromCache && worker.IsRemote)
                            {
                                var cacheHitData = cacheResult.GetCacheHitData();
                                m_pipTwoPhaseCache.ReportRemoteMetadataAndPathSet(
                                    cacheHitData.Metadata,
                                    cacheHitData.MetadataHash,
                                    cacheHitData.PathSet,
                                    cacheHitData.PathSetHash,
                                    cacheResult.WeakFingerprint,
                                    cacheHitData.StrongFingerprint,
                                    isExecution: false);
                            }
                        }

                        if (cacheResult.CanRunFromCache)
                        {
                            // Always execute the process if the determinism probe is enabled.
                            // Pips that must be run due to non-determinism are NOT counted as cache misses.
                            if (!m_configuration.Cache.DeterminismProbe)
                            {
                                return PipExecutionStep.RunFromCache;
                            }
                        }
                        else
                        {
                            environment.Counters.IncrementCounter(PipExecutorCounter.ProcessPipsExecutedDueToCacheMiss);
                        }

                        return PipExecutionStep.ChooseWorkerCpu;
                    }

                case PipExecutionStep.RunFromCache:
                    {
                        Contract.Assert(processRunnable != null);

                        Process process = (Process)processRunnable.Pip;
                        var pipScope = State.GetScope(process);
                        var executionResult = await PipExecutor.RunFromCacheWithWarningsAsync(operationContext, environment, pipScope, process, processRunnable.CacheResult, processRunnable.Description);

                        return processRunnable.SetPipResult(executionResult);
                    }

                case PipExecutionStep.ExecuteProcess:
                    {
                        MarkPipStartExecuting();

                        if (processRunnable.Weight > 1)
                        {
                            // Only log for pips with non-standard process weights
                            Logger.Log.ProcessPipProcessWeight(loggingContext, processRunnable.Description, processRunnable.Weight);
                        }

                        processRunnable.Executed = true;

                        var executionResult = await worker.ExecuteProcessAsync(processRunnable);

                        // Don't count service pips in process pip counters
                        if (!processRunnable.Process.IsStartOrShutdownKind && executionResult.PerformanceInformation != null)
                        {
                            var perfInfo = executionResult.PerformanceInformation;

                            m_groupedPipCounters.AddToCounters(
                                    processRunnable.Process,
                                    new[]
                                    {
                                        (PipCountersByGroup.IOReadBytes, (long)perfInfo.IO.ReadCounters.TransferCount),
                                        (PipCountersByGroup.IOWriteBytes, (long)perfInfo.IO.WriteCounters.TransferCount)
                                    },
                                    new[] { (PipCountersByGroup.ExecuteProcessDuration, perfInfo.ProcessExecutionTime) }
                                );
                        }

                        // The pip was canceled
                        if (executionResult.Result == PipResultStatus.Canceled && !IsTerminating)
                        {
                            // The pip was canceled on the worker (i.e. exceeded RAM utilization)
                            // reschedule and choose worker again after adjusting expected RAM utilization
                            processRunnable.SetWorker(null);

                            if (worker.IsLocal)
                            {
                                // Because the scheduler will re-run this pip, we have to nuke all outputs created under shared opaque directories
                                var sharedOpaqueOutputs = FlagAndReturnSharedOpaqueOutputs(environment, processRunnable);
                                ScrubSharedOpaqueOutputs(sharedOpaqueOutputs);
                            }

                            // Use the max of the observed peak memory and the worker's expected RAM usage for the pip
                            var expectedRamUsageMb = Math.Max(
                                    worker.GetExpectedRamUsageMb(processRunnable),
                                    Math.Max(1, executionResult.PerformanceInformation?.MemoryCounters.PeakWorkingSetMb ?? 0));

                            processRunnable.ExpectedRamUsageMb = expectedRamUsageMb;

                            return PipExecutionStep.ChooseWorkerCpu;
                        }

                        if (runnablePip.Worker?.IsRemote == true)
                        {
                            PipExecutionCounters.IncrementCounter(PipExecutorCounter.ProcessesExecutedRemotely);

                            m_pipTwoPhaseCache.ReportRemoteMetadataAndPathSet(
                                executionResult.PipCacheDescriptorV2Metadata,
                                executionResult.TwoPhaseCachingInfo?.CacheEntry.MetadataHash,
                                executionResult.PathSet,
                                executionResult.TwoPhaseCachingInfo?.PathSetHash,
                                executionResult.TwoPhaseCachingInfo?.WeakFingerprint,
                                executionResult.TwoPhaseCachingInfo?.StrongFingerprint,
                                isExecution: true);
                        }

                        if (m_configuration.Cache.DeterminismProbe && processRunnable.CacheResult.CanRunFromCache)
                        {
                            // Compare strong fingerprints between execution and cache hit for determinism probe
                            return CheckMatchForDeterminismProbe(processRunnable);
                        }

                        return PipExecutionStep.PostProcess;
                    }

                case PipExecutionStep.PostProcess:
                    {
                        var executionResult = processRunnable.ExecutionResult;

                        // Make sure all shared outputs are flagged as such.
                        // We need to do this even if the pip failed, so any writes under shared opaques are flagged anyway.
                        // This allows the scrubber to remove those files as well in the next run.
                        var sharedOpaqueOutputs = FlagAndReturnSharedOpaqueOutputs(environment, processRunnable);

                        // Set the process as executed. NOTE: We do this here rather than during ExecuteProcess to handle
                        // case of processes executed remotely
                        var pipScope = State.GetScope(processRunnable.Process);

                        bool pipIsSafeToCache = true;

                        IReadOnlyDictionary<FileArtifact, (FileMaterializationInfo, ReportedViolation)> allowedSameContentDoubleWriteViolations = null;

                        if (!IsDistributedWorker)
                        {
                            var expectedRamUsage = worker.GetExpectedRamUsageMb((ProcessRunnablePip)runnablePip);

                            int peakVirtualMemoryUsageMb = executionResult.PerformanceInformation?.MemoryCounters.PeakVirtualMemoryUsageMb ?? 0;
                            int peakWorkingSetMb = executionResult.PerformanceInformation?.MemoryCounters.PeakWorkingSetMb ?? 0;
                            int peakPagefileUsageMb = executionResult.PerformanceInformation?.MemoryCounters.PeakPagefileUsageMb ?? 0;

                            Logger.Log.ProcessPipExecutionInfo(
                                operationContext,
                                runnablePip.Description,
                                (int)(executionResult.PerformanceInformation?.NumberOfProcesses ?? 0),
                                (int)((processRunnable.ExpectedDurationMs ?? 0) / 1000),
<<<<<<< HEAD
                                (int)executionResult.PerformanceInformation.ProcessExecutionTime.TotalSeconds,
                                executionResult.PerformanceInformation.ProcessorsInPercents,
                                runnablePip.Worker.DefaultMemoryUsagePerProcess,
=======
                                (int)(executionResult.PerformanceInformation?.ProcessExecutionTime.TotalSeconds ?? 0),
                                executionResult.PerformanceInformation?.ProcessorsInPercents ?? 0,
                                worker.DefaultMemoryUsagePerProcess, 
>>>>>>> 0f7d4b36
                                expectedRamUsage,
                                peakVirtualMemoryUsageMb,
                                peakWorkingSetMb,
                                peakPagefileUsageMb);

                            m_totalPeakVirtualMemoryUsageMb += peakVirtualMemoryUsageMb;
                            m_totalPeakWorkingSetMb += peakWorkingSetMb;
                            m_totalPeakPagefileUsageMb += peakPagefileUsageMb;

                            // File violation analysis needs to happen on the master as it relies on
                            // graph-wide data such as detecting duplicate
                            executionResult = PipExecutor.AnalyzeFileAccessViolations(
                                operationContext,
                                environment,
                                pipScope,
                                executionResult,
                                processRunnable.Process,
                                out pipIsSafeToCache,
                                out allowedSameContentDoubleWriteViolations);

                            processRunnable.SetExecutionResult(executionResult);

                            if (executionResult.Result.IndicatesFailure())
                            {
                                // Dependency analysis failure. Bail out before performing post processing. This prevents
                                // the output from being cached as well as downstream pips from being run.
                                return processRunnable.SetPipResult(executionResult);
                            }
                        }

                        if (pipIsSafeToCache)
                        {
                            // The worker should only cache the pip if the violation analyzer allows it to.
                            executionResult = await worker.PostProcessAsync(processRunnable);
                        }
                        else
                        {
                            Logger.Log.ScheduleProcessNotStoredToCacheDueToFileMonitoringViolations(loggingContext, processRunnable.Description);
                        }

                        if (!IsDistributedWorker)
                        {
                            m_chooseWorkerCpu.ReportProcessExecutionOutputs(processRunnable, executionResult);

                            // If the cache converged outputs, we need to check for double writes again, since the configured policy may care about
                            // the content of the (final) outputs
                            if (executionResult.Converged)
                            {
                                // On convergence, delete shared opaque outputs
                                ScrubSharedOpaqueOutputs(sharedOpaqueOutputs);

                                executionResult = PipExecutor.AnalyzeDoubleWritesOnCacheConvergence(
                                   operationContext,
                                   environment,
                                   pipScope,
                                   executionResult,
                                   processRunnable.Process,
                                   allowedSameContentDoubleWriteViolations);

                                processRunnable.SetExecutionResult(executionResult);

                                if (executionResult.Result.IndicatesFailure())
                                {
                                    // Dependency analysis failure. Even though the pip is already cached, we got a cache converged event, so
                                    // it is safe for other downstream pips to consume the cached result. However, some double writes were found based
                                    // on the configured policy, so we fail the build
                                    return processRunnable.SetPipResult(executionResult);
                                }
                            }
                        }

                        // Output content is reported here to ensure that it happens both on worker executing PostProcess and
                        // master which called worker to execute post process.
                        PipExecutor.ReportExecutionResultOutputContent(
                            operationContext,
                            environment,
                            processRunnable.Description,
                            executionResult,
                            processRunnable.Process.DoubleWritePolicy.ImpliesDoubleWriteIsWarning());

                        return processRunnable.SetPipResult(executionResult);
                    }

                case PipExecutionStep.HandleResult:
                    await OnPipCompleted(runnablePip);
                    return PipExecutionStep.Done;

                default:
                    throw Contract.AssertFailure(I($"Do not know how to run this pip step: '{step}'"));
            }
        }

        private bool ShouldCancelPip(RunnablePip runnablePip)
        {
            return IsTerminating && runnablePip.Step != PipExecutionStep.Start && GetPipRuntimeInfo(runnablePip.PipId).State == PipState.Running && !runnablePip.IsCancelled;
        }

        private List<string> FlagAndReturnSharedOpaqueOutputs(IPipExecutionEnvironment environment, ProcessRunnablePip process)
        {
            List<string> outputPaths = new List<string>();

            // Select all declared output files
            foreach (var fileArtifact in process.Process.FileOutputs)
            {
                if (MakeSharedOpaqueOutputIfNeeded(fileArtifact.Path))
                {
                    outputPaths.Add(fileArtifact.Path.ToString(Context.PathTable));
                }
            }

            // The shared dynamic accesses can be null when the pip failed on preparation, in which case it didn't run at all, so there is
            // nothing to flag
            if (process.ExecutionResult?.SharedDynamicDirectoryWriteAccesses != null)
            {
                // Directory outputs are reported only when the pip is successful. So we need to rely on the raw shared dynamic write accesses,
                // since flagging also happens on failed pips
                foreach (IReadOnlyCollection<AbsolutePath> writesPerSharedOpaque in process.ExecutionResult.SharedDynamicDirectoryWriteAccesses.Values)
                {
                    foreach (AbsolutePath writeInPath in writesPerSharedOpaque)
                    {
                        var path = writeInPath.ToString(environment.Context.PathTable);
                        SharedOpaqueOutputHelper.EnforceFileIsSharedOpaqueOutput(path);
                        outputPaths.Add(path);
                    }
                }
            }

            return outputPaths;
        }

        private void ScrubSharedOpaqueOutputs(List<string> outputs)
        {
            outputs.ForEach(o => FileUtilities.DeleteFile(o));
        }

        private static void HandleDeterminismProbe(
            LoggingContext loggingContext,
            IPipExecutionEnvironment environment,
            RunnableFromCacheResult cacheResult,
            string pipDescription)
        {
            // The purpose of the determinism probe is to identify nondeterministic PIPs. It works by leveraging the two phase cache,
            // which is highly effective at revealing nondeterminism. As part of its routine interaction with this cache, BuildXL will
            // sometimes encounter a collision when it attempts to publish an entry into the cache because it differs from the entry that
            // is already present. When such a collision occurs, BuildXL chooses to use the entry from the cache rather than the entry it
            // is attempting to publish. Its choice to use the existing entry is key to converging with what is in the cache. "Determinism
            // recovery from cache" is the term coined to describe this behavior, and it provides a big win for downstream PIPs. By not
            // publishing to the cache, BuildXL ensures that a downstream PIP has the same input because the cached output from the upstream
            // PIP remains unchanged. This is essential for the determinism probe to work beyond the first PIPs.
            //
            // To illustrate, consider a C++ compiler that produces the same .obj file each time it compiles unchanged input.  This is
            // an example of a deterministic tool. The first time the compiler runs, BuildXL publishes the .obj directly into the cache.
            // During its next run, BuildXL determines the C++ compiler is runnable from cache (via fingerprinting and cache hits) and
            // consequently does not rerun the compiler, instead using the cached .obj file.
            //
            // Now, consider BuildXL's behavior when the probe is enabled. It tells BuildXL to ignore the fact that the compiler is
            // runnable from cache, thereby causing the compiler to run again. BuildXL then attempts to publish the .obj file into the
            // cache. Because the tool is deterministic, there will be no cache collision, and nothing for the probe to do.
            //
            // Contrast this with a C++ compiler that produces a different .obj file each time it compiles -- even when its input
            // is unchanged.  This is an example of a nondeterministic tool. In this case, the probe will again tell BuildXL to
            // disregard the fact that the compiler is runnable from cache, causing the the compiler to run again. In this case,
            // BuildXL's attempt to publish into cache results in a collision because the compiler is nondeterministic.  This
            // collision triggers the determinism probe to capture the name of the conflicting file and the tool that produced
            // it (C++ compiler). It then logs this information as an instance of nondeterminism.
            //
            // Executive summary:
            //  The determinism probe is:
            //    - Extremely simple, leveraging BuildXL's routine interactions with the two phase cache.
            //    - Active only when enabled via a command line parameter and, even then, is inert until a cache collision occurs.
            //    - Dependent on an existing cache. It triggers off of collisions that occur when BuildXL attempts to
            //      publish an entry into the cache that conflicts with an existing entry.
            //    - Forcing a cache race (the reason for cache collisions in normal use) to get a second running of the
            //      tools without actually running them twice locally. The prior run comes from the "cache" thus making this both faster
            //      (only one run) and more flexible (check across machines, different users, etc when using a working shared cache).
            //    - Provides significant improvement in performance relative to checking for determinism by manually running the tool twice.
            if (!cacheResult.CanRunFromCache && environment.Configuration.Cache.DeterminismProbe)
            {
                // Encountered a process that cannot run from cache, noteworthy because it prevents probing for determinism.
                environment.Counters.IncrementCounter(PipExecutorCounter.ProcessPipDeterminismProbeProcessCannotRunFromCache);

                Logger.Log.DeterminismProbeEncounteredProcessThatCannotRunFromCache(loggingContext, pipDescription);
            }
        }

        private PipExecutionStep CheckMatchForDeterminismProbe(ProcessRunnablePip processRunnable)
        {
            Contract.Requires(processRunnable.CacheResult.CanRunFromCache);

            var process = processRunnable.Process;
            var processFiles = process.GetCacheableOutputs().ToList();
            var processFilesInfo = processFiles.ToDictionary(t => t, t => null as FileMaterializationInfo?);
            var loggingContext = processRunnable.LoggingContext;
            var executionResult = processRunnable.ExecutionResult;
            var executionCachingInfo = executionResult.TwoPhaseCachingInfo;
            var cacheHitData = processRunnable.CacheResult.GetCacheHitData();
            var pipDescription = processRunnable.Description;
            var outputContent = executionResult.OutputContent;

            // Log pip failures.
            // This pip behaves nondeterministically. It is currently failing but its presence in the cache indicates a prior success.
            if (executionResult.Result != PipResultStatus.Succeeded)
            {
                Logger.Log.DeterminismProbeEncounteredPipFailure(
                    loggingContext,
                    pipDescription);
                return PipExecutionStep.PostProcess;
            }

            // The pip was cacheable originally (and checked for a cache hit) but uncacheable during this build
            if (executionResult.TwoPhaseCachingInfo == null)
            {
                Logger.Log.DeterminismProbeEncounteredUncacheablePip(
                    loggingContext,
                    pipDescription);
                return PipExecutionStep.PostProcess;
            }

            // Log strong fingerprint inconsistencies.
            // When the determinism probe is enabled, strong fingerprint mismatches occur when BuildXL runs PIPs that have inconsistent input.
            // This inconsistency is exposed because the determinism probe intentionally causes re-execution of PIPs that BuildXL would normally
            // not execute.
            if (executionCachingInfo.StrongFingerprint != cacheHitData.StrongFingerprint)
            {
                Logger.Log.DeterminismProbeEncounteredUnexpectedStrongFingerprintMismatch(
                    loggingContext,
                    pipDescription,
                    cacheHitData.StrongFingerprint.Hash.ToHex(),
                    cacheHitData.PathSetHash.ToHex(),
                    executionCachingInfo.StrongFingerprint.Hash.ToHex(),
                    executionCachingInfo.PathSetHash.ToHex()
                );
            }

            // The tables below are snapshots of actual hash content captured when BuildXL invoked the C++ compiler to build HelloWorld.cpp.
            // The table on the left contains hashes of the two files that were just created by the compiler.  The table on the right, their counterparts in the cache.
            //
            //         Files output by the the compiler                                               Cache hits (Files cached during a previous run of the compiler)
            //         --------------------------------                                                --------------------------------------------------------------
            // Slot 0: VSO0: 0E7A6E2773985FBDBAC38BCE94855E44E38B8CC383BBB4C7AC74918549C62BD100        VSO0: 50A24D5D3FF0062440B286A43AC7396CAF75F15AF4CCF2F11ECF9F8DD200100D00
            // Slot 1: VSO0: D46949208400260BB9127488CA6AFC6AE0B92E8F745E70AE5099AF0C86415FC600        VSO0: D46949208400260BB9127488CA6AFC6AE0B92E8F745E70AE5099AF0C86415FC600
            //
            // HelloWorld.nativeCodeAnalysis.Xml == VS0: D46949208400260BB9127488CA6AFC6AE0B92E8F745E70AE5099AF0C86415FC600
            // HelloWorld.obj (just created)     == VS0: 0E7A6E2773985FBDBAC38BCE94855E44E38B8CC383BBB4C7AC74918549C62BD100
            // HelloWorld.obj (from cache)       == VS0: 50A24D5D3FF0062440B286A43AC7396CAF75F15AF4CCF2F11ECF9F8DD200100D00
            //
            // The C++ compiler is running nondeterministicly, producing a different .obj file each time it compiles HelloWorld.cpp even though this file is unchanged.
            // This leads to the differences in the first slot of the tables. The hashes in the second slot, however, are identical.  These hashes correspond to the XML file
            // produced by the PREFast static code analysis tool. It is typically deterministic.
            //
            // The code below iterates through the slots of these tables, comparing the hashes.  For each mismatch, the name of the file associated with the hash is pulled from the
            // hash/fileArtifact tuple contained in cacheHitData.  This information is then logged along with the pip.
            //
            // Noteworthy assumptions used in the code below:
            //
            // 1. The code assumes the number of files output by the process (process.GetCacheableOutputs()) equals the number of files that were cached during its prior execution.
            //    This assumption is asserted below, preventing the index from exceeding the bounds of the processFiles list in the loop below. This assumptions does not include the
            // content of opaque directories, if any.
            // 2. The code assumes the same ordering of files in the list of process files, cache hit files, and execution files. This assumption is asserted in the code contracts
            //    within the loop below.

            // Number of static outputs found outside of Opaque directories

            Contract.Assert(
                processFiles.Count == cacheHitData.CachedArtifactContentHashes.Length - cacheHitData.DynamicDirectoryContents.Sum(opaque => opaque.Length),
                "Count of files output by the current run of the process differs from the count of files cached during prior run"
            );

            for (int outputIndex = 0; outputIndex < processFiles.Count; outputIndex++)
            {
                var artifactContent = cacheHitData.CachedArtifactContentHashes[outputIndex];
                var executionFile = processFiles[outputIndex];
                var executionContent = outputContent[outputIndex];

                // Ensure files match
                Contract.Assert(artifactContent.fileArtifact == executionFile);
                Contract.Assert(executionContent.fileArtifact == executionFile);

                ContentHash cacheHitHash = artifactContent.fileMaterializationInfo.Hash; // hash from artifact in cache
                ContentHash executionHash = executionContent.fileInfo.Hash; // hash from artifact that was just produced from this pip

                processFilesInfo[executionFile] = executionContent.fileInfo;

                // Compare the hashes.  A mismatch is considered nondeterminism.
                if (cacheHitHash == executionHash)
                {
                    PipExecutionCounters.IncrementCounter(PipExecutorCounter.ProcessPipDeterminismProbeSameFiles);
                }
                else
                {
                    PipExecutionCounters.IncrementCounter(PipExecutorCounter.ProcessPipDeterminismProbeDifferentFiles);

                    // Log this instance of nondeterminism, including the name of the file associated with the mismatched hash.
                    Logger.Log.DeterminismProbeEncounteredNondeterministicOutput(
                        loggingContext,
                        pipDescription,
                        artifactContent.fileArtifact.Path.ToString(Context.PathTable),
                        cacheHitHash.ToHex(),
                        executionHash.ToHex());
                }
            }

            Contract.Assert(
                cacheHitData.DynamicDirectoryContents.Length == process.DirectoryOutputs.Length,
                "Count of directory outputs in the cache hit differs from the list of directory outputs on the Process pip"
            );

            Contract.Assert(
                executionResult.DirectoryOutputs.Length == process.DirectoryOutputs.Length,
                "Count of directory outputs in the execution differs from the list of directory outputs on the Process pip"
            );

            int offset = processFiles.Count;
            for (int outputDirectoryIndex = 0; outputDirectoryIndex < process.DirectoryOutputs.Length; ++outputDirectoryIndex)
            {
                var cacheHitContents = cacheHitData.DynamicDirectoryContents[outputDirectoryIndex];
                var executionContents = executionResult.DirectoryOutputs[outputDirectoryIndex];

                var outputs = new List<(FileArtifact fileArtifact, FileMaterializationInfo fileInfo)>();

                foreach (var fileArtifact in executionContents.fileArtifactArray)
                {
                    if (processFilesInfo.TryGetValue(fileArtifact, out var value))
                    {
                        outputs.Add((fileArtifact, value.Value));
                    }
                    else
                    {
                        outputs.Add((fileArtifact, outputContent[offset++].fileInfo));
                    }
                }

                var cacheHitFiles = Enumerable.Range(0, cacheHitContents.Length).ToDictionary(i => cacheHitContents[i].fileArtifact, i => cacheHitContents[i]);
                var executionFiles = Enumerable.Range(0, cacheHitContents.Length).ToDictionary(i => executionContents.fileArtifactArray[i], i => outputs[i]);

                var intersection = cacheHitFiles.Keys.Where(t => executionFiles.ContainsKey(t)).ToHashSet();

                foreach (var fileArtifact in intersection)
                {
                    var cacheHitFile = cacheHitFiles[fileArtifact];
                    var executionFile = executionFiles[fileArtifact];

                    Contract.Assert(cacheHitFile.fileArtifact == fileArtifact);
                    Contract.Assert(executionFile.fileArtifact == fileArtifact);

                    if (cacheHitFile.fileMaterializationInfo.Hash != executionFile.fileInfo.Hash)
                    {
                        PipExecutionCounters.IncrementCounter(PipExecutorCounter.ProcessPipDeterminismProbeDifferentFiles);

                        Logger.Log.DeterminismProbeEncounteredNondeterministicDirectoryOutput(
                            loggingContext,
                            pipDescription,
                            process.DirectoryOutputs[outputDirectoryIndex].Path.ToString(Context.PathTable),
                            fileArtifact.Path.ToString(Context.PathTable),
                            cacheHitFile.fileMaterializationInfo.Hash.ToHex(),
                            executionFile.fileInfo.Hash.ToHex());
                    }
                }

                if (intersection.Count == cacheHitFiles.Count && intersection.Count == executionFiles.Count)
                {
                    PipExecutionCounters.IncrementCounter(PipExecutorCounter.ProcessPipDeterminismProbeSameDirectories);
                }
                else
                {
                    PipExecutionCounters.IncrementCounter(PipExecutorCounter.ProcessPipDeterminismProbeDifferentDirectories);

                    var cacheHitOnly = cacheHitContents.Select(t => t.fileArtifact).Except(intersection);
                    var executionOnly = executionContents.fileArtifactArray.Except(intersection);

                    Logger.Log.DeterminismProbeEncounteredOutputDirectoryDifferentFiles(
                        loggingContext,
                        pipDescription,
                        process.DirectoryOutputs[outputDirectoryIndex].Path.ToString(Context.PathTable),
                        string.Join("", cacheHitOnly.Select(f => f.Path.ToString(Context.PathTable)).Select(t => $"\t{t}\n")),
                        string.Join("", executionOnly.Select(f => f.Path.ToString(Context.PathTable)).Select(t => $"\t{t}\n"))
                    );

                }

            }

            return PipExecutionStep.RunFromCache;
        }

        private PipState? TryStartPip(RunnablePip runnablePip)
        {
            if (Interlocked.CompareExchange(ref m_firstPip, 1, 0) == 0)
            {
                // Time to first pip only has meaning if we know when the process started
                if (m_processStartTimeUtc.HasValue)
                {
                    LogStatistic(
                        m_executePhaseLoggingContext,
                        Statistics.TimeToFirstPipMs,
                        (int)(DateTime.UtcNow - m_processStartTimeUtc.Value).TotalMilliseconds);
                }
            }

            PipId pipId = runnablePip.PipId;
            PipType pipType = runnablePip.PipType;
            PipRuntimeInfo pipRuntimeInfo = GetPipRuntimeInfo(pipId);
            PipState state = pipRuntimeInfo.State;

            m_executionStepTracker.Transition(pipId, PipExecutionStep.Start);

            if (state != PipState.Skipped)
            {
                pipRuntimeInfo.Transition(m_pipStateCounters, pipType, PipState.Running);
            }

            // PipState is either Skipped or Running at this point
            state = pipRuntimeInfo.State;
            Contract.Assume(state == PipState.Skipped || state == PipState.Running);

            return state;
        }

        private async Task<PipResult> ExecuteNonProcessPipAsync(RunnablePip runnablePip)
        {
            Contract.Requires(runnablePip.Pip != null);
            Contract.Requires(runnablePip.OperationContext.IsValid);
            Contract.Requires(runnablePip.Environment != null);

            var pip = runnablePip.Pip;
            var operationContext = runnablePip.OperationContext;
            var environment = runnablePip.Environment;

            switch (runnablePip.PipType)
            {
                case PipType.SealDirectory:
                    // SealDirectory pips are also scheduler internal. Once completed, we can unblock consumers of the corresponding DirectoryArtifact
                    // and mark the contained paths as immutable (thus no longer requiring a rewrite count).
                    return ExecuteSealDirectoryPip(operationContext, (SealDirectory)pip);

                case PipType.Value:
                case PipType.SpecFile:
                case PipType.Module:
                    // Value, specfile, and module pips are noop.
                    return PipResult.CreateWithPointPerformanceInfo(PipResultStatus.Succeeded);

                case PipType.WriteFile:
                    // Don't materialize eagerly (this is handled by the MaterializeOutputs step)
                    return
                        await
                            PipExecutor.ExecuteWriteFileAsync(
                                operationContext,
                                environment,
                                (WriteFile)pip,
                                materializeOutputs: !m_configuration.Schedule.EnableLazyWriteFileMaterialization);

                case PipType.CopyFile:
                    // Don't materialize eagerly (this is handled by the MaterializeOutputs step)
                    return await PipExecutor.ExecuteCopyFileAsync(operationContext, environment, (CopyFile)pip, materializeOutputs: false);

                case PipType.Ipc:
                    var result = await runnablePip.Worker.ExecuteIpcAsync(runnablePip);
                    if (!result.Status.IndicatesFailure())
                    {
                        // Output content is reported here to ensure that it happens both on worker executing IPC pip and
                        // master which called worker to execute IPC pip.
                        PipExecutor.ReportExecutionResultOutputContent(
                            runnablePip.OperationContext,
                            runnablePip.Environment,
                            runnablePip.Description,
                            runnablePip.ExecutionResult);
                    }

                    return result;

                default:
                    throw Contract.AssertFailure("Do not know how to run pip " + pip);
            }
        }

        /// <summary>
        /// Returns whether a node is explicitly scheduled.
        /// </summary>
        /// <remarks>
        /// All nodes are explicitly scheduled unless a filter is applied that does not match the node.
        /// </remarks>
        private bool RequiresPipOutputs(NodeId node)
        {
            // For minimal required materialization, no pip's outputs are required.
            if (m_scheduleConfiguration.RequiredOutputMaterialization == RequiredOutputMaterialization.Minimal)
            {
                return false;
            }

            if (m_scheduleConfiguration.RequiredOutputMaterialization == RequiredOutputMaterialization.All)
            {
                return true;
            }

            // When all nodes are scheduled, the collection is null and all nodes are matched
            if (m_explicitlyScheduledNodes == null)
            {
                return true;
            }

            // Otherwise the node must be checked
            return m_explicitlyScheduledNodes.Contains(node);
        }

        /// <summary>
        /// Chooses a worker to execute the process or IPC pips
        /// </summary>
        /// <remarks>
        /// Do not need to be thread-safe. The concurrency degree of the queue is 1.
        /// </remarks>
        private async Task<Worker> ChooseWorkerCpuAsync(RunnablePip runnablePip)
        {
            Contract.Requires(runnablePip.PipType == PipType.Process || runnablePip.PipType == PipType.Ipc);

            using (PipExecutionCounters.StartStopwatch(PipExecutorCounter.ChooseWorkerCpuDuration))
            {
                var runnableProcess = runnablePip as ProcessRunnablePip;
                if (runnableProcess != null)
                {
                    var perfData = RunningTimeTable[runnableProcess.Process.SemiStableHash];
                    if (runnableProcess.ExpectedRamUsageMb == null && perfData.PeakMemoryInKB != 0)
                    {
                        runnableProcess.ExpectedRamUsageMb = (int)(perfData.PeakMemoryInKB / 1024);
                    }

                    runnableProcess.ExpectedDurationMs = perfData.DurationInMs;
                }

                // Find the estimated setup time for the pip on each builder.
                return await m_chooseWorkerCpu.ChooseWorkerAsync(runnablePip);
            }
        }

        /// <inheritdoc />
        public PipExecutionContext Context { get; }

        /// <inheritdoc />
        [SuppressMessage("Microsoft.Design", "CA1033:InterfaceMethodsShouldBeCallableByChildTypes")]
        PipTable IPipExecutionEnvironment.PipTable => m_pipTable;

        /// <inheritdoc />
        [SuppressMessage("Microsoft.Design", "CA1033:InterfaceMethodsShouldBeCallableByChildTypes")]
        PipContentFingerprinter IPipExecutionEnvironment.ContentFingerprinter => m_pipContentFingerprinter;

        /// <inheritdoc />
        [SuppressMessage("Microsoft.Design", "CA1033:InterfaceMethodsShouldBeCallableByChildTypes")]
        PipFragmentRenderer IPipExecutionEnvironment.PipFragmentRenderer => m_pipFragmentRenderer;

        /// <inheritdoc />
        [SuppressMessage("Microsoft.Design", "CA1033:InterfaceMethodsShouldBeCallableByChildTypes")]
        IIpcProvider IPipExecutionEnvironment.IpcProvider => m_ipcProvider;

        /// <inheritdoc />
        [SuppressMessage("Microsoft.Design", "CA1033:InterfaceMethodsShouldBeCallableByChildTypes")]
        IConfiguration IPipExecutionEnvironment.Configuration => m_configuration;

        /// <inheritdoc />
        [SuppressMessage("Microsoft.Design", "CA1033:InterfaceMethodsShouldBeCallableByChildTypes")]
        IReadOnlyDictionary<string, string> IPipExecutionEnvironment.RootMappings => m_rootMappings;

        /// <inheritdoc />
        [SuppressMessage("Microsoft.Design", "CA1033:InterfaceMethodsShouldBeCallableByChildTypes")]
        ISandboxConnection IPipExecutionEnvironment.SandboxConnection => !SandboxingWithKextEnabled ? null : SandboxConnection;

        /// <summary>
        /// Content and metadata cache for prior pip outputs.
        /// </summary>
        public EngineCache Cache { get; }

        /// <inheritdoc />
        public LocalDiskContentStore LocalDiskContentStore => m_localDiskContentStore;

        /// <inheritdoc />
        [SuppressMessage("Microsoft.Design", "CA1033:InterfaceMethodsShouldBeCallableByChildTypes")]
        IFileMonitoringViolationAnalyzer IPipExecutionEnvironment.FileMonitoringViolationAnalyzer => m_fileMonitoringViolationAnalyzer;

        /// <inheritdoc />
        public int GetPipPriority(PipId pipId)
        {
            Contract.Requires(pipId.IsValid);
            Contract.Assert(IsInitialized);

            var pipState = m_pipTable.GetMutable(pipId);

            if (pipState.PipType.IsMetaPip())
            {
                // Meta pips are used for reporting and should run ASAP
                // Give them a maximum priority.
                return MaxInitialPipPriority;
            }

            return GetPipRuntimeInfo(pipId).Priority;
        }

        /// <inheritdoc />
        public DirectoryTranslator DirectoryTranslator { get; }

        /// <summary>
        /// Gets the execution information for the producer pip of the given file.
        /// </summary>
        public string GetProducerInfoForFailedMaterializeFile(in FileArtifact artifact)
        {
            var producer = m_fileContentManager.GetDeclaredProducer(artifact);

            RunnablePipPerformanceInfo perfInfo = m_runnablePipPerformance[producer.PipId];

            PipExecutionStep step = perfInfo.IsExecuted ? PipExecutionStep.ExecuteProcess : PipExecutionStep.RunFromCache;

            var workerId = perfInfo.Workers.Value[(int)step];
            var worker = m_workers[(int)workerId];
            bool isWorkerReleasedEarly = worker.WorkerEarlyReleasedTime != null;

            PipExecutionCounters.IncrementCounter(PipExecutorCounter.NumFilesFailedToMaterialize);
            if (isWorkerReleasedEarly)
            {
                PipExecutionCounters.IncrementCounter(PipExecutorCounter.NumFilesFailedToMaterializeDueToEarlyWorkerRelease);
            }

            string whenWorkerReleased = isWorkerReleasedEarly ?
                $"UTC {worker.WorkerEarlyReleasedTime.Value.ToLongTimeString()} ({(DateTime.UtcNow - worker.WorkerEarlyReleasedTime.Value).TotalMinutes.ToString("0.0")} minutes ago)" :
                "N/A";

            return $"{producer.FormattedSemiStableHash} {step} on Worker#{workerId} ({m_workers[(int)workerId].Status} - WhenReleased: {whenWorkerReleased})";
        }

        /// <inheritdoc />
        [SuppressMessage("Microsoft.Design", "CA1033:InterfaceMethodsShouldBeCallableByChildTypes")]
        bool IPipExecutionEnvironment.IsSourceSealedDirectory(
            DirectoryArtifact directoryArtifact,
            out bool allDirectories,
            out ReadOnlyArray<StringId> pattern)
        {
            Contract.Requires(directoryArtifact.IsValid);
            pattern = ReadOnlyArray<StringId>.Empty;
            var sealDirectoryKind = GetSealDirectoryKind(directoryArtifact);

            if (sealDirectoryKind.IsSourceSeal())
            {
                pattern = GetSourceSealDirectoryPatterns(directoryArtifact);
            }

            switch (sealDirectoryKind)
            {
                case SealDirectoryKind.SourceAllDirectories:
                    allDirectories = true;
                    return true;
                case SealDirectoryKind.SourceTopDirectoryOnly:
                    allDirectories = false;
                    return true;
                default:
                    allDirectories = false;
                    return false;
            }
        }

        /// <inheritdoc />
        public IEnumerable<Pip> GetServicePipClients(PipId servicePipId) => PipGraph.GetServicePipClients(servicePipId);

        /// <inheritdoc />
        [SuppressMessage("Microsoft.Design", "CA1033:InterfaceMethodsShouldBeCallableByChildTypes")]
        void IPipExecutionEnvironment.ReportWarnings(bool fromCache, int count)
        {
            Contract.Requires(count > 0);
            if (fromCache)
            {
                Interlocked.Increment(ref m_numPipsWithWarningsFromCache);
                Interlocked.Add(ref m_numWarningsFromCache, count);
            }
            else
            {
                Interlocked.Increment(ref m_numPipsWithWarnings);
                Interlocked.Add(ref m_numWarnings, count);
            }
        }

        #region Critical Path Logging

        private void LogCriticalPath(Dictionary<string, long> statistics, [CanBeNull] BuildSummary buildSummary)
        {
            int currentCriticalPathTailPipIdValue;
            PipRuntimeInfo criticalPathRuntimeInfo;

            List<(PipRuntimeInfo pipRunTimeInfo, PipId pipId)> criticalPath = new List<(PipRuntimeInfo pipRunTimeInfo, PipId pipId)>();

            if (TryGetCriticalPathTailRuntimeInfo(out currentCriticalPathTailPipIdValue, out criticalPathRuntimeInfo))
            {
                PipExecutionCounters.AddToCounter(PipExecutorCounter.CriticalPathDuration, TimeSpan.FromMilliseconds(criticalPathRuntimeInfo.CriticalPathDurationMs));

                PipId pipId = new PipId(unchecked((uint)currentCriticalPathTailPipIdValue));
                criticalPath.Add((criticalPathRuntimeInfo, pipId));

                long exeDurationCriticalPathMs = criticalPathRuntimeInfo.ProcessExecuteTimeMs;

                while (true)
                {
                    criticalPathRuntimeInfo = null;
                    foreach (var dependencyEdge in ScheduledGraph.GetIncomingEdges(pipId.ToNodeId()))
                    {
                        var dependencyRuntimeInfo = GetPipRuntimeInfo(dependencyEdge.OtherNode);
                        if (dependencyRuntimeInfo.CriticalPathDurationMs >= (criticalPathRuntimeInfo?.CriticalPathDurationMs ?? 0))
                        {
                            criticalPathRuntimeInfo = dependencyRuntimeInfo;
                            pipId = dependencyEdge.OtherNode.ToPipId();
                        }
                    }

                    if (criticalPathRuntimeInfo != null)
                    {
                        criticalPath.Add((criticalPathRuntimeInfo, pipId));

                        exeDurationCriticalPathMs += criticalPathRuntimeInfo.ProcessExecuteTimeMs;
                    }
                    else
                    {
                        break;
                    }
                }

                IList<long> totalMasterQueueDurations = new long[(int)DispatcherKind.Materialize + 1];
                IList<long> totalRemoteQueueDurations = new long[(int)DispatcherKind.Materialize + 1];

                IList<long> totalStepDurations = new long[(int)PipExecutionStep.Done + 1];
                IList<long> totalQueueRequestDurations = new long[(int)PipExecutionStep.Done + 1];
                IList<long> totalSendRequestDurations = new long[(int)PipExecutionStep.Done + 1];
                IList<long> totalCacheLookupStepDurations = new long[OperationKind.TrackedCacheLookupCounterCount];
                long totalCacheMissAnalysisDuration = 0;

                var summaryTable = new StringBuilder();
                var detailedLog = new StringBuilder();
                detailedLog.AppendLine(I($"Fine-grained Duration (ms) for Each Pip on the Critical Path (from end to beginning)"));

                int index = 0;

                foreach (var node in criticalPath)
                {
                    RunnablePipPerformanceInfo performance = m_runnablePipPerformance[node.pipId];

                    LogPipPerformanceInfo(detailedLog, node.pipId, performance);

                    Pip pip = PipGraph.GetPipFromPipId(node.pipId);
                    PipRuntimeInfo runtimeInfo = node.pipRunTimeInfo;

                    long pipDurationMs = performance.CalculatePipDurationMs();
                    long pipQueueDurationMs = performance.CalculateQueueDurationMs();

                    Logger.Log.CriticalPathPipRecord(m_executePhaseLoggingContext,
                        pipSemiStableHash: pip.SemiStableHash,
                        pipDescription: pip.GetDescription(Context),
                        pipDurationMs: pipDurationMs,
                        exeDurationMs: runtimeInfo.ProcessExecuteTimeMs,
                        queueDurationMs: pipQueueDurationMs,
                        indexFromBeginning: criticalPath.Count - index - 1,
                        isExplicitlyScheduled: (m_explicitlyScheduledProcessNodes == null ? false : m_explicitlyScheduledProcessNodes.Contains(node.Item2.ToNodeId())),
                        executionLevel: runtimeInfo.Result.ToString(),
                        numCacheEntriesVisited: performance.CacheLookupPerfInfo.NumCacheEntriesVisited,
                        numPathSetsDownloaded: performance.CacheLookupPerfInfo.NumPathSetsDownloaded);

                    Func<TimeSpan, string> formatTime = (t) => string.Format("{0:hh\\:mm\\:ss}", t);

                    string scheduledTime = "N/A";
                    string completedTime = "N/A";
                    TimeSpan scheduledTimeTs = TimeSpan.Zero;
                    TimeSpan completedTimeTs = TimeSpan.Zero;

                    if (m_processStartTimeUtc.HasValue)
                    {
                        scheduledTimeTs = performance.ScheduleTime - m_processStartTimeUtc.Value;
                        scheduledTime = formatTime(scheduledTimeTs);
                        completedTimeTs = performance.CompletedTime - m_processStartTimeUtc.Value;
                        completedTime = formatTime(completedTimeTs);
                    }

                    summaryTable.AppendLine(I($"{pipDurationMs,16} | {runtimeInfo.ProcessExecuteTimeMs,15} | {pipQueueDurationMs,18} | {runtimeInfo.Result,12} | {scheduledTime,14} | {completedTime,14} | {pip.GetDescription(Context)}"));

                    if (buildSummary != null)
                    {
                        buildSummary.CriticalPathSummary.Lines.Add(
                            new CriticalPathSummaryLine
                            {
                                PipDuration = TimeSpan.FromMilliseconds(pipDurationMs),
                                ProcessExecuteTime = TimeSpan.FromMilliseconds(runtimeInfo.ProcessExecuteTimeMs),
                                PipQueueDuration = TimeSpan.FromMilliseconds(pipQueueDurationMs),
                                Result = runtimeInfo.Result.ToString(),
                                ScheduleTime = scheduledTimeTs,
                                Completed = completedTimeTs,
                                PipDescription = pip.GetDescription(Context),
                            });
                    }

                    totalStepDurations = totalStepDurations.Zip(performance.StepDurations, (x, y) => (x + (long)y.TotalMilliseconds)).ToList();
                    totalMasterQueueDurations = totalMasterQueueDurations.Zip(performance.QueueDurations.Value, (x, y) => (x + (long)y.TotalMilliseconds)).ToList();
                    totalRemoteQueueDurations = totalRemoteQueueDurations.Zip(performance.RemoteQueueDurations.Value, (x, y) => (x + (long)y.TotalMilliseconds)).ToList();
                    totalSendRequestDurations = totalSendRequestDurations.Zip(performance.SendRequestDurations.Value, (x, y) => (x + (long)y.TotalMilliseconds)).ToList();
                    totalCacheLookupStepDurations = totalCacheLookupStepDurations
                        .Zip(performance.CacheLookupPerfInfo.CacheLookupStepCounters, (x, y) => (x + (long)(new TimeSpan(y.durationTicks).TotalMilliseconds))).ToList();

                    totalCacheMissAnalysisDuration += (long)performance.CacheMissAnalysisDuration.TotalMilliseconds;

                    index++;
                }

                // Putting logs together - a summary table followed by a detailed log for each pip
                var builder = new StringBuilder();
                builder.AppendLine("Critical path:");
                builder.AppendLine(I($"{"Pip Duration(ms)",-16} | {"Exe Duration(ms)",-15}| {"Queue Duration(ms)",-18} | {"Pip Result",-12} | {"Scheduled Time",-14} | {"Completed Time",-14} | Pip"));

                // Total critical path running time is a sum of all steps except ChooseWorker
                long totalCriticalPathRunningTime = totalStepDurations.Where((i, j) => ((PipExecutionStep)j).IncludeInRunningTime()).Sum();
                long totalMasterQueueTime = totalMasterQueueDurations.Sum();
                long totalRemoteQueueTime = totalRemoteQueueDurations.Sum();

                long totalChooseWorker = totalStepDurations[(int)PipExecutionStep.ChooseWorkerCpu] + totalStepDurations[(int)PipExecutionStep.ChooseWorkerCacheLookup];

                builder.AppendLine(I($"{totalCriticalPathRunningTime,16} | {exeDurationCriticalPathMs,15} | {totalMasterQueueTime,18} | {string.Empty,12} | {string.Empty,14} | {string.Empty,14} | *Total"));
                builder.AppendLine(summaryTable.ToString());

                if (buildSummary != null)
                {
                    buildSummary.CriticalPathSummary.TotalCriticalPathRuntime = TimeSpan.FromMilliseconds(totalCriticalPathRunningTime);
                    buildSummary.CriticalPathSummary.ExeDurationCriticalPath = TimeSpan.FromMilliseconds(exeDurationCriticalPathMs);
                    buildSummary.CriticalPathSummary.TotalMasterQueueTime = TimeSpan.FromMilliseconds(totalMasterQueueTime);
                }

                builder.AppendLine(detailedLog.ToString());

                builder.AppendLine(I($"Total Master Queue Waiting Time (ms) on the Critical Path"));
                for (int i = 0; i < totalMasterQueueDurations.Count; i++)
                {
                    if (totalMasterQueueDurations[i] != 0)
                    {
                        var queue = (DispatcherKind)i;
                        builder.AppendLine(I($"\t{queue,-98}: {totalMasterQueueDurations[i],10}"));
                        statistics.Add(I($"CriticalPath.{queue}MasterQueueDurationMs"), totalMasterQueueDurations[i]);
                    }
                }
                statistics.Add("CriticalPath.TotalMasterQueueDurationMs", totalMasterQueueTime);

                builder.AppendLine();
                builder.AppendLine(I($"Total Remote Queue Waiting Time (ms) on the Critical Path"));
                for (int i = 0; i < totalRemoteQueueDurations.Count; i++)
                {
                    if (totalRemoteQueueDurations[i] != 0)
                    {
                        var queue = (DispatcherKind)i;
                        builder.AppendLine(I($"\t{queue,-98}: {totalRemoteQueueDurations[i],10}"));
                        statistics.Add(I($"CriticalPath.{queue}RemoteQueueDurationMs"), totalRemoteQueueDurations[i]);
                    }
                }
                statistics.Add("CriticalPath.TotalRemoteQueueDurationMs", totalRemoteQueueTime);

                builder.AppendLine();
                builder.AppendLine(I($"Total Pip Execution Step Duration (ms) on the Critical Path"));
                for (int i = 0; i < totalStepDurations.Count; i++)
                {
                    if (totalStepDurations[i] != 0 && ((PipExecutionStep)i).IncludeInRunningTime())
                    {
                        var step = (PipExecutionStep)i;
                        builder.AppendLine(I($"\t{step,-98}: {totalStepDurations[i],10}"));
                        statistics.Add(I($"CriticalPath.{step}DurationMs"), totalStepDurations[i]);
                    }
                }

                builder.AppendLine();
                builder.AppendLine(I($"Total CacheLookup Step Duration (ms) on the Critical Path"));
                for (int i = 0; i < totalCacheLookupStepDurations.Count; i++)
                {
                    var duration = totalCacheLookupStepDurations[i];
                    var name = OperationKind.GetTrackedCacheOperationKind(i).ToString();
                    if (duration != 0)
                    {
                        builder.AppendLine(I($"\t{name,-98}: {duration,10}"));
                        statistics.Add(I($"CriticalPath.{name}DurationMs"), duration);
                    }
                }

                builder.AppendLine();
                builder.AppendLine(I($"Total Queue Request Duration (ms) on the Critical Path"));
                for (int i = 0; i < totalQueueRequestDurations.Count; i++)
                {
                    if (totalQueueRequestDurations[i] != 0)
                    {
                        var step = (PipExecutionStep)i;
                        builder.AppendLine(I($"\t{step,-98}: {totalQueueRequestDurations[i],10}"));
                        statistics.Add(I($"CriticalPath.{step}_QueueRequestDurationMs"), totalQueueRequestDurations[i]);
                    }
                }

                builder.AppendLine();
                builder.AppendLine(I($"Total Send Request Duration (ms) on the Critical Path"));
                for (int i = 0; i < totalSendRequestDurations.Count; i++)
                {
                    if (totalSendRequestDurations[i] != 0)
                    {
                        var step = (PipExecutionStep)i;
                        builder.AppendLine(I($"\t{step,-98}: {totalSendRequestDurations[i],10}"));
                        statistics.Add(I($"CriticalPath.{step}_SendRequestDurationMs"), totalSendRequestDurations[i]);
                    }
                }

                builder.AppendLine();
                builder.AppendLine(I($"{"Total Worker Selection Overhead (ms) on the Critical Path",-106}: {totalChooseWorker,10}"));
                statistics.Add("CriticalPath.ChooseWorkerDurationMs", totalChooseWorker);

                builder.AppendLine();
                builder.AppendLine(I($"{"Total Cache Miss Analysis Overhead (ms) on the Critical Path",-106}: {totalCacheMissAnalysisDuration,10}"));
                statistics.Add("CriticalPath.CacheMissAnalysisDurationMs", totalCacheMissAnalysisDuration);

                builder.AppendLine();
                builder.AppendLine(I($"{"Total Critical Path Length (including queue waiting time and choosing worker(s)) ms",-106}: {totalMasterQueueTime + totalChooseWorker + totalCriticalPathRunningTime,10}"));

                statistics.Add("CriticalPath.ExeDurationMs", exeDurationCriticalPathMs);
                statistics.Add("CriticalPath.PipDurationMs", totalCriticalPathRunningTime);

                string hr = I($"{Environment.NewLine}======================================================================{Environment.NewLine}");
                builder.AppendLine(hr);
                builder.AppendLine(I($"Fine-grained Duration (ms) for Top 5 Pips Sorted by Pip Duration (excluding ChooseWorker and Queue durations)"));
                var topPipDurations =
                    (from a in m_runnablePipPerformance
                     let i = a.Value.CalculatePipDurationMs()
                     where i > 0
                     orderby i descending
                     select a).Take(5);

                foreach (var kvp in topPipDurations)
                {
                    LogPipPerformanceInfo(builder, kvp.Key, kvp.Value);
                }

                builder.AppendLine(hr);
                builder.AppendLine(I($"Fine-grained Duration (ms) for Top 5 Pips Sorted by CacheLookup Duration"));
                var topCacheLookupDurations =
                    (from a in m_runnablePipPerformance
                     let i = a.Value.StepDurations[(int)PipExecutionStep.CacheLookup].TotalMilliseconds
                     where i > 0
                     orderby i descending
                     select a).Take(5);

                foreach (var kvp in topCacheLookupDurations)
                {
                    LogPipPerformanceInfo(builder, kvp.Key, kvp.Value);
                }

                builder.AppendLine(hr);
                builder.AppendLine(I($"Fine-grained Duration (ms) for Top 5 Pips Sorted by ExecuteProcess Duration"));
                var topExecuteDurations =
                    (from a in m_runnablePipPerformance
                     let i = a.Value.StepDurations[(int)PipExecutionStep.ExecuteProcess].TotalMilliseconds
                     where i > 0
                     orderby i descending
                     select a).Take(5);

                foreach (var kvp in topExecuteDurations)
                {
                    LogPipPerformanceInfo(builder, kvp.Key, kvp.Value);
                }

                Logger.Log.CriticalPathChain(m_executePhaseLoggingContext, builder.ToString());
            }
        }

        private void LogPipPerformanceInfo(StringBuilder stringBuilder, PipId pipId, RunnablePipPerformanceInfo performanceInfo)
        {
            Pip pip = PipGraph.GetPipFromPipId(pipId);

            stringBuilder.AppendLine(I($"\t{pip.GetDescription(Context)}"));

            if (pip.PipType == PipType.Process)
            {
                bool isExplicitlyScheduled = (m_explicitlyScheduledProcessNodes == null ? false : m_explicitlyScheduledProcessNodes.Contains(pipId.ToNodeId()));
                stringBuilder.AppendLine(I($"\t\t{"Explicitly Scheduled",-90}: {isExplicitlyScheduled,10}"));
            }

            for (int i = 0; i < performanceInfo.QueueDurations.Value.Length; i++)
            {
                var duration = (long)performanceInfo.QueueDurations.Value[i].TotalMilliseconds;
                if (duration != 0)
                {
                    stringBuilder.AppendLine(I($"\t\tQueue - {(DispatcherKind)i,-82}: {duration,10}"));
                }
            }

            for (int i = 0; i < performanceInfo.StepDurations.Length; i++)
            {
                var step = (PipExecutionStep)i;
                var stepDuration = (long)performanceInfo.StepDurations[i].TotalMilliseconds;
                if (stepDuration != 0)
                {
                    stringBuilder.AppendLine(I($"\t\tStep  - {step,-82}: {stepDuration,10}"));
                }

                long remoteStepDuration = 0;
                uint workerId = performanceInfo.Workers.Value[i];
                if (workerId != 0)
                {
                    string workerName = workerId == AllWorker.Id
                        ? "AllWorkers"
                        : $"{$"W{workerId}",10}:{m_workers[(int)workerId].Name}";
                    stringBuilder.AppendLine(I($"\t\t  {"WorkerName",-88}: {workerName}"));

                    var queueRequest = (long)performanceInfo.QueueRequestDurations.Value[i].TotalMilliseconds;
                    stringBuilder.AppendLine(I($"\t\t  {"MasterQueueRequest",-88}: {queueRequest,10}"));

                    var sendRequest = (long)performanceInfo.SendRequestDurations.Value[i].TotalMilliseconds;
                    stringBuilder.AppendLine(I($"\t\t  {"MasterSendRequest",-88}: {sendRequest,10}"));

                    var remoteQueueDuration = (long)performanceInfo.RemoteQueueDurations.Value[i].TotalMilliseconds;
                    stringBuilder.AppendLine(I($"\t\t  {"RemoteQueue",-88}: {remoteQueueDuration,10}"));

                    remoteStepDuration = (long)performanceInfo.RemoteStepDurations.Value[i].TotalMilliseconds;
                    stringBuilder.AppendLine(I($"\t\t  {"RemoteStep",-88}: {remoteStepDuration,10}"));

                }

                if (stepDuration != 0 && step == PipExecutionStep.CacheLookup)
                {
                    stringBuilder.AppendLine(I($"\t\t  {"NumCacheEntriesVisited",-88}: {performanceInfo.CacheLookupPerfInfo.NumCacheEntriesVisited,10}"));
                    stringBuilder.AppendLine(I($"\t\t  {"NumPathSetsDownloaded",-88}: {performanceInfo.CacheLookupPerfInfo.NumPathSetsDownloaded,10}"));

                    long totalCacheLookupDurationForPip = 0;
                    for (int j = 0; j < performanceInfo.CacheLookupPerfInfo.CacheLookupStepCounters.Length; j++)
                    {
                        var name = OperationKind.GetTrackedCacheOperationKind(j).ToString();
                        var tuple = performanceInfo.CacheLookupPerfInfo.CacheLookupStepCounters[j];
                        long duration = (long)(new TimeSpan(tuple.durationTicks)).TotalMilliseconds;

                        if (duration != 0)
                        {
                            stringBuilder.AppendLine(I($"\t\t  {name,-88}: {duration,10} - occurred {tuple.occurrences,10} times"));
                        }

                        totalCacheLookupDurationForPip += duration;
                    }
                }

                if (stepDuration != 0 && step == PipExecutionStep.ExecuteProcess && performanceInfo.CacheMissAnalysisDuration.TotalMilliseconds != 0)
                {
                    stringBuilder.AppendLine(I($"\t\t  {"CacheMissAnalysis",-88}: {(long)performanceInfo.CacheMissAnalysisDuration.TotalMilliseconds,10}"));
                }
            }
        }

        private bool TryGetCriticalPathTailRuntimeInfo(out int currentCriticalPathTailPipIdValue, out PipRuntimeInfo runtimeInfo)
        {
            runtimeInfo = null;

            currentCriticalPathTailPipIdValue = Volatile.Read(ref m_criticalPathTailPipIdValue);
            if (currentCriticalPathTailPipIdValue == 0)
            {
                return false;
            }

            PipId criticalPathTailId = new PipId(unchecked((uint)currentCriticalPathTailPipIdValue));
            runtimeInfo = GetPipRuntimeInfo(criticalPathTailId);
            return true;
        }

        private void UpdateCriticalPath(RunnablePip runnablePip, PipExecutionPerformance performance)
        {
            var duration = runnablePip.RunningTime;
            var pip = runnablePip.Pip;

            if (pip.PipType.IsMetaPip())
            {
                return;
            }

            long durationMs = (long)duration.TotalMilliseconds;
            long criticalChainMs = durationMs;
            foreach (var dependencyEdge in ScheduledGraph.GetIncomingEdges(pip.PipId.ToNodeId()))
            {
                var dependencyRuntimeInfo = GetPipRuntimeInfo(dependencyEdge.OtherNode);
                criticalChainMs = Math.Max(criticalChainMs, durationMs + dependencyRuntimeInfo.CriticalPathDurationMs);
            }

            var pipRuntimeInfo = GetPipRuntimeInfo(pip.PipId);

            pipRuntimeInfo.Result = performance.ExecutionLevel;
            pipRuntimeInfo.CriticalPathDurationMs = criticalChainMs > int.MaxValue ? int.MaxValue : (int)criticalChainMs;
            ProcessPipExecutionPerformance processPerformance = performance as ProcessPipExecutionPerformance;
            if (processPerformance != null)
            {
                pipRuntimeInfo.ProcessExecuteTimeMs = (int)processPerformance.ProcessExecutionTime.TotalMilliseconds;
            }

            var pipIdValue = unchecked((int)pip.PipId.Value);

            int currentCriticalPathTailPipIdValue;
            PipRuntimeInfo criticalPathRuntimeInfo;

            while (!TryGetCriticalPathTailRuntimeInfo(out currentCriticalPathTailPipIdValue, out criticalPathRuntimeInfo)
                || (criticalChainMs > (criticalPathRuntimeInfo?.CriticalPathDurationMs ?? 0)))
            {
                if (Interlocked.CompareExchange(ref m_criticalPathTailPipIdValue, pipIdValue, currentCriticalPathTailPipIdValue) == currentCriticalPathTailPipIdValue)
                {
                    return;
                }
            }
        }

        #endregion Critical Path Logging

        /// <summary>
        /// Given the execution performance of a just-completed pip, records its performance info for future schedules
        /// and notifies any execution observers.
        /// </summary>
        private void HandleExecutionPerformance(RunnablePip runnablePip, PipExecutionPerformance performance)
        {
            var pip = runnablePip.Pip;
            UpdateCriticalPath(runnablePip, performance);

            ProcessPipExecutionPerformance processPerf = performance as ProcessPipExecutionPerformance;
            if (pip.PipType == PipType.Process &&
                performance.ExecutionLevel == PipExecutionLevel.Executed &&
                processPerf != null)
            {
                RunningTimeTable[pip.SemiStableHash] = new PipHistoricPerfData(processPerf);
            }

            if (ExecutionLog != null && performance != null)
            {
                ExecutionLog.PipExecutionPerformance(new PipExecutionPerformanceEventData
                {
                    PipId = pip.PipId,
                    ExecutionPerformance = performance,
                });
            }
        }

        /// <summary>
        /// The state required for pip execution
        /// </summary>
        public PipExecutionState State { get; private set; }

        /// <inheritdoc />
        [SuppressMessage("Microsoft.Design", "CA1033:InterfaceMethodsShouldBeCallableByChildTypes")]
        CounterCollection<PipExecutorCounter> IPipExecutionEnvironment.Counters => PipExecutionCounters;

        /// <summary>
        /// Strongly-typed, optionally persisted log of execution events.
        /// </summary>
        public IExecutionLogTarget ExecutionLog => m_multiExecutionLogTarget;

        private readonly ExecutionLogFileTarget m_executionLogFileTarget;
        private readonly FingerprintStoreExecutionLogTarget m_fingerprintStoreTarget;
        private readonly MultiExecutionLogTarget m_multiExecutionLogTarget;

        /// <inheritdoc/>
        [SuppressMessage("Microsoft.Design", "CA1033:InterfaceMethodsShouldBeCallableByChildTypes")]
        IPipGraphFileSystemView IPipExecutionEnvironment.PipGraphView => PipGraph;

        /// <inheritdoc />
        public void ReportCacheDescriptorHit(string sourceCache)
        {
            Contract.Requires(!string.IsNullOrWhiteSpace(sourceCache));
            m_cacheIdHits.AddOrUpdate(sourceCache, 1, (key, value) => value + 1);
        }

        /// <inheritdoc />
        public bool ShouldHaveArtificialMiss(Pip pip)
        {
            Contract.Requires(pip != null);
            return m_artificialCacheMissOptions != null &&
                   m_artificialCacheMissOptions.ShouldHaveArtificialMiss(pip.SemiStableHash);
        }

        #endregion Execution

        #region Runtime Initialization

        /// <summary>
        /// Initialize runtime state, optionally apply a filter and schedule all ready pips
        /// </summary>
        public bool InitForMaster(LoggingContext loggingContext, RootFilter filter = null, SchedulerState schedulerState = null, ISandboxConnection sandboxConnectionKext = null)
        {
            Contract.Requires(loggingContext != null);
            Contract.Assert(!IsInitialized);
            Contract.Assert(!IsDistributedWorker);

            using (var pm = PerformanceMeasurement.Start(
                    loggingContext,
                    Statistics.ApplyFilterAndScheduleReadyNodes,
                    Logger.Log.StartSchedulingPipsWithFilter,
                    Logger.Log.EndSchedulingPipsWithFilter))
            {
                InitSchedulerRuntimeState(pm.LoggingContext, schedulerState: schedulerState);

                // Start workers after scheduler runtime state is successfully established
                if (!HasFailed && IsDistributedMaster)
                {
                    StartWorkers(loggingContext);
                }

                InitPipStates(pm.LoggingContext);

                IEnumerable<NodeId> nodesToSchedule;
                if (filter != null && !filter.IsEmpty)
                {
                    if (!TryGetFilteredNodes(pm.LoggingContext, filter, schedulerState, out nodesToSchedule))
                    {
                        Contract.Assume(loggingContext.ErrorWasLogged);
                        return false;
                    }
                }
                else
                {
                    nodesToSchedule = CalculateNodesToSchedule(loggingContext);
                }

                ProcessPipCountersByFilter = new PipCountersByFilter(loggingContext, m_explicitlyScheduledProcessNodes ?? new HashSet<NodeId>());
                ProcessPipCountersByTelemetryTag = new PipCountersByTelemetryTag(loggingContext, Context.StringTable, m_scheduleConfiguration.TelemetryTagPrefix);

                m_groupedPipCounters = new PipCountersByGroupAggregator(loggingContext, ProcessPipCountersByFilter, ProcessPipCountersByTelemetryTag);

                // This logging context must be set prior to any scheduling, as it might be accessed.
                m_executePhaseLoggingContext = pm.LoggingContext;

                m_hasFailures = m_hasFailures || InitSandboxConnectionKext(loggingContext, sandboxConnectionKext);

                PrioritizeAndSchedule(pm.LoggingContext, nodesToSchedule);

                Contract.Assert(!HasFailed || loggingContext.ErrorWasLogged, "Scheduler encountered errors during initialization, but none were logged.");
                return !HasFailed;
            }
        }

        /// <summary>
        /// Initilizes the kernel extension connection if required and reports back success or failure, allowing
        /// for a graceful terminaton of BuildXL.
        /// </summary>
        protected virtual bool InitSandboxConnectionKext(LoggingContext loggingContext, ISandboxConnection sandboxConnection = null)
        {
            if (SandboxingWithKextEnabled)
            {
                try
                {
                    // Setup the kernel extension connection so we can potentially execute pips later
                    if (sandboxConnection == null)
                    {
                        var config = new SandboxConnectionKext.Config
                        {
                            MeasureCpuTimes = m_configuration.Sandbox.MeasureProcessCpuTimes,
                            FailureCallback = (int status, string description) =>
                            {
                                Logger.Log.KextFailureNotificationReceived(loggingContext, status, description);
                                RequestTermination();
                            },
                            KextConfig = new Sandbox.KextConfig
                            {
                                ReportQueueSizeMB = m_configuration.Sandbox.KextReportQueueSizeMb,
                                EnableReportBatching = m_configuration.Sandbox.KextEnableReportBatching,
#if !PLATFORM_WIN
                                EnableCatalinaDataPartitionFiltering = OperatingSystemHelper.IsMacOSCatalinaOrHigher,
#endif
                                ResourceThresholds = new Sandbox.ResourceThresholds
                                {
                                    CpuUsageBlockPercent = m_configuration.Sandbox.KextThrottleCpuUsageBlockThresholdPercent,
                                    CpuUsageWakeupPercent = m_configuration.Sandbox.KextThrottleCpuUsageWakeupThresholdPercent,
                                    MinAvailableRamMB = m_configuration.Sandbox.KextThrottleMinAvailableRamMB,
                                }
                            }
                        };

                        switch (m_configuration.Sandbox.UnsafeSandboxConfiguration.SandboxKind)
                        {
                            case SandboxKind.MacOsEndpointSecurity:
                            {
                                sandboxConnection = (ISandboxConnection) new SandboxConnectionES(isInTestMode: false, m_configuration.Sandbox.MeasureProcessCpuTimes);
                                break;
                            }
                            default:
                            {
                                sandboxConnection = (ISandboxConnection) new SandboxConnectionKext(config);
                                break;
                            }
                        }

                        if (m_performanceAggregator != null && config.KextConfig.Value.ResourceThresholds.IsProcessThrottlingEnabled())
                        {
                            m_performanceAggregator.MachineCpu.OnChange += (aggregator) =>
                            {
                                double availableRam = m_performanceAggregator.MachineAvailablePhysicalMB.Latest;
                                uint cpuUsageBasisPoints = Convert.ToUInt32(Math.Round(aggregator.Latest * 100));
                                uint availableRamMB = double.IsNaN(availableRam) || double.IsInfinity(availableRam)
                                    ? 0
                                    : Convert.ToUInt32(Math.Round(availableRam));
                                sandboxConnection.NotifyUsage(cpuUsageBasisPoints, availableRamMB);
                            };
                        }
                    }

                    SandboxConnection = sandboxConnection;
                }
                catch (BuildXLException ex)
                {
                    Logger.Log.KextFailedToInitializeConnectionManager(loggingContext, (ex.InnerException ?? ex).Message);
                    return true; // Indicates error
                }
            }

            return false;
        }

        private void InitSchedulerRuntimeState(LoggingContext loggingContext, SchedulerState schedulerState)
        {
            using (PipExecutionCounters.StartStopwatch(PipExecutorCounter.InitSchedulerRuntimeStateDuration))
            {
                Contract.Requires(loggingContext != null);

                // Start loading data for pip two phase cache and running time table. No need to wait since any operation against the components
                // will block until the required component is ready.
                m_pipTwoPhaseCache.StartLoading(waitForCompletion: false);
                m_runningTimeTableTask?.Start();

                InitFileChangeTracker(loggingContext);
                ProcessFileChanges(loggingContext, schedulerState);

                var fileChangeTrackingSelector = new FileChangeTrackingSelector(
                    pathTable: Context.PathTable,
                    loggingContext: loggingContext,
                    tracker: m_fileChangeTracker,
                    includedRoots: m_configuration.Cache.FileChangeTrackingInclusionRoots,
                    excludedRoots: m_configuration.Cache.FileChangeTrackingExclusionRoots);

                // Set-up tracking of local disk state:
                // - If 'incremental scheduling' is turned on, we have a tracker for file changes
                // - We always have a FileContentTable to remember hashes of files (shared among different build graphs)
                // In aggregate, we manage local disk state with a LocalDiskContentStore (m_localDiskContentStore).
                // It updates the change tracker (specific to this graph) and FileContentTable (shared) in response to pip-related I/O.
                // Additionally, we track pip-related directory enumerations via requests to DirectoryMembershipFingerprinter (which happens
                // to not be related to the LocalDiskContentStore) and in the VFS (which may pass through some probes to the real filesystem).
                // TODO: The VFS, LocalDiskContentStore, and DirectoryMembershipFingerprinter may need to be better reconciled.
                m_localDiskContentStore = new LocalDiskContentStore(
                    loggingContext,
                    Context.PathTable,
                    m_fileContentTable,
                    m_fileChangeTracker,
                    DirectoryTranslator,
                    fileChangeTrackingSelector,
                    vfsCasRoot: m_configuration.Cache.VfsCasRoot);

                m_pipOutputMaterializationTracker = new PipOutputMaterializationTracker(this, IncrementalSchedulingState);

                FileSystemView fileSystemView;
                using (PipExecutionCounters.StartStopwatch(PipExecutorCounter.CreateFileSystemViewDuration))
                {
                    fileSystemView = FileSystemView.Create(
                        Context.PathTable,
                        PipGraph,
                        m_localDiskContentStore,
                        maxInitializationDegreeOfParallelism: m_scheduleConfiguration.MaxProcesses,
                        inferNonExistenceBasedOnParentPathInRealFileSystem: m_scheduleConfiguration.InferNonExistenceBasedOnParentPathInRealFileSystem);
                }

                State = new PipExecutionState(
                    m_configuration,
                    cache: m_pipTwoPhaseCache,
                    directoryMembershipFingerprinter: m_directoryMembershipFingerprinter,
                    fileAccessWhitelist: m_fileAccessWhitelist,
                    pathExpander: m_semanticPathExpander,
                    executionLog: ExecutionLog,
                    fileSystemView: fileSystemView,
                    directoryMembershipFinterprinterRuleSet: m_directoryMembershipFingerprinterRules,
                    fileContentManager: m_fileContentManager,
                    unsafeConfiguration: m_configuration.Sandbox.UnsafeSandboxConfiguration,
                    preserveOutputsSalt: m_previousInputsSalt,
                    serviceManager: m_serviceManager);
            }
        }

        private void ProcessFileChanges(LoggingContext loggingContext, SchedulerState schedulerState)
        {
            InputChangeList inputChangeList = null;

            if (m_configuration.Schedule.InputChanges.IsValid)
            {
                inputChangeList = InputChangeList.CreateFromFile(
                    loggingContext,
                    m_configuration.Schedule.InputChanges.ToString(Context.PathTable),
                    m_configuration.Layout.SourceDirectory.ToString(Context.PathTable),
                    DirectoryTranslator);

                    m_fileContentManager.SourceChangeAffectedInputs.InitialAffectedOutputList(inputChangeList, Context.PathTable);
            }

            IncrementalSchedulingStateFactory incrementalSchedulingStateFactory = null;

            if (m_shouldCreateIncrementalSchedulingState)
            {
                incrementalSchedulingStateFactory = new IncrementalSchedulingStateFactory(
                    loggingContext,
                    analysisMode: false,
                    tempDirectoryCleaner: TempCleaner);
            }

            if (m_fileChangeTracker.IsBuildingInitialChangeTrackingSet)
            {
                if (m_shouldCreateIncrementalSchedulingState)
                {
                    Contract.Assert(incrementalSchedulingStateFactory != null);
                    IncrementalSchedulingState = incrementalSchedulingStateFactory.CreateNew(
                        m_fileChangeTracker.FileEnvelopeId,
                        PipGraph,
                        m_configuration,
                        m_previousInputsSalt);
                }
            }
            else if (m_fileChangeTracker.IsTrackingChanges)
            {
                var fileChangeProcessor = new FileChangeProcessor(loggingContext, m_fileChangeTracker, inputChangeList);

                // We no longer include file content table (FCT) into file change journal processor because
                // we don't want FCT to rely on file change tracker (tracker). The underbuild shown by FileChangeTrackerTests.TrackerLoadFailureShouldNotResultInUnderbuild
                // shows the case where FCT and tracker go out of sync because tracker is unavailable (perhaps due to changing build engine).
                // TODO: Revisit this. Add FCT back into journal processor to benefit from updating FileId -> (USN, Hash) entries.

                if (m_shouldCreateIncrementalSchedulingState)
                {
                    Contract.Assert(incrementalSchedulingStateFactory != null);

                    IncrementalSchedulingState = incrementalSchedulingStateFactory.LoadOrReuse(
                        m_fileChangeTracker.FileEnvelopeId,
                        PipGraph,
                        m_configuration,
                        m_previousInputsSalt,
                        m_incrementalSchedulingStateFile.ToString(Context.PathTable),
                        schedulerState);

                    if (IncrementalSchedulingState != null)
                    {
                        fileChangeProcessor.Subscribe(IncrementalSchedulingState);
                    }
                    else
                    {
                        IncrementalSchedulingState = incrementalSchedulingStateFactory.CreateNew(
                            m_fileChangeTracker.FileEnvelopeId,
                            PipGraph,
                            m_configuration,
                            m_previousInputsSalt);
                    }
                }

                fileChangeProcessor.TryProcessChanges(
                    m_configuration.Engine.ScanChangeJournalTimeLimitInSec < 0
                        ? (TimeSpan?)null
                        : TimeSpan.FromSeconds(m_configuration.Engine.ScanChangeJournalTimeLimitInSec),
                    Logger.Log.JournalProcessingStatisticsForScheduler,
                    Logger.Log.JournalProcessingStatisticsForSchedulerTelemetry);

                if (m_shouldCreateIncrementalSchedulingState)
                {
                    m_testHooks?.ValidateIncrementalSchedulingStateAfterJournalScan(IncrementalSchedulingState);
                }
            }

            if (m_testHooks != null)
            {
                m_testHooks.IncrementalSchedulingState = IncrementalSchedulingState;
            }
        }

        private void InitFileChangeTracker(LoggingContext loggingContext)
        {
            if (!m_journalState.IsDisabled)
            {
                LoadingTrackerResult loadingResult;
                if (m_configuration.Engine.FileChangeTrackerInitializationMode == FileChangeTrackerInitializationMode.ForceRestart)
                {
                    m_fileChangeTracker = FileChangeTracker.StartTrackingChanges(loggingContext, m_journalState.VolumeMap, m_journalState.Journal, m_buildEngineFingerprint);
                    loadingResult = null;
                }
                else
                {
                    loadingResult = FileChangeTracker.ResumeOrRestartTrackingChanges(
                        loggingContext,
                        m_journalState.VolumeMap,
                        m_journalState.Journal,
                        m_fileChangeTrackerFile.ToString(Context.PathTable),
                        m_buildEngineFingerprint,
                        out m_fileChangeTracker);
                }
            }
            else
            {
                m_fileChangeTracker = FileChangeTracker.CreateDisabledTracker(loggingContext);
            }
        }

        /// <summary>
        /// Initialize runtime state but do not apply any filter and do not schedule any pip.
        /// This method is used by the workers only. It is mutually exclusive with StartScheduling
        /// </summary>
        public bool InitForWorker(LoggingContext loggingContext)
        {
            Contract.Requires(loggingContext != null);

            InitSchedulerRuntimeState(loggingContext, schedulerState: null);
            InitPipStates(loggingContext);
            m_hasFailures = m_hasFailures || InitSandboxConnectionKext(loggingContext);

            Contract.Assert(!HasFailed || loggingContext.ErrorWasLogged, "Scheduler encountered errors during initialization, but none were logged.");
            return !HasFailed;
        }

        private void InitPipStates(LoggingContext loggingContext)
        {
            using (PerformanceMeasurement.Start(
                loggingContext,
                "InitPipStates",
                Logger.Log.StartSettingPipStates,
                Logger.Log.EndSettingPipStates))
            {
                IsInitialized = true;
                m_pipRuntimeInfos = new PipRuntimeInfo[m_pipTable.Count + 1]; // PipId starts from 1!

                // Note: We need IList<...> in order to get good Parallel.ForEach performance
                IList<PipId> keys = m_pipTable.StableKeys;

                int[] counts = new int[(int)PipType.Max];
                object countsLock = new object();
                Parallel.ForEach(
                    keys,
                    new ParallelOptions { MaxDegreeOfParallelism = m_scheduleConfiguration.MaxProcesses },
                    () =>
                    {
                        return new int[(int)PipType.Max];
                    },
                    (pipId, state, count) =>
                    {
                        count[(int)m_pipTable.GetPipType(pipId)]++;
                        return count;
                    },
                    (count) =>
                    {
                        lock (countsLock)
                        {
                            for (int i = 0; i < counts.Length; i++)
                            {
                                counts[i] = counts[i] + count[i];
                            }
                        }
                    });

                for (int i = 0; i < counts.Length; i++)
                {
                    int count = counts[i];
                    if (count > 0)
                    {
                        m_pipStateCounters.AccumulateInitialStateBulk(PipState.Ignored, (PipType)i, count);
                    }
                }
            }
        }

        /// <summary>
        /// Assigning priorities to the pips
        /// </summary>
        private void PrioritizeAndSchedule(LoggingContext loggingContext, IEnumerable<NodeId> nodes)
        {
            var readyNodes = new List<NodeId>();

            using (PerformanceMeasurement.Start(
                loggingContext,
                "AssigningPriorities",
                Logger.Log.StartAssigningPriorities,
                Logger.Log.EndAssigningPriorities))
            {
                NodeIdDebugView.RuntimeInfos = m_pipRuntimeInfos;

                VisitationTracker nodeFilter = new VisitationTracker(DataflowGraph);
                nodes = nodes.Where(a => m_pipTable.GetPipType(a.ToPipId()) != PipType.HashSourceFile).ToList();
                foreach (var node in nodes)
                {
                    nodeFilter.MarkVisited(node);
                }

                IReadonlyDirectedGraph graph = new FilteredDirectedGraph(PipGraph.DataflowGraph, nodeFilter);
                NodeIdDebugView.AlternateGraph = graph;

                // Store the graph which only contains the scheduled nodes.
                ScheduledGraph = graph;

                m_criticalPathStats = new CriticalPathStats();


                // We walk the graph starting from the sink nodes,
                // computing the critical path of all nodes (in terms of cumulative process execution times).
                // We update the table as we go.

                // TODO: Instead of proceeding in coarse-grained waves, which leaves some potential parallelism on the table,
                // schedule nodes to be processed as soon as all outgoing edges have been processed (tracking refcounts).

                // Phase 1: We order all nodes by height
                MultiValueDictionary<int, NodeId> nodesByHeight = graph.TopSort(nodes);
                var maxHeight = nodesByHeight.Count > 0 ? nodesByHeight.Keys.Max() : -1;

                // Phase 2: For each height, we can process nodes in parallel
                for (int height = maxHeight; height >= 0; height--)
                {
                    IReadOnlyList<NodeId> list;
                    if (!nodesByHeight.TryGetValue(height, out list))
                    {
                        continue;
                    }

                    // Note: It's important that list is an IList<...> in order to get good Parallel.ForEach performance
                    Parallel.ForEach(
                        list,
                        new ParallelOptions { MaxDegreeOfParallelism = m_scheduleConfiguration.MaxProcesses },
                        node =>
                        {
                            var pipId = node.ToPipId();
                            var pipRuntimeInfo = GetPipRuntimeInfo(pipId);
                            var pipState = m_pipTable.GetMutable(pipId);
                            var pipType = pipState.PipType;

                            // Below, we add one or more quanitites in the uint range.
                            // We use a long here to trivially avoid any overflow, and saturate to uint.MaxValue if needed as the last step.
                            long criticalPath = 0;
                            int priorityBase = 0;

                            // quick check to avoid allocation of enumerator (as we are going through an interface, and where everything gets boxed!)
                            if (!graph.IsSinkNode(node))
                            {
                                foreach (var edge in graph.GetOutgoingEdges(node))
                                {
                                    var otherPriority = GetPipRuntimeInfo(edge.OtherNode).Priority;

                                    // Priority consists of given priority in the specs (bits 24-31, and the critical path priority (bits 0-23)
                                    unchecked
                                    {
                                        criticalPath = Math.Max(criticalPath, otherPriority & MaxInitialPipPriority);
                                        priorityBase = Math.Max(priorityBase, otherPriority >> CriticalPathPriorityBitCount);
                                    }
                                }
                            }

                            if (pipType.IsMetaPip())
                            {
                                // We pretend meta pips are themselves free.
                                // We use the critical path calculated from aggregating outgoing edges.
                            }
                            else
                            {
                                // Note that we only try to look up historical runtimes for process pips, since we only record
                                // historical data for that pip type. Avoiding the failed lookup here means that we have more
                                // useful 'hit' / 'miss' counters for the running time table.
                                uint historicalMilliseconds = 0;
                                if (pipType == PipType.Process && RunningTimeTable != null)
                                {
                                    historicalMilliseconds = RunningTimeTable[m_pipTable.GetPipSemiStableHash(pipId)].DurationInMs;
                                }

                                if (historicalMilliseconds != 0)
                                {
                                    Interlocked.Increment(ref m_criticalPathStats.NumHits);
                                    criticalPath += historicalMilliseconds;
                                }
                                else
                                {
                                    // TODO:
                                    // The following wild guesses are subject to further tweaking.
                                    // They are based on no hard data.
                                    Interlocked.Increment(ref m_criticalPathStats.NumWildGuesses);

                                    uint estimatedMilliseconds = (uint)graph.GetIncomingEdgesCount(node);
                                    switch (pipType)
                                    {
                                        case PipType.Process:
                                            estimatedMilliseconds += 10;
                                            break;
                                        case PipType.Ipc:
                                            estimatedMilliseconds += 15;
                                            break;
                                        case PipType.CopyFile:
                                            estimatedMilliseconds += 2;
                                            break;
                                        case PipType.WriteFile:
                                            estimatedMilliseconds += 1;
                                            break;
                                    }

                                    criticalPath += estimatedMilliseconds;
                                }
                            }

                            long currentLongestPath;
                            while ((currentLongestPath = Volatile.Read(ref m_criticalPathStats.LongestPath)) < criticalPath)
                            {
                                if (Interlocked.CompareExchange(ref m_criticalPathStats.LongestPath, criticalPath, comparand: currentLongestPath) == currentLongestPath)
                                {
                                    break;
                                }
                            }

                            priorityBase = Math.Max(m_pipTable.GetPipPriority(pipId), priorityBase) << CriticalPathPriorityBitCount;
                            int criticalPathPriority = (criticalPath < 0 || criticalPath > MaxInitialPipPriority) ? MaxInitialPipPriority : unchecked((int)criticalPath);
                            pipRuntimeInfo.Priority = unchecked(priorityBase + criticalPathPriority);

                            Contract.Assert(pipType != PipType.HashSourceFile);
                            pipRuntimeInfo.Transition(m_pipStateCounters, pipType, PipState.Waiting);
                            if (pipType == PipType.Process && ((ProcessMutablePipState)pipState).IsStartOrShutdown)
                            {
                                Interlocked.Increment(ref m_numServicePipsScheduled);
                            }

                            bool isReady;
                            if (graph.IsSourceNode(node))
                            {
                                isReady = true;
                            }
                            else
                            {
                                int refCount = graph.CountIncomingHeavyEdges(node);
                                pipRuntimeInfo.RefCount = refCount;
                                isReady = refCount == 0;
                            }

                            if (isReady)
                            {
                                lock (readyNodes)
                                {
                                    readyNodes.Add(node);
                                }
                            }
                        });
                }

#if DEBUG
                foreach (var node in nodes)
                {
                    var pipId = node.ToPipId();
                    var pipRuntimeInfo = GetPipRuntimeInfo(pipId);
                    Contract.Assert(pipRuntimeInfo.State != PipState.Ignored);
                }
#endif
            }

            using (PipExecutionCounters.StartStopwatch(PipExecutorCounter.InitialSchedulePipWallTime))
            {
                Parallel.ForEach(
                    readyNodes,

                    // Limit the concurrency here because most work is in PipQueue.Enqueue which immediately has a lock, so this helps some by parellizing the hydratepip.
                    new ParallelOptions { MaxDegreeOfParallelism = Math.Max(8, m_scheduleConfiguration.MaxProcesses) },
                    (node) => SchedulePip(node, node.ToPipId()).GetAwaiter().GetResult());

                // From this point, only pips that are already scheduled can enqueue new work items
                m_pipQueue.SetAsFinalized();
            }
        }

        #endregion Runtime Initialization

        /// <summary>
        /// Records the final content hashes (by path; no rewrite count) of the given <see cref="SealDirectory" /> pip's contents.
        /// </summary>
        /// <remarks>
        /// The scheduler lock need not be held.
        /// </remarks>
        private PipResult ExecuteSealDirectoryPip(OperationContext operationContext, SealDirectory pip)
        {
            Contract.Requires(pip != null);

            DateTime pipStart = DateTime.UtcNow;

            using (operationContext.StartOperation(PipExecutorCounter.RegisterStaticDirectory))
            {
                // If the pip is a composite opaque directory, then its dynamic content needs to be reported, since the usual reporting of
                // opaque directories happens for process pips only
                if (pip.IsComposite)
                {
                    Contract.Assert(pip.Kind == SealDirectoryKind.SharedOpaque);
                    ReportCompositeOpaqueContents(pip);
                }

                m_fileContentManager.RegisterStaticDirectory(pip.Directory);
            }

            var result = PipResultStatus.NotMaterialized;
            if (pip.Kind == SealDirectoryKind.SourceAllDirectories || pip.Kind == SealDirectoryKind.SourceTopDirectoryOnly)
            {
                result = PipResultStatus.Succeeded;
            }

            return PipResult.Create(result, pipStart);
        }

        private void ReportCompositeOpaqueContents(SealDirectory pip)
        {
            Contract.Assert(pip.IsComposite);
            Contract.Assert(pip.Kind == SealDirectoryKind.SharedOpaque);

            using (var pooledNonCompositeDirectories = Pools.DirectoryArtifactListPool.GetInstance())
            {
                var nonCompositeDirectories = pooledNonCompositeDirectories.Instance;
                FlattenCompositeOpaqueDirectory(pip, nonCompositeDirectories);

                // Aggregates the content of all non-composite directories and report it
                using (var pooledAggregatedContent = Pools.FileArtifactSetPool.GetInstance())
                {
                    HashSet<FileArtifact> aggregatedContent = pooledAggregatedContent.Instance;
                    foreach (var directoryElement in nonCompositeDirectories)
                    {
                        var memberContents = m_fileContentManager.ListSealedDirectoryContents(directoryElement);
                        aggregatedContent.AddRange(memberContents);
                    }

                    // the directory artifacts that this composite shared opaque consists of might or might not be materialized
                    m_fileContentManager.ReportDynamicDirectoryContents(pip.Directory, aggregatedContent, PipOutputOrigin.NotMaterialized);
                }
            }
        }

        /// <summary>
        /// Populates the given list with all non-composite directory artifacts that are part of a composite opaque directory pip.
        /// </summary>
        /// <remarks>
        /// All the returned elements are opaque directories
        /// </remarks>
        private void FlattenCompositeOpaqueDirectory(SealDirectory pip, List<DirectoryArtifact> flattenedList)
        {
            using (var pooledPending = Pools.DirectoryArtifactQueuePool.GetInstance())
            {
                var pending = pooledPending.Instance;

                // All composed directory of the pip are enqueued as pending
                foreach (var initialDirectory in pip.ComposedDirectories)
                {
                    pending.Enqueue(initialDirectory);
                }

                while (pending.Count > 0)
                {
                    var nestedDirectory = pending.Dequeue();
                    var nestedPipId = PipGraph.GetSealedDirectoryNode(nestedDirectory).ToPipId();

                    if (m_pipTable.IsSealDirectoryComposite(nestedPipId))
                    {
                        var nestedPip = (SealDirectory)PipGraph.GetSealedDirectoryPip(nestedDirectory, PipQueryContext.SchedulerExecuteSealDirectoryPip);
                        foreach (var pendingDirectory in nestedPip.ComposedDirectories)
                        {
                            pending.Enqueue(pendingDirectory);
                        }
                    }
                    else
                    {
                        Contract.Assert(nestedDirectory.IsOutputDirectory());
                        flattenedList.Add(nestedDirectory);
                    }
                }
            }
        }

        #region IFileContentManagerHost Members

        [SuppressMessage("Microsoft.Design", "CA1033:InterfaceMethodsShouldBeCallableByChildTypes")]
        LoggingContext IFileContentManagerHost.LoggingContext => m_executePhaseLoggingContext;

        [SuppressMessage("Microsoft.Design", "CA1033:InterfaceMethodsShouldBeCallableByChildTypes")]
        SemanticPathExpander IFileContentManagerHost.SemanticPathExpander => m_semanticPathExpander;

        [SuppressMessage("Microsoft.Design", "CA1033:InterfaceMethodsShouldBeCallableByChildTypes")]
        IConfiguration IFileContentManagerHost.Configuration => m_configuration;

        [SuppressMessage("Microsoft.Design", "CA1033:InterfaceMethodsShouldBeCallableByChildTypes")]
        IArtifactContentCache IFileContentManagerHost.ArtifactContentCache => Cache.ArtifactContentCache;

        [SuppressMessage("Microsoft.Design", "CA1033:InterfaceMethodsShouldBeCallableByChildTypes")]
        SealDirectoryKind IFileContentManagerHost.GetSealDirectoryKind(DirectoryArtifact directory)
        {
            return GetSealDirectoryKind(directory);
        }

        [SuppressMessage("Microsoft.Design", "CA1033:InterfaceMethodsShouldBeCallableByChildTypes")]
        bool IFileContentManagerHost.TryGetSourceSealDirectory(DirectoryArtifact directory, out SourceSealWithPatterns sourceSealWithPatterns)
        {
            sourceSealWithPatterns = default;

            if (((IPipExecutionEnvironment)this).IsSourceSealedDirectory(directory, out bool allDirectories, out ReadOnlyArray<StringId> patterns))
            {
                sourceSealWithPatterns = new SourceSealWithPatterns(directory.Path, patterns, !allDirectories);
                return true;
            }

            return false;
        }

        [SuppressMessage("Microsoft.Design", "CA1033:InterfaceMethodsShouldBeCallableByChildTypes")]
        bool IFileContentManagerHost.ShouldScrubFullSealDirectory(DirectoryArtifact directory)
        {
            return ShouldScrubFullSealDirectory(directory);
        }

        /// <inheritdoc/>
        public bool TryGetCopySourceFile(FileArtifact artifact, out FileArtifact sourceFile)
        {
            var producer = PipGraph.TryGetProducer(artifact);
            if (producer.IsValid)
            {
                var pipType = PipGraph.PipTable.GetPipType(producer);
                if (pipType == PipType.CopyFile)
                {
                    var copyPip = (CopyFile)PipGraph.GetPipFromPipId(producer);
                    sourceFile = copyPip.Source;
                    return true;
                }
            }

            sourceFile = FileArtifact.Invalid;
            return false;
        }

        /// <inheritdoc/>
        public SealDirectoryKind GetSealDirectoryKind(DirectoryArtifact directory)
        {
            Contract.Requires(directory.IsValid);
            var sealDirectoryId = PipGraph.GetSealedDirectoryNode(directory).ToPipId();
            return PipGraph.PipTable.GetSealDirectoryKind(sealDirectoryId);
        }

        /// <inheritdoc/>
        public bool ShouldScrubFullSealDirectory(DirectoryArtifact directory)
        {
            Contract.Requires(directory.IsValid);
            var sealDirectoryId = PipGraph.GetSealedDirectoryNode(directory).ToPipId();
            return PipGraph.PipTable.ShouldScrubFullSealDirectory(sealDirectoryId);
        }

        private ReadOnlyArray<StringId> GetSourceSealDirectoryPatterns(DirectoryArtifact directory)
        {
            var sealDirectoryId = PipGraph.GetSealedDirectoryNode(directory).ToPipId();
            return PipGraph.PipTable.GetSourceSealDirectoryPatterns(sealDirectoryId);
        }

        [SuppressMessage("Microsoft.Design", "CA1033:InterfaceMethodsShouldBeCallableByChildTypes")]
        Pip IFileContentManagerHost.GetProducer(in FileOrDirectoryArtifact artifact)
        {
            var producerId = PipGraph.GetProducer(artifact);
            return PipGraph.GetPipFromPipId(producerId);
        }

        [SuppressMessage("Microsoft.Design", "CA1033:InterfaceMethodsShouldBeCallableByChildTypes")]
        PipId IFileContentManagerHost.TryGetProducerId(in FileOrDirectoryArtifact artifact)
        {
            return PipGraph.TryGetProducer(artifact);
        }

        [SuppressMessage("Microsoft.Design", "CA1033:InterfaceMethodsShouldBeCallableByChildTypes")]
        string IFileContentManagerHost.GetProducerDescription(in FileOrDirectoryArtifact artifact)
        {
            var producerId = PipGraph.GetProducer(artifact);
            var producer = PipGraph.GetPipFromPipId(producerId);
            return producer.GetDescription(Context);
        }

        /// <summary>
        /// Gets the first consumer description associated with a FileOrDirectory artifact.
        /// </summary>
        /// <param name="artifact">The artifact for which to get the first consumer description.</param>
        /// <returns>The first consumer description or null if there is no consumer.</returns>
        [SuppressMessage("Microsoft.Design", "CA1033:InterfaceMethodsShouldBeCallableByChildTypes")]
        public string GetConsumerDescription(in FileOrDirectoryArtifact artifact)
        {
            var producerId = PipGraph.GetProducer(artifact);
            foreach (var consumerEdge in DataflowGraph.GetOutgoingEdges(producerId.ToNodeId()))
            {
                Pip consumer = PipGraph.GetPipFromPipId(consumerEdge.OtherNode.ToPipId());
                return consumer.GetDescription(Context);
            }

            // No consumer
            return null;
        }

        [SuppressMessage("Microsoft.Design", "CA1033:InterfaceMethodsShouldBeCallableByChildTypes")]
        SortedReadOnlyArray<FileArtifact, OrdinalFileArtifactComparer> IFileContentManagerHost.ListSealDirectoryContents(DirectoryArtifact directory)
        {
            return PipGraph.ListSealedDirectoryContents(directory);
        }

        [SuppressMessage("Microsoft.Design", "CA1033:InterfaceMethodsShouldBeCallableByChildTypes")]
        bool IFileContentManagerHost.AllowArtifactReadOnly(in FileOrDirectoryArtifact artifact) => !PipGraph.MustArtifactRemainWritable(artifact);

        [SuppressMessage("Microsoft.Design", "CA1033:InterfaceMethodsShouldBeCallableByChildTypes")]
        bool IFileContentManagerHost.IsPreservedOutputArtifact(in FileOrDirectoryArtifact artifact)
        {
            Contract.Requires(artifact.IsValid);

            if (m_configuration.Sandbox.UnsafeSandboxConfiguration.PreserveOutputs == PreserveOutputsMode.Disabled)
            {
                return false;
            }

            return PipGraph.IsPreservedOutputArtifact(artifact, m_configuration.Sandbox.UnsafeSandboxConfiguration.PreserveOutputsTrustLevel);
        }

        [SuppressMessage("Microsoft.Design", "CA1033:InterfaceMethodsShouldBeCallableByChildTypes")]
        bool IFileContentManagerHost.IsFileRewritten(in FileArtifact artifact)
        {
            Contract.Requires(artifact.IsValid);

            return IsFileRewritten(artifact);
        }

        [SuppressMessage("Microsoft.Design", "CA1033:InterfaceMethodsShouldBeCallableByChildTypes")]
        void IFileContentManagerHost.ReportContent(FileArtifact artifact, in FileMaterializationInfo trackedFileContentInfo, PipOutputOrigin origin)
        {
            // NOTE: Artifacts may be materialized as absent path so we need to check here
            PathExistence? existence = trackedFileContentInfo.FileContentInfo.Existence;
            if (trackedFileContentInfo.Hash == WellKnownContentHashes.AbsentFile)
            {
                existence = PathExistence.Nonexistent;
            }

            if (origin != PipOutputOrigin.NotMaterialized && existence != null)
            {
                State.FileSystemView.ReportRealFileSystemExistence(artifact.Path, existence.Value);
            }

            if (artifact.IsValid && artifact.IsOutputFile)
            {
                if (existence != PathExistence.Nonexistent && trackedFileContentInfo.Hash.IsSpecialValue())
                {
                    Contract.Assert(false, I($"Hash={trackedFileContentInfo.Hash}, Length={trackedFileContentInfo.FileContentInfo.SerializedLengthAndExistence}, Existence={existence}, Path={artifact.Path.ToString(Context.PathTable)}, Origin={origin}"));
                }

                // Since it's an output file, force the existence as ExistsAsFile.
                //
                // Note: It is possible to construct FileContentInfo by calling CreateWithUnknownLength(hash, PathExistence.Nonexistent).
                // Calls to Existence property of this struct will return 'null'. This means that we would be 'overriding' the original existence.
                // However, we do not currently create such FileContentInfo's and it's improbable that we'd create them in the future,
                // so forcing the existence here should be fine.
                if (existence == null)
                {
                    existence = PathExistence.ExistsAsFile;
                }

                State.FileSystemView.ReportOutputFileSystemExistence(artifact.Path, existence.Value);
            }

            if (artifact.IsSourceFile && IncrementalSchedulingState != null && origin != PipOutputOrigin.NotMaterialized)
            {
                // Source file artifact may not have a producer because it's part of sealed source directory.
                var producer = PipGraph.TryGetProducer(artifact);

                if (producer.IsValid)
                {
                    IncrementalSchedulingState.PendingUpdates.MarkNodeClean(producer.ToNodeId());
                    PipExecutionCounters.IncrementCounter(PipExecutorCounter.PipMarkClean);

                    IncrementalSchedulingState.PendingUpdates.MarkNodeMaterialized(producer.ToNodeId());
                    PipExecutionCounters.IncrementCounter(PipExecutorCounter.PipMarkMaterialized);
                }
            }
        }

        [SuppressMessage("Microsoft.Design", "CA1033:InterfaceMethodsShouldBeCallableByChildTypes")]
        void IFileContentManagerHost.ReportMaterializedArtifact(in FileOrDirectoryArtifact artifact)
        {
            if (artifact.IsDirectory && IncrementalSchedulingState != null)
            {
                // Ensure seal directory gets marked as materialized when file content manager reports that
                // the artifact is materialized.
                var sealDirectoryNode = PipGraph.GetSealedDirectoryNode(artifact.DirectoryArtifact);

                IncrementalSchedulingState.PendingUpdates.MarkNodeClean(sealDirectoryNode);
                PipExecutionCounters.IncrementCounter(PipExecutorCounter.PipMarkClean);

                IncrementalSchedulingState.PendingUpdates.MarkNodeMaterialized(sealDirectoryNode);
                PipExecutionCounters.IncrementCounter(PipExecutorCounter.PipMarkMaterialized);
            }

            m_pipOutputMaterializationTracker.ReportMaterializedArtifact(artifact);
        }

        [SuppressMessage("Microsoft.Design", "CA1033:InterfaceMethodsShouldBeCallableByChildTypes")]
        void IFileContentManagerHost.ReportFileArtifactPlaced(in FileArtifact artifact)
        {
            MakeSharedOpaqueOutputIfNeeded(artifact.Path);
        }

        private bool MakeSharedOpaqueOutputIfNeeded(AbsolutePath path)
        {
            if (IsPathUnderSharedOpaqueDirectory(path))
            {
                SharedOpaqueOutputHelper.EnforceFileIsSharedOpaqueOutput(path.ToString(Context.PathTable));
                return true;
            }

            return false;
        }

        private bool IsPathUnderSharedOpaqueDirectory(AbsolutePath path)
        {
            return
                PipGraph.IsPathUnderOutputDirectory(path, out var isItSharedOpaque) &&
                isItSharedOpaque;
        }

        /// <inheritdoc />
        public bool CanMaterializeFile(FileArtifact artifact)
        {
            if (!m_configuration.Schedule.EnableLazyWriteFileMaterialization)
            {
                return false;
            }

            var producerId = PipGraph.TryGetProducer(artifact);
            return producerId.IsValid && m_pipTable.GetPipType(producerId) == PipType.WriteFile;
        }

        /// <inheritdoc />
        public async Task<Possible<ContentMaterializationOrigin>> TryMaterializeFileAsync(FileArtifact artifact, OperationContext operationContext)
        {
            var producerId = PipGraph.TryGetProducer(artifact);
            Contract.Assert(producerId.IsValid && m_pipTable.GetPipType(producerId) == PipType.WriteFile);

            if (!m_configuration.Schedule.EnableLazyWriteFileMaterialization)
            {
                return new Failure<string>(I($"Failed to materialize write file destination because lazy write file materialization is not enabled"));
            }

            var writeFile = (WriteFile)m_pipTable.HydratePip(producerId, PipQueryContext.SchedulerFileContentManagerHostMaterializeFile);
            var result = await PipExecutor.TryExecuteWriteFileAsync(operationContext, this, writeFile, materializeOutputs: true, reportOutputs: false);
            return result.Then<ContentMaterializationOrigin>(
                status =>
                {
                    if (status.IndicatesFailure())
                    {
                        return new Failure<string>(I($"Failed to materialize write file destination because write file pip execution results in '{status.ToString()}'"));
                    }

                    if (IncrementalSchedulingState != null)
                    {
                        IncrementalSchedulingState.PendingUpdates.MarkNodeMaterialized(producerId.ToNodeId());
                        PipExecutionCounters.IncrementCounter(PipExecutorCounter.PipMarkMaterialized);
                    }

                    return status.ToContentMaterializationOriginHidingExecution();
                });
        }

        #endregion IFileContentManagerHost Members

        #region IOperationTrackerHost Members

        [SuppressMessage("Microsoft.Design", "CA1033:InterfaceMethodsShouldBeCallableByChildTypes")]
        string IOperationTrackerHost.GetDescription(in FileOrDirectoryArtifact artifact)
        {
            if (artifact.IsValid)
            {
                if (artifact.IsFile)
                {
                    return I($"File: {artifact.Path.ToString(Context.PathTable)} [{artifact.FileArtifact.RewriteCount}]");
                }
                else
                {
                    return I($"Directory: {artifact.Path.ToString(Context.PathTable)} [{artifact.DirectoryArtifact.PartialSealId}]");
                }
            }

            return null;
        }

        [SuppressMessage("Microsoft.Design", "CA1033:InterfaceMethodsShouldBeCallableByChildTypes")]
        string IOperationTrackerHost.GetDescription(PipId pipId)
        {
            if (pipId.IsValid)
            {
                return PipGraph.GetPipFromPipId(pipId).GetDescription(Context);
            }

            return null;
        }

        #endregion IOperationTrackerHost Members

        #region Event Logging

        private delegate void PipProvenanceEvent(
            LoggingContext loggingContext,
            string file,
            int line,
            int column,
            string pipDesc,
            string pipValueId);

        private delegate void PipProvenanceEventWithFilePath(
            LoggingContext loggingContext,
            string file,
            int line,
            int column,
            string pipDesc,
            string pipValueId,
            string filePath);

        // Handy for errors related to sealed directories, since there is a directory root associated with the file.
        private delegate void PipProvenanceEventWithFilePathAndDirectoryPath(
            LoggingContext loggingContext,
            string file,
            int line,
            int column,
            string pipDesc,
            string pipValueId,
            string filePath,
            string directoryPath);

        private delegate void PipProvenanceEventWithFilePathAndRelatedPip(
            LoggingContext loggingContext,
            string file,
            int line,
            int column,
            string pipDesc,
            string pipValueId,
            string outputFile,
            string producingPipDesc,
            string producingPipValueId);

        // Handy for errors related to sealed directories, since there is a directory root associated with the file.
        private delegate void PipProvenanceEventWithFilePathAndDirectoryPathAndRelatedPip(
            LoggingContext loggingContext,
            string file,
            int line,
            int column,
            string pipDesc,
            string pipValueId,
            string outputFile,
            string directoryPath,
            string producingPipDesc,
            string producingPipValueId);

        private PipProvenance m_dummyProvenance;

        private CancellationTokenRegistration m_cancellationTokenRegistration;

        private PipProvenance GetDummyProvenance()
        {
            Contract.Ensures(Contract.Result<PipProvenance>() != null);
            return m_dummyProvenance = m_dummyProvenance ?? PipProvenance.CreateDummy(Context);
        }

        private void LogEventWithPipProvenance(RunnablePip runnablePip, PipProvenanceEvent pipEvent)
        {
            Contract.Requires(pipEvent != null);
            Contract.Requires(runnablePip != null);

            PipProvenance provenance = runnablePip.Pip.Provenance ?? GetDummyProvenance();
            pipEvent(
                runnablePip.LoggingContext,
                provenance.Token.Path.ToString(Context.PathTable),
                provenance.Token.Line,
                provenance.Token.Position,
                runnablePip.Pip.GetDescription(Context),
                provenance.OutputValueSymbol.ToString(Context.SymbolTable));
        }

        private delegate void PipStartEvent(
            LoggingContext loggingContext,
            string file,
            int line,
            int column,
            string pipDesc,
            string pipValueId);

        private delegate void PipEndEvent(LoggingContext loggingContext, string pipDesc, string pipValueId, int status, long ticks);

        private LoggingContext LogEventPipStart(RunnablePip runnablePip)
        {
            Contract.Requires(runnablePip != null);
            var pip = runnablePip.Pip;

            PipProvenance provenance = pip.Provenance;

            if (provenance == null)
            {
                return m_executePhaseLoggingContext;
            }

            LoggingContext pipLoggingContext = new LoggingContext(
                m_executePhaseLoggingContext,
                IsDistributedWorker ? "remote call" : pip.PipId.ToString(),
                runnablePip.Observer.GetActivityId(pip.PipId));

            EventSource.SetCurrentThreadActivityId(pipLoggingContext.ActivityId);

            if (pip.PipType == PipType.Process)
            {
                var process = pip as Process;
                Contract.Assume(process != null);

                string executablePath = process.Executable.Path.ToString(Context.PathTable);

                FileMaterializationInfo executableVersionedHash;
                string executableHashStr =
                    (m_fileContentManager.TryGetInputContent(process.Executable, out executableVersionedHash) &&
                     executableVersionedHash.Hash != WellKnownContentHashes.UntrackedFile)
                        ? executableVersionedHash.Hash.ToHex()
                        : executablePath;

                Logger.Log.ProcessStart(
                    pipLoggingContext,
                    provenance.Token.Path.ToString(Context.PathTable),
                    provenance.Token.Line,
                    provenance.Token.Position,
                    pip.GetDescription(Context),
                    provenance.OutputValueSymbol.ToString(Context.SymbolTable),
                    executablePath,
                    executableHashStr);
            }
            else
            {
                PipStartEvent startEvent = null;

                switch (pip.PipType)
                {
                    case PipType.WriteFile:
                        startEvent = Logger.Log.WriteFileStart;
                        break;
                    case PipType.CopyFile:
                        startEvent = Logger.Log.CopyFileStart;
                        break;
                }

                if (startEvent != null)
                {
                    startEvent(
                        pipLoggingContext,
                        provenance.Token.Path.ToString(Context.PathTable),
                        provenance.Token.Line,
                        provenance.Token.Position,
                        pip.GetDescription(Context),
                        provenance.OutputValueSymbol.ToString(Context.SymbolTable));
                }
            }

            return pipLoggingContext;
        }

        private void LogEventPipEnd(LoggingContext pipLoggingContext, Pip pip, PipResultStatus status, long ticks)
        {
            Contract.Requires(pip != null);

            PipProvenance provenance = pip.Provenance;

            if (provenance == null)
            {
                return;
            }

            EventSource.SetCurrentThreadActivityId(pipLoggingContext.ActivityId);

            if (pip.PipType == PipType.Process)
            {
                var process = pip as Process;
                Contract.Assume(process != null);

                string executablePath = process.Executable.Path.ToString(Context.PathTable);

                FileMaterializationInfo executableVersionedHash;
                string executableHashStr =
                    (m_fileContentManager.TryGetInputContent(process.Executable, out executableVersionedHash) &&
                     executableVersionedHash.Hash != WellKnownContentHashes.UntrackedFile)
                        ? executableVersionedHash.Hash.ToHex()
                        : executablePath;

                Logger.Log.ProcessEnd(
                    pipLoggingContext,
                    pip.GetDescription(Context),
                    provenance.OutputValueSymbol.ToString(Context.SymbolTable),
                    (int)status,
                    ticks,
                    executableHashStr);
            }
            else
            {
                PipEndEvent endEvent = null;

                switch (pip.PipType)
                {
                    case PipType.WriteFile:
                        endEvent = Logger.Log.WriteFileEnd;
                        break;
                    case PipType.CopyFile:
                        endEvent = Logger.Log.CopyFileEnd;
                        break;
                }

                if (endEvent != null)
                {
                    endEvent(
                        pipLoggingContext,
                        pip.GetDescription(Context),
                        provenance.OutputValueSymbol.ToString(Context.SymbolTable),
                        (int)status,
                        ticks);
                }
            }

            EventSource.SetCurrentThreadActivityId(pipLoggingContext.ParentActivityId);
        }

        [SuppressMessage("Microsoft.Reliability", "CA2000:DisposeObjectsBeforeLosingScope")]
        private static ExecutionLogFileTarget CreateExecutionLog(
            IConfiguration configuration,
            PipExecutionContext context,
            PipGraph pipGraph,
            ExtraFingerprintSalts salts,
            LoggingContext loggingContext)
        {
            var executionLogPath = configuration.Logging.ExecutionLog;
            if (configuration.Logging.LogExecution && executionLogPath.IsValid && configuration.Engine.Phase.HasFlag(EnginePhases.Execute))
            {
                var executionLogPathString = executionLogPath.ToString(context.PathTable);

                FileStream executionLogStream;

                try
                {
                    FileUtilities.CreateDirectoryWithRetry(Path.GetDirectoryName(executionLogPathString));
                    executionLogStream = File.Open(executionLogPathString, FileMode.Create, FileAccess.Write, FileShare.Read | FileShare.Delete);
                }
                catch (Exception ex)
                {
                    Logger.Log.UnableToCreateLogFile(loggingContext, executionLogPathString, ex.Message);
                    throw new BuildXLException("Unable to create execution log file: ", ex);
                }

                try
                {
                    // The path table is either:
                    // 1. Newly loaded - all paths are serialized so taking the last path value is valid
                    // 2. Populated with all paths for files in constructed scheduled and will be serialized later - taking the current last
                    // path is safe since at least the current set of paths will be serialized
                    var lastStaticAbsolutePathValue = pipGraph.MaxAbsolutePathIndex;

                    var logFile = new BinaryLogger(executionLogStream, context, pipGraph.GraphId, lastStaticAbsolutePathValue);
                    var executionLogTarget = new ExecutionLogFileTarget(logFile, disabledEventIds: configuration.Logging.NoExecutionLog);
                    executionLogTarget.BuildSessionConfiguration(new BuildSessionConfigurationEventData(salts));

                    return executionLogTarget;
                }
                catch
                {
                    executionLogStream.Dispose();
                    throw;
                }
            }

            return null;
        }

        private static FingerprintStoreExecutionLogTarget CreateFingerprintStoreTarget(
            LoggingContext loggingContext,
            IConfiguration configuration,
            PipExecutionContext context,
            PipTable pipTable,
            PipContentFingerprinter fingerprinter,
            EngineCache cache,
            IReadonlyDirectedGraph graph,
            CounterCollection<FingerprintStoreCounters> fingerprintStoreCounters,
            IDictionary<PipId, RunnablePipPerformanceInfo> runnablePipPerformance = null,
            FingerprintStoreTestHooks testHooks = null)
        {
            if (configuration.FingerprintStoreEnabled())
            {
                return FingerprintStoreExecutionLogTarget.Create(
                    context,
                    pipTable,
                    fingerprinter,
                    loggingContext,
                    configuration,
                    cache,
                    graph,
                    fingerprintStoreCounters,
                    runnablePipPerformance,
                    testHooks);
            }

            return null;
        }

        #endregion Event Logging

        #region Helpers

        private PipRuntimeInfo GetPipRuntimeInfo(PipId pipId)
        {
            return GetPipRuntimeInfo(pipId.ToNodeId());
        }

        private PipRuntimeInfo GetPipRuntimeInfo(NodeId nodeId)
        {
            Contract.Assume(IsInitialized);

            var info = m_pipRuntimeInfos[(int)nodeId.Value];
            if (info == null)
            {
                Interlocked.CompareExchange(ref m_pipRuntimeInfos[(int)nodeId.Value], new PipRuntimeInfo(), null);
            }

            info = m_pipRuntimeInfos[(int)nodeId.Value];
            Contract.Assume(info != null);
            return info;
        }

        #endregion Helpers

        #region Schedule Requests

        /// <summary>
        /// Retrieves the list of pips of a particular type that are in the provided state
        /// </summary>
        public IEnumerable<PipReference> RetrievePipReferencesByStateOfType(PipType pipType, PipState state)
        {
            // This method may be called externally after this Scheduler has been disposed, such as when FancyConsole
            // calls it from another thread. Calls should not be honored after it has been disposed because there's
            // no guarantee about the state of the underlying PipTable that gets queried.
            lock (m_statusLock)
            {
                if (!m_isDisposed)
                {
                    foreach (PipId pipId in m_pipTable.Keys)
                    {
                        if (m_pipTable.GetPipType(pipId) == pipType &&
                            GetPipState(pipId) == state)
                        {
                            yield return new PipReference(m_pipTable, pipId, PipQueryContext.PipGraphRetrievePipsByStateOfType);
                        }
                    }
                }
            }
        }

        /// <summary>
        /// Retrieves a list of all externally executing process pips
        /// </summary>
        public IEnumerable<PipReference> RetrieveExecutingProcessPips()
        {
            lock (m_statusLock)
            {
                if (!m_isDisposed)
                {
                    foreach (var item in LocalWorker.CurrentlyExecutingPips)
                    {
                        yield return new PipReference(m_pipTable, item.Key, PipQueryContext.PipGraphRetrievePipsByStateOfType);
                    }
                }
            }
        }

        /// <summary>
        /// Evaluates a filter. All nodes satisfying the filter are put in m_explicitlyScheduledNodes.
        /// Returns all nodes that must be scheduled - this includes the explicitly scheduled,
        /// their dependencies and (if filter.DependencySelection == DependencySelection.DependenciesAndDependents)
        /// all their dependents.
        /// </summary>
        private bool TryGetFilteredNodes(LoggingContext loggingContext, RootFilter filter, SchedulerState state, out IEnumerable<NodeId> includedNodes)
        {
            Contract.Requires(filter != null);
            Contract.Assume(IsInitialized);

            RangedNodeSet filterPassingNodesNotYetScheduled;

            // If the previous state is not null and root filter matches, do not need to filter nodes again.
            if (state?.RootFilter != null && state.RootFilter.Matches(filter))
            {
                filterPassingNodesNotYetScheduled = state.FilterPassingNodes;
            }
            else if (!PipGraph.FilterNodesToBuild(
                loggingContext,
                filter,
                out filterPassingNodesNotYetScheduled))
            {
                // Find which nodes are in the set.
                Contract.Assume(loggingContext.ErrorWasLogged, "PipGraph.FilterNodesToBuild returned false but didn't log an error");
                includedNodes = new HashSet<NodeId>();
                return false;
            }

            // Save the filter and passing nodes for future builds (for SchedulerState in EngineState)
            FilterPassingNodes = filterPassingNodesNotYetScheduled.Clone();
            RootFilter = filter;

            m_explicitlyScheduledNodes = new HashSet<NodeId>();
            m_explicitlyScheduledProcessNodes = new HashSet<NodeId>();
            foreach (var filteredNode in filterPassingNodesNotYetScheduled)
            {
                m_explicitlyScheduledNodes.Add(filteredNode);
                if (m_pipTable.GetPipType(filteredNode.ToPipId()) == PipType.Process)
                {
                    m_explicitlyScheduledProcessNodes.Add(filteredNode);
                }
            }

            // Calculate nodes to schedule based off of explicitly scheduled nodes
            var calculatedNodes = CalculateNodesToSchedule(
                loggingContext,
                explicitlySelectedNodes: m_explicitlyScheduledNodes);

            includedNodes = ScheduleServiceFinalizations(calculatedNodes);
            return true;
        }

        private IEnumerable<NodeId> ScheduleServiceFinalizations(IEnumerable<NodeId> calculatedNodes)
        {
            // If there are any service client nodes, make sure corresponding service finalizers are included
            var scheduledServices = new HashSet<PipId>();
            foreach (var node in calculatedNodes)
            {
                var mutable = m_pipTable.GetMutable(node.ToPipId());
                if (mutable.PipType == PipType.Ipc || mutable.PipType == PipType.Process)
                {
                    ProcessMutablePipState processMutable = mutable as ProcessMutablePipState;
                    Contract.Assert(mutable != null, "Unexpected mutable pip type");
                    var nodeServiceInfo = processMutable.ServiceInfo;
                    if (nodeServiceInfo != null && nodeServiceInfo.Kind == ServicePipKind.ServiceClient)
                    {
                        scheduledServices.UnionWith(nodeServiceInfo.ServicePipDependencies);
                    }
                }
            }

            // if there are no services, don't bother creating a union
            if (!scheduledServices.Any())
            {
                return calculatedNodes;
            }

            // else, create a union of calculated nodes and finalization pips of all scheduled services
            var union = new HashSet<NodeId>(calculatedNodes);
            foreach (var servicePipId in scheduledServices)
            {
                ProcessMutablePipState processMutable = m_pipTable.GetMutable(servicePipId) as ProcessMutablePipState;
                Contract.Assert(processMutable != null, "Unexpected mutable pip type");
                var servicePipServiceInfo = processMutable.ServiceInfo;
                if (servicePipServiceInfo != null)
                {
                    foreach (var serviceFinalizationPipId in servicePipServiceInfo.FinalizationPipIds)
                    {
                        union.Add(serviceFinalizationPipId.ToNodeId());
                    }
                }
            }

            return union;
        }

        private IEnumerable<NodeId> CalculateNodesToSchedule(
            LoggingContext loggingContext,
            IEnumerable<NodeId> explicitlySelectedNodes = null,
            bool scheduleDependents = false)
        {
            var forceSkipDepsMode = m_configuration.Schedule.ForceSkipDependencies;

            if (explicitlySelectedNodes == null)
            {
                if (IncrementalSchedulingState == null)
                {
                    // Short cut.
                    return DataflowGraph.Nodes;
                }

                // We don't select nodes explicitly (through filters). This also means that we select all nodes.
                // BuildSetCalculator will add the meta-pips after calculating the nodes to scheduled.
                explicitlySelectedNodes = DataflowGraph.Nodes.Where(node => !m_pipTable.GetPipType(node.ToPipId()).IsMetaPip());
                forceSkipDepsMode = ForceSkipDependenciesMode.Disabled;
            }

            var buildSetCalculator = new SchedulerBuildSetCalculator(loggingContext, this);
            var scheduledNodesResult = buildSetCalculator.GetNodesToSchedule(
                scheduleDependents: scheduleDependents,
                explicitlyScheduledNodes: explicitlySelectedNodes,
                forceSkipDepsMode: forceSkipDepsMode,
                scheduleMetaPips: m_configuration.Schedule.ScheduleMetaPips);

            // Update counters to reflect pips that are marked clean from incremental scheduling
            m_numProcessesIncrementalSchedulingPruned = scheduledNodesResult.IncrementalSchedulingCacheHitProcesses - scheduledNodesResult.CleanMaterializedProcessFrontierCount;
            m_numProcessPipsSatisfiedFromCache += m_numProcessesIncrementalSchedulingPruned;
            for (int i = 0; i < m_numProcessesIncrementalSchedulingPruned; i++)
            {
                m_pipStateCounters.AccumulateTransition(PipState.Ignored, PipState.Done, PipType.Process);
            }

            m_numProcessPipsCompleted += m_numProcessesIncrementalSchedulingPruned;
            m_mustExecuteNodesForDirtyBuild = scheduledNodesResult.MustExecuteNodes;
            return scheduledNodesResult.ScheduledNodes;
        }

        /// <summary>
        /// Maximum number of external processes run concurrently so far.
        /// </summary>
        public long MaxExternalProcessesRan => Volatile.Read(ref m_maxExternalProcessesRan);

        /// <inheritdoc/>
        public ProcessInContainerManager ProcessInContainerManager { get; }

        /// <inheritdoc/>
        public VmInitializer VmInitializer { get; }

        private long m_maxExternalProcessesRan;

        /// <inheritdoc/>
        public void SetMaxExternalProcessRan()
        {
            long currentMaxRunning;
            do
            {
                currentMaxRunning = MaxExternalProcessesRan;
            }
            while (Interlocked.CompareExchange(ref m_maxExternalProcessesRan, PipExecutionCounters.GetCounterValue(PipExecutorCounter.ExternalProcessCount), currentMaxRunning) != currentMaxRunning);
        }

#pragma warning disable CA1010 // Collections should implement generic interface
        private sealed class StatusRows : IEnumerable
#pragma warning restore CA1010 // Collections should implement generic interface
        {
            private readonly List<string> m_headers = new List<string>();
            private readonly List<bool> m_includeInSnapshot = new List<bool>();
            private readonly List<Func<StatusEventData, object>> m_rowValueGetters = new List<Func<StatusEventData, object>>();
            private bool m_sealed;

            public void Add(string header, Func<StatusEventData, object> rowValueGetter, bool includeInSnapshot = true)
            {
                Contract.Assert(!m_sealed);
                m_headers.Add(header);
                m_includeInSnapshot.Add(includeInSnapshot);
                m_rowValueGetters.Add(rowValueGetter);
            }

            public void Add(Action<StatusRows> rowAdder)
            {
                rowAdder(this);
            }

            public void Add<T>(IEnumerable<T> items, Action<StatusRows, T> rowAdder)
            {
                foreach (var item in items)
                {
                    rowAdder(this, item);
                }
            }

            public void Add<T>(IEnumerable<T> items, Func<T, string> itemHeaderGetter, Func<T, int, Func<StatusEventData, object>> itemRowValueGetter)
            {
                if (items == null)
                {
                    return;
                }

                int index = 0;
                foreach (var item in items)
                {
                    Add(itemHeaderGetter(item), itemRowValueGetter(item, index));
                    index++;
                }
            }

            public IEnumerator GetEnumerator()
            {
                foreach (var header in m_headers)
                {
                    yield return header;
                }
            }

            public string PrintHeaders()
            {
                Contract.Assert(m_sealed);
                return string.Join(",", m_headers);
            }

            public IDictionary<string, string> GetSnapshot(StatusEventData data)
            {
                Dictionary<string, string> snapshot = new Dictionary<string, string>();
                for (int i = 0; i < m_headers.Count; i++)
                {
                    if (m_includeInSnapshot[i])
                    {
                        snapshot.Add(m_headers[i], m_rowValueGetters[i](data).ToString());
                    }
                }

                return snapshot;
            }

            public string PrintRow(StatusEventData data)
            {
                Contract.Assert(m_sealed);
                return string.Join(",", m_rowValueGetters.Select((rowValueGetter, index) => rowValueGetter(data).ToString().PadLeft(m_headers[index].Length)));
            }

            public StatusRows Seal()
            {
                m_sealed = true;
                return this;
            }
        }

        /// <summary>
        /// Build set calculator which interfaces with the scheduler
        /// </summary>
        private sealed class SchedulerBuildSetCalculator : BuildSetCalculator<Process, AbsolutePath, FileArtifact, DirectoryArtifact>
        {
            private readonly Scheduler m_scheduler;

            public SchedulerBuildSetCalculator(LoggingContext loggingContext, Scheduler scheduler)
                : base(
                    loggingContext,
                    scheduler.PipGraph.DataflowGraph,
                    scheduler.IncrementalSchedulingState?.DirtyNodeTracker,
                    scheduler.PipExecutionCounters)
            {
                m_scheduler = scheduler;
            }

            protected override bool ExistsAsFile(AbsolutePath path)
            {
                Possible<PathExistence> possibleProbeResult = m_scheduler.m_localDiskContentStore.TryProbeAndTrackPathForExistence(path);
                return possibleProbeResult.Succeeded && possibleProbeResult.Result == PathExistence.ExistsAsFile;
            }

            protected override ReadOnlyArray<DirectoryArtifact> GetDirectoryDependencies(Process process)
            {
                return process.DirectoryDependencies;
            }

            protected override ReadOnlyArray<FileArtifact> GetFileDependencies(Process process)
            {
                return process.Dependencies;
            }

            protected override AbsolutePath GetPath(FileArtifact file)
            {
                return file.Path;
            }

            protected override string GetPathString(AbsolutePath path)
            {
                return path.ToString(m_scheduler.Context.PathTable);
            }

            protected override PipType GetPipType(NodeId node)
            {
                return m_scheduler.m_pipTable.GetPipType(node.ToPipId());
            }

            protected override Process GetProcess(NodeId node)
            {
                return (Process)m_scheduler.m_pipTable.HydratePip(node.ToPipId(), PipQueryContext.SchedulerAreInputsPresentForSkipDependencyBuild);
            }

            protected override FileArtifact GetCopyFile(NodeId node)
            {
                return ((CopyFile)m_scheduler.m_pipTable.HydratePip(node.ToPipId(), PipQueryContext.SchedulerAreInputsPresentForSkipDependencyBuild)).Source;
            }

            protected override DirectoryArtifact GetSealDirectoryArtifact(NodeId node)
            {
                return ((SealDirectory)m_scheduler.m_pipTable.HydratePip(node.ToPipId(), PipQueryContext.SchedulerAreInputsPresentForSkipDependencyBuild)).Directory;
            }

            protected override ReadOnlyArray<FileArtifact> ListSealedDirectoryContents(DirectoryArtifact directory)
            {
                return m_scheduler.PipGraph.ListSealedDirectoryContents(directory);
            }

            protected override bool IsFileRequiredToExist(FileArtifact file)
            {
                // Source files are not required to exist and rerunning the hash source file pip
                // will not cause them to exist so this shouldn't invalidate the existence check.
                return !file.IsSourceFile;
            }

            protected override NodeId GetProducer(FileArtifact file)
            {
                return m_scheduler.PipGraph.GetProducerNode(file);
            }

            protected override NodeId GetProducer(DirectoryArtifact directory)
            {
                return m_scheduler.PipGraph.GetSealedDirectoryNode(directory);
            }

            protected override bool IsDynamicKindDirectory(NodeId node)
            {
                return m_scheduler.m_pipTable.GetSealDirectoryKind(node.ToPipId()).IsDynamicKind();
            }

            protected override SealDirectoryKind GetSealedDirectoryKind(NodeId node)
            {
                return m_scheduler.m_pipTable.GetSealDirectoryKind(node.ToPipId());
            }

            protected override ModuleId GetModuleId(NodeId node)
            {
                return m_scheduler.m_pipTable.HydratePip(node.ToPipId(), PipQueryContext.SchedulerAreInputsPresentForSkipDependencyBuild).Provenance?.ModuleId ?? ModuleId.Invalid;
            }

            protected override string GetModuleName(ModuleId moduleId)
            {
                if (!moduleId.IsValid)
                {
                    return "Invalid";
                }

                var pip = (ModulePip)m_scheduler.m_pipTable.HydratePip(
                    m_scheduler.PipGraph.Modules[moduleId].ToPipId(),
                    PipQueryContext.SchedulerAreInputsPresentForSkipDependencyBuild);
                return pip.Identity.ToString(m_scheduler.Context.StringTable);
            }

            protected override string GetDescription(NodeId node)
            {
                var pip = m_scheduler.m_pipTable.HydratePip(
                    node.ToPipId(),
                    PipQueryContext.SchedulerAreInputsPresentForSkipDependencyBuild);
                var moduleId = pip.Provenance?.ModuleId ?? ModuleId.Invalid;
                return pip.GetDescription(m_scheduler.Context) + " - Module: " + GetModuleName(moduleId);
            }

            protected override bool IsRewrittenPip(NodeId node)
            {
                return m_scheduler.PipGraph.IsRewrittenPip(node.ToPipId());
            }
        }

        /// <summary>
        /// Inform the scheduler that we want to terminate ASAP (but with clean shutdown as needed).
        /// </summary>
        private void RequestTermination(bool cancelQueue = true)
        {
            // This flag prevents normally-scheduled pips (i.e., by refcount) from starting (thus m_numPipsQueuedOrRunning should
            // reach zero quickly). But we do allow further pips to run inline (see RunPipInline); that's safe from an error
            // reporting perspective since m_hasFailures latches to false.
            m_scheduleTerminating = true;

            // A build that got canceled certainly didn't succeed.
            m_hasFailures = true;

            if (cancelQueue)
            {
                // We cancel the queue for more aggressive but still graceful cancellation.
                m_pipQueue.Cancel();
            }
        }

        #endregion

        /// <inheritdoc />
        public void Dispose()
        {
            lock (m_statusLock)
            {
                m_isDisposed = true;
            }

            m_cancellationTokenRegistration.Dispose();

            ExecutionLog?.Dispose();
            SandboxConnection?.Dispose();

            LocalWorker.Dispose();
            m_allWorker?.Dispose();

            m_performanceAggregator?.Dispose();
            m_ipcProvider.Dispose();
            m_apiServer?.Dispose();

            m_pipTwoPhaseCache?.CloseAsync().GetAwaiter().GetResult();
        }

        /// <inheritdoc />
        public bool IsFileRewritten(FileArtifact file)
        {
            var latestFile = PipGraph.TryGetLatestFileArtifactForPath(file.Path);
            return latestFile.IsValid && latestFile.RewriteCount > file.RewriteCount;
        }

        /// <inheritdoc />
        public bool ShouldCreateHandleWithSequentialScan(FileArtifact file)
        {
            if (m_scheduleConfiguration.CreateHandleWithSequentialScanOnHashingOutputFiles
                && file.IsOutputFile
                && PipGraph.TryGetLatestFileArtifactForPath(file.Path) == file
                && m_outputFileExtensionsForSequentialScan.Contains(file.Path.GetExtension(Context.PathTable)))
            {
                PipExecutionCounters.IncrementCounter(PipExecutorCounter.CreateOutputFileHandleWithSequentialScan);
                return true;
            }

            return false;
        }
    }
}
<|MERGE_RESOLUTION|>--- conflicted
+++ resolved
@@ -3687,15 +3687,9 @@
                                 runnablePip.Description,
                                 (int)(executionResult.PerformanceInformation?.NumberOfProcesses ?? 0),
                                 (int)((processRunnable.ExpectedDurationMs ?? 0) / 1000),
-<<<<<<< HEAD
-                                (int)executionResult.PerformanceInformation.ProcessExecutionTime.TotalSeconds,
-                                executionResult.PerformanceInformation.ProcessorsInPercents,
-                                runnablePip.Worker.DefaultMemoryUsagePerProcess,
-=======
                                 (int)(executionResult.PerformanceInformation?.ProcessExecutionTime.TotalSeconds ?? 0),
                                 executionResult.PerformanceInformation?.ProcessorsInPercents ?? 0,
                                 worker.DefaultMemoryUsagePerProcess, 
->>>>>>> 0f7d4b36
                                 expectedRamUsage,
                                 peakVirtualMemoryUsageMb,
                                 peakWorkingSetMb,
@@ -6689,4 +6683,4 @@
             return false;
         }
     }
-}
+}