--- conflicted
+++ resolved
@@ -3693,32 +3693,14 @@
                             int peakWorkingSetMb = executionResult.PerformanceInformation?.MemoryCounters.PeakWorkingSetMb ?? 0;
                             int peakPagefileUsageMb = executionResult.PerformanceInformation?.MemoryCounters.PeakPagefileUsageMb ?? 0;
 
-<<<<<<< HEAD
-                            Logger.Log.ProcessPipExecutionInfo(
-                                operationContext,
-                                runnablePip.Description,
-                                (int)(executionResult.PerformanceInformation?.NumberOfProcesses ?? 0),
-                                (int)((processRunnable.ExpectedDurationMs ?? 0) / 1000),
-                                (int)(executionResult.PerformanceInformation?.ProcessExecutionTime.TotalSeconds ?? 0),
-                                executionResult.PerformanceInformation?.ProcessorsInPercents ?? 0,
-                                worker.DefaultMemoryUsagePerProcess, 
-                                expectedRamUsage,
-                                peakVirtualMemoryUsageMb,
-                                peakWorkingSetMb,
-                                peakPagefileUsageMb);
-
-                            m_totalPeakVirtualMemoryUsageMb += (ulong)peakVirtualMemoryUsageMb;
-                            m_totalPeakWorkingSetMb += (ulong)peakWorkingSetMb;
-                            m_totalPeakPagefileUsageMb += (ulong)peakPagefileUsageMb;
-=======
                             try
                             {
                                 Logger.Log.ProcessPipExecutionInfo(
                                     operationContext,
                                     runnablePip.Description,
-                                    executionResult.PerformanceInformation?.NumberOfProcesses ?? 0,
-                                    ((processRunnable.ExpectedDurationMs ?? 0) / 1000),
-                                    executionResult.PerformanceInformation?.ProcessExecutionTime.TotalSeconds ?? 0,
+                                    (int)(executionResult.PerformanceInformation?.NumberOfProcesses ?? 0),
+                                    (int)((processRunnable.ExpectedDurationMs ?? 0) / 1000),
+                                    (int)(executionResult.PerformanceInformation?.ProcessExecutionTime.TotalSeconds ?? 0),
                                     executionResult.PerformanceInformation?.ProcessorsInPercents ?? 0,
                                     worker.DefaultMemoryUsagePerProcess,
                                     expectedRamUsage,
@@ -3726,15 +3708,14 @@
                                     peakWorkingSetMb,
                                     peakPagefileUsageMb);
 
-                                m_totalPeakVirtualMemoryUsageMb += peakVirtualMemoryUsageMb;
-                                m_totalPeakWorkingSetMb += peakWorkingSetMb;
-                                m_totalPeakPagefileUsageMb += peakPagefileUsageMb;
+                                m_totalPeakVirtualMemoryUsageMb += (ulong)peakVirtualMemoryUsageMb;
+                                m_totalPeakWorkingSetMb += (ulong)peakWorkingSetMb;
+                                m_totalPeakPagefileUsageMb += (ulong)peakPagefileUsageMb;
                             }
                             catch (OverflowException ex)
                             {
                                 Logger.Log.ExecutePipStepOverflowFailure(operationContext, ex.Message);
                             }
->>>>>>> 807b5116
 
                             // File violation analysis needs to happen on the master as it relies on
                             // graph-wide data such as detecting duplicate
