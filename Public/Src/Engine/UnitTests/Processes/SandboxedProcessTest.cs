// Copyright (c) Microsoft. All rights reserved.
// Licensed under the MIT license. See LICENSE file in the project root for full license information.

using System;
using System.Collections.Generic;
using System.IO;
using System.Linq;
using System.Text;
using System.Threading.Tasks;
using BuildXL.Native.IO;
using BuildXL.Native.IO.Windows;
using BuildXL.Pips;
using BuildXL.Processes;
using BuildXL.Utilities;
using Test.BuildXL.Executables.TestProcess;
using Test.BuildXL.TestUtilities;
using Test.BuildXL.TestUtilities.Xunit;
using Xunit;
using Xunit.Abstractions;
using static BuildXL.Utilities.FormattableStringEx;
using FileUtilities = BuildXL.Native.IO.FileUtilities;

#pragma warning disable AsyncFixer02

namespace Test.BuildXL.Processes
{
    public sealed class SandboxedProcessTest : SandboxedProcessTestBase
    {
        public SandboxedProcessTest(ITestOutputHelper output)
            : base(output) { }

        private sealed class MyListener : IDetoursEventListener
        {
            private ISet<string> m_fileAccesses = new HashSet<string>();

            public IEnumerable<string> FileAccesses => m_fileAccesses;
            public int FileAccessPathCount => m_fileAccesses.Count;
            public int ProcessMessageCount { get; private set; }
            public int DebugMessageCount { get; private set; }
            public int ProcessDataMessageCount { get; private set; }
            public int ProcessDetouringStatusMessageCount { get; private set; }

            public override void HandleDebugMessage(long pipId, string pipDescription, string debugMessage)
            {
                DebugMessageCount++;
            }

            public override void HandleFileAccess(long pipId, string pipDescription, ReportedFileOperation operation, RequestedAccess requestedAccess, FileAccessStatus status, bool explicitlyReported, uint processId, uint error, DesiredAccess desiredAccess, ShareMode shareMode, CreationDisposition creationDisposition, FlagsAndAttributes flagsAndAttributes, string path, string processArgs)
            {
                if (operation == ReportedFileOperation.Process)
                {
                    ProcessMessageCount++;
                }

                m_fileAccesses.Add(path);
            }

            public override void HandleProcessData(long pipId, string pipDescription, string processName, uint processId, DateTime creationDateTime, DateTime exitDateTime, TimeSpan kernelTime, TimeSpan userTime, uint exitCode, IOCounters ioCounters, uint parentProcessId)
            {
                ProcessDataMessageCount++;
            }

            public override void HandleProcessDetouringStatus(ulong processId, uint reportStatus, string processName, string startApplicationName, string startCommandLine, bool needsInjection, ulong hJob, bool disableDetours, uint creationFlags, bool detoured, uint error, uint createProcessStatusReturn)
            {
                ProcessDetouringStatusMessageCount++;
            }
        }

        private SandboxedProcessInfo GetEchoProcessInfo(string message, IDetoursEventListener detoursListener = null, bool useStdErr = false)
            => ToProcessInfo(EchoProcess(message, useStdErr), detoursListener: detoursListener);

        private SandboxedProcessInfo GetInfiniteWaitProcessInfo()
            => ToProcessInfo(ToProcess(Operation.Block()));

        private async Task CheckEchoProcessResult(SandboxedProcessResult result, string echoMessage)
        {
            var stdout = await result.StandardOutput.ReadValueAsync();
            var stderr = await result.StandardError.ReadValueAsync();
            XAssert.IsFalse(result.Killed, "Process claims it or a child process was killed; exit code: {0}, stdout: '{1}', stderr: '{2}'.", result.ExitCode, stdout.Trim(), stderr.Trim());
            XAssert.AreEqual(0, result.ExitCode, "Unexpected error code; stdout: '{0}', stderr: '{1}'", stdout, stderr);
            XAssert.AreEqual(string.Empty, stderr.Trim());
            XAssert.AreEqual(echoMessage, stdout.Trim());
        }

        [Fact]
        [Trait("Category", "WindowsOSOnly")] // reported files are not consistent on Mac
        public async Task CheckDetoursNotifications()
        {
            async Task<SandboxedProcessResult> RunEchoProcess(IDetoursEventListener detoursListener = null)
            {
                var echoMessage = "Success";
                var info = GetEchoProcessInfo(echoMessage, detoursListener);

                info.FileAccessManifest.LogProcessData = true;
                info.FileAccessManifest.LogProcessDetouringStatus = true;
                info.FileAccessManifest.ReportFileAccesses = true;
                info.FileAccessManifest.ReportProcessArgs = true;

                var result = await RunProcess(info);
                await CheckEchoProcessResult(result, echoMessage);
                return result;
            }

            IEnumerable<string> CleanFileAccesses(IEnumerable<string> fileAccesses)
            {
                if (!OperatingSystemHelper.IsUnixOS)
                {
                    var inetCache = SpecialFolderUtilities.GetFolderPath(Environment.SpecialFolder.InternetCache);
                    return fileAccesses.Where(a => !a.StartsWith(inetCache, StringComparison.OrdinalIgnoreCase)).Select(a => a.ToUpperInvariant()).Distinct();
                }
                else
                {
                    return fileAccesses.Distinct();
                }
            }

            int ComputeNumAccessedPaths(SandboxedProcessResult result)
            {
                return CleanFileAccesses(result.FileAccesses.Select(a => a.GetPath(Context.PathTable))).Count();
            }

            int numFilePathAccesses = 0;
            int numProcesses = 0;
            int numProcessDetoursStatuses = 0;

            // 1st run: no listener --> just record counts
            {
                var result = await RunEchoProcess();
                numFilePathAccesses = ComputeNumAccessedPaths(result);
                numProcesses = result.Processes.Count();
                numProcessDetoursStatuses = result.DetouringStatuses.Count();
            }

            // 2nd run: empty listener --> assert that the listener counts are 0s, and counts from 'result' didn't change
            {
                var myListener = new MyListener();
                var result = await RunEchoProcess(myListener);

                // check the listener didn't receive any messages
                XAssert.AreEqual(0, myListener.DebugMessageCount);
                XAssert.AreEqual(0, myListener.FileAccessPathCount);
                XAssert.AreEqual(0, myListener.ProcessDataMessageCount);
                XAssert.AreEqual(0, myListener.ProcessDetouringStatusMessageCount);

                // check that the message counts remained the same
                XAssert.AreEqual(numFilePathAccesses, ComputeNumAccessedPaths(result));
                XAssert.AreEqual(numProcesses, result.Processes.Count());
                XAssert.AreEqual(numProcessDetoursStatuses, result.DetouringStatuses.Count());
            }

            // 3rd run: with non-empty listener --> assert that the listener counts are the same as previously recorded ones
            {
                var myListener = new MyListener();
                myListener.SetMessageHandlingFlags(
                    MessageHandlingFlags.DebugMessageNotify |
                    MessageHandlingFlags.FileAccessNotify |
                    MessageHandlingFlags.ProcessDataNotify |
                    MessageHandlingFlags.ProcessDetoursStatusNotify);

                var result = await RunEchoProcess(myListener);

                XAssert.AreEqual(0, myListener.DebugMessageCount);
                XAssert.AreEqual(numFilePathAccesses, CleanFileAccesses(myListener.FileAccesses).Count());
                XAssert.AreEqual(numProcesses, myListener.ProcessMessageCount);
                XAssert.AreEqual(numProcessDetoursStatuses, myListener.ProcessDetouringStatusMessageCount);
            }
        }

        public static IEnumerable<object[]> CmdExeLocationsData()
        {
            yield return new object[] { CmdHelper.CmdX64 };
            yield return new object[] { CmdHelper.CmdX86 };
        }

        [Theory]
        [MemberData(nameof(CmdExeLocationsData))]
        [Trait("Category", "WindowsOSOnly")]
        public async Task Start(string cmdExeLocation)
        {
            var echoMessage = "Success";
            using (var tempFiles = new TempFileStorage(canGetFileNames: false))
            {
                var pt = new PathTable();
                var info =
                    new SandboxedProcessInfo(pt, tempFiles, cmdExeLocation, disableConHostSharing: false)
                    {
                        PipSemiStableHash = 0,
                        PipDescription = "SandboxedProcessTest",
                        Arguments = "/d /c echo " + echoMessage,
                        WorkingDirectory = string.Empty,
                    };

                var result = await RunProcess(info);
                await CheckEchoProcessResult(result, echoMessage);
            }
        }

        [Fact]
        public async Task StartKill()
        {
            var info = GetInfiniteWaitProcessInfo();
            using (ISandboxedProcess process = await StartProcessAsync(info))
            {
                // process is running in an infinite loop, let's kill it
                await process.KillAsync();
                SandboxedProcessResult result = await process.GetResultAsync();
                XAssert.IsTrue(result.Killed);
                XAssert.IsFalse(result.TimedOut, "Process claims it was timed out, but instead it was killed.");
            }
        }

        [Fact]
        public async Task StartTimeout()
        {
            if (!JobObject.OSSupportsNestedJobs)
            {
                return;
            }

            var info = GetInfiniteWaitProcessInfo();
            info.Timeout = new TimeSpan(1); // 1 tick == 100 nanoseconds

            // process is running in an infinite loop, but we have a timeout installed
            SandboxedProcessResult result = await RunProcess(info);
            XAssert.IsTrue(result.TimedOut);
            XAssert.AreEqual(ExitCodes.Timeout, result.ExitCode);
        }

        [Fact(Skip = "Test is flakey TFS 495531")]
        public async Task JobCounters()
        {
            if (!JobObject.OSSupportsNestedJobs)
            {
                return;
            }

            using (var tempFiles = new TempFileStorage(canGetFileNames: true))
            {
                string tempFileName = tempFiles.GetUniqueFileName();

                var pt = new PathTable();
                var info =
                    new SandboxedProcessInfo(pt, tempFiles, CmdHelper.CmdX86, disableConHostSharing: false)
                    {
                        PipSemiStableHash = 0,
                        PipDescription = "SandboxedProcessTest",
                        Arguments = "/d /c sleep 1s > " + CommandLineEscaping.EscapeAsCommandLineWord(tempFileName),
                    };

                info.FileAccessManifest.FailUnexpectedFileAccesses = false;

                SandboxedProcessResult result = await RunProcess(info);
                XAssert.IsFalse(result.Killed, "Process claims it or a child process was killed.");
                XAssert.AreEqual(1, result.ExitCode);
                XAssert.IsTrue(
                    result.JobAccountingInformation.HasValue,
                    "Job accounting info expected when the OS supports nested jobs");

                JobObject.AccountingInformation accounting = result.JobAccountingInformation.Value;

                if (result.PrimaryProcessTimes.TotalProcessorTime != TimeSpan.Zero)
                {
                    XAssert.AreNotEqual(
                        TimeSpan.Zero,
                        accounting.UserTime + accounting.KernelTime,
                        "Expected a non-zero user+kernel time.");
                }

                XAssert.AreNotEqual<ulong>(0, accounting.PeakMemoryUsage, "Expecting non-zero memory usage");

                // Prior to Win10, cmd.exe launched within a job but its associated conhost.exe was exempt from the job.
                // That changed with Bug #633552
                // Unfortunately, the unit test runner isn't manifested to support Win10, so we can't easily check the
                // version.
                XAssert.IsTrue(
                    accounting.NumberOfProcesses == 1 || accounting.NumberOfProcesses == 2,
                    "Expected one main process and no child processes (prior to Win10), or one child conhost.exe on Win10");

                XAssert.AreNotEqual(
                    accounting.IO.WriteCounters.TransferCount >= 3,
                    "Expected at least three bytes written (echo XXX > file)");
            }
        }

        [Theory]
        [InlineData(false)]
        [InlineData(true)]
        public async Task Survivors(bool includeAllowedSurvivingChildren)
        {
            if (!JobObject.OSSupportsNestedJobs)
            {
                return;
            }

            var testProcessName = TestProcessExecutable.Path.GetName(Context.PathTable);

            var info = ToProcessInfo(ToProcess(
                Operation.Spawn(Context.PathTable, waitToFinish: true, Operation.Echo("hi")),
                Operation.Spawn(Context.PathTable, waitToFinish: false, Operation.Block())));

            // We'll wait for at most 1 seconds for nested processes to terminate, as we know we'll have to wait by design of the test
            // We'll wait longer to test allowed surviving children.
            info.NestedProcessTerminationTimeout = includeAllowedSurvivingChildren ? TimeSpan.FromSeconds(10) : TimeSpan.FromSeconds(1);

            if (includeAllowedSurvivingChildren)
            {
                info.AllowedSurvivingChildProcessNames = new[]
                {
                    testProcessName.ToString(Context.PathTable.StringTable),
                    Path.GetFileName(CmdHelper.Conhost)
                };
            }

            // Use wall-clock time.
            var sw = System.Diagnostics.Stopwatch.StartNew();

            var result = await RunProcess(info);

            sw.Stop();

            XAssert.AreEqual(0, result.ExitCode);
            XAssert.IsNotNull(result.SurvivingChildProcesses);

            ToFileNames(result.SurvivingChildProcesses, out var survivorProcessNames, out var survivorNamesJoined);
            ToFileNames(result.Processes, out var reportedProcessNames, out var reportedNamesJoined);

            if (includeAllowedSurvivingChildren)
            {
                var allowedSurvivingChildProcessNames = new HashSet<PathAtom>(info.AllowedSurvivingChildProcessNames.Select(n => PathAtom.Create(Context.StringTable, n)));

                // Note that one of the spawned process is blocked indefinitely.
                // However, when surviving children are included, then that process should be killed right-away without waiting.
                if (sw.ElapsedMilliseconds >= info.NestedProcessTerminationTimeout.TotalMilliseconds)
                {
                    // If process is not killed, then there are surviving children that are not allowed.
                    XAssert.IsTrue(
                        survivorProcessNames.IsProperSupersetOf(allowedSurvivingChildProcessNames),
                        "Survivors: {0}, Allowed survivors: {1}",
                        survivorNamesJoined,
                        string.Join(" ; ", allowedSurvivingChildProcessNames.Select(n => n.ToString(Context.StringTable))));
                }
            }

            // TestProcess must have survived
            XAssert.IsTrue(
                survivorProcessNames.Contains(testProcessName),
                "expected to find '{0}' in '{1}'",
                testProcessName.ToString(Context.StringTable), survivorNamesJoined);

            // conhost.exe may also have been alive. Win10 changed conhost to longer be excluded from job objects.
            var conhostName = PathAtom.Create(Context.StringTable, Path.GetFileName(CmdHelper.Conhost));
            if (survivorProcessNames.Contains(conhostName))
            {
                // With new Win10, there can be multiple surviving conhost.
                XAssert.IsTrue(
                    result.SurvivingChildProcesses.Count() >= 2,
                    "Unexpected survivors (cmd and conhost were present, but extras were as well): {0}",
                    survivorNamesJoined);
            }
            else
            {
                XAssert.AreEqual(
                    1,
                    result.SurvivingChildProcesses.Count(),
                    "Unexpected survivors: {0}",
                    string.Join(", ", survivorProcessNames.Except(new[] { testProcessName }).Select(PathAtomToString)));
            }

            // We ignore the Conhost process when checking if all survivors got reported, as Conhost seems very special
            foreach (var survivor in survivorProcessNames.Except(new[] { conhostName }))
            {
                XAssert.IsTrue(
                    reportedProcessNames.Contains(survivor),
                    "Survivor was not reported: {0}, reported: {1}",
                    survivor.ToString(Context.StringTable),
                    reportedNamesJoined);
            }

            void ToFileNames(IEnumerable<ReportedProcess> processes, out HashSet<PathAtom> set, out string joined)
            {
                set = new HashSet<PathAtom>(processes
                    .Select(p => p.Path)
                    .Select(Path.GetFileName)
                    .Select(a => PathAtom.Create(Context.StringTable, a)));
                joined = string.Join(" ; ", processes
                    .Select(p => p.Path)
                    .Select(Path.GetFileName));
            }

            string PathAtomToString(PathAtom a)
            {
                return a.ToString(Context.StringTable);
            }
        }

        [Theory]
        [MemberData(nameof(CmdExeLocationsData))]
        [Trait("Category", "WindowsOSOnly")] // same as Survivors, but using cmd.exe
        public async Task SurvivorsHaveCommandLines(string cmdExeLocation)
        {
            if (!JobObject.OSSupportsNestedJobs)
            {
                return;
            }

            using (var tempFiles = new TempFileStorage(canGetFileNames: false))
            {
                var pt = new PathTable();
                var info =
                    new SandboxedProcessInfo(pt, tempFiles, cmdExeLocation, disableConHostSharing: false)
                    {
                        PipSemiStableHash = 0,
                        PipDescription = "SandboxedProcessTest",
                        Arguments = "/d /c start /B FOR /L %i IN (0,0,1) DO @rem",

                        // launches another cmd.exe that runs how you do an infinite loop with cmd.exe
                        // we'll wait for at most 1 seconds for nested processes to terminate, as we know we'll have to wait by design of the test
                        NestedProcessTerminationTimeout = TimeSpan.FromSeconds(1)
                    };

                var result = await RunProcess(info);

                // after we detect surviving child processes, we kill them, so this test won't leave around zombie cmd.exe processes
                XAssert.IsNotNull(result.SurvivingChildProcesses);
                XAssert.AreNotEqual(0, result.SurvivingChildProcesses.Count());

                foreach (var survivorProcess in result.SurvivingChildProcesses)
                {
                    XAssert.IsTrue(!string.IsNullOrEmpty(survivorProcess.ProcessArgs), "Reported process did not have a command line: {0}", survivorProcess.Path);
                }
            }
        }

        [Theory]
        [InlineData(true)]
        [InlineData(false)]
        public async Task QuickSurvivors(bool waitToFinish)
        {
            if (!JobObject.OSSupportsNestedJobs)
            {
                return;
            }

            const string echoMessage = "Hello from a child process";
            var spawnOperation = Operation.Spawn(Context.PathTable, waitToFinish, Operation.Echo(echoMessage));
            var info = ToProcessInfo(ToProcess(spawnOperation));
            var result = await RunProcess(info);

            // no survivors
            XAssert.IsNull(result.SurvivingChildProcesses);

            // at least two reported processes (conhost may be there as well on Windows)
            XAssert.IsNotNull(result.Processes);
            XAssert.IsTrue(result.Processes.Count >= 2, "Expected to see at least 2 processes, got {0}", result.Processes.Count);

            // only if waitToFinish is true the console output will contain the echoed message from the child process
            if (waitToFinish)
            {
                await CheckEchoProcessResult(result, echoMessage);
            }
        }

        [Fact]
        public async Task StandardError()
        {
            const string errorMessage = "Error";
            var info = GetEchoProcessInfo(errorMessage, useStdErr: true);
            SandboxedProcessResult result = await RunProcess(info);
            XAssert.AreEqual(0, result.ExitCode);
            XAssert.AreEqual("Error", (await result.StandardError.ReadValueAsync()).Trim());
        }

        [Fact]
        public async Task StandardOutputToFile()
        {
            const string Expected = "Success";
            var info = GetEchoProcessInfo(Expected);
            var result = await RunProcess(info);
            XAssert.AreEqual(0, result.ExitCode);
            await result.StandardOutput.SaveAsync();
            XAssert.AreEqual(Expected, File.ReadAllText(result.StandardOutput.FileName).Trim());
            XAssert.AreEqual(Expected, (await result.StandardOutput.ReadValueAsync()).Trim());
        }

        [Fact]
        public async Task NoStandardInputTerminates()
        {
            // Regression test for Bug 51148: BuildXL used to stop responding if process requires console input, but none was supplied.
            var info = ToProcessInfo(ToProcess(Operation.ReadStdIn()));
            var result = await RunProcess(info);
            XAssert.AreEqual(0, result.ExitCode);
        }

        // The following test tests only that enabling and disabling the ConHost sharing is not crashing.
        // There is no validation of process hierarchy..
        [Theory]
        [InlineData(true)]
        [InlineData(false)]
        public async Task UseDisabledAndEnabledConHostSharing(bool disableConHostSharing)
        {
            var echoMessage = "hi";
            var info = ToProcessInfo(EchoProcess(echoMessage), disableConHostSharing: disableConHostSharing);
            SandboxedProcessResult result = await RunProcess(info);
            await CheckEchoProcessResult(result, echoMessage);
        }

        [Fact]
        public async Task StandardInput()
        {
            string[] inputLines = new[] { "0", "2", "42", "1" };
            string input = string.Join(Environment.NewLine, inputLines);
            using (var reader = new StringReader(input))
            {
                var info = ToProcessInfo(ToProcess(Operation.ReadStdIn()));
                info.StandardInputReader = reader;
                var result = await RunProcess(info);

                XAssert.AreEqual(0, result.ExitCode);
                string stdout = await result.StandardOutput.ReadValueAsync();
                XAssert.ArrayEqual(inputLines, ToLines(stdout));
            }
        }

        [Fact]
        public async Task UnicodeArguments()
        {
            var outFile = CreateOutputFileArtifact(prefix: "\u2605");
            var content = "∂ßœ∑∫µπø";
            var info = ToProcessInfo(ToProcess(Operation.WriteFile(outFile, content)));
            var result = await RunProcess(info);

            XAssert.AreEqual(0, result.ExitCode);
            var outFilePath = outFile.Path.ToString(Context.PathTable);
            XAssert.AreEqual(content, File.ReadAllText(outFilePath).Trim());
        }

        [Fact]
        public async Task LargeStandardOutputToFile()
        {
            var s = new string('S', 100);
            var info = ToProcessInfo(ToProcess(
                Operation.Echo(s),
                Operation.Echo(s)));
            info.MaxLengthInMemory = s.Length - 1;

            var result = await RunProcess(info);

            XAssert.AreEqual(0, result.ExitCode);
            XAssert.IsFalse(result.Killed);
            XAssert.IsFalse(result.StandardOutput.HasException);
            XAssert.IsTrue(result.StandardOutput.HasLength);
            XAssert.AreEqual(result.StandardOutput.Length, (s.Length + Environment.NewLine.Length) * 2);

            await result.StandardOutput.SaveAsync();
            var expectedLines = new[] { s, s };

            string fileName = result.StandardOutput.FileName;
            XAssert.ArrayEqual(expectedLines, File.ReadAllLines(fileName));
            string stdout = await result.StandardOutput.ReadValueAsync();
            XAssert.AreEqual(expectedLines, ToLines(stdout));
        }

        [Fact]
        public async Task ExitCode()
        {
            var exitCode = 42;
            var info = ToProcessInfo(ToProcess(Operation.Fail(exitCode)));
            var result = await RunProcess(info);
            XAssert.AreEqual(exitCode, result.ExitCode);
        }

        [Fact]
        public async Task EnvironmentVariables()
        {
            var envVarName = "ENV" + Guid.NewGuid().ToString().Replace("-", string.Empty);
            var envVarValue = "Success";
            var info = ToProcessInfo(
                ToProcess(Operation.ReadEnvVar(envVarName)),
                overrideEnvVars: new Dictionary<string, string>
                {
                    [envVarName] = envVarValue
                });

            SandboxedProcessResult result = await RunProcess(info);
            await CheckEchoProcessResult(result, echoMessage: envVarValue);
        }

        [Fact]
        public async Task WorkingDirectory()
        {
            var workingDir = CreateUniqueDirectory(prefix: "pwd-test").ToString(Context.PathTable);
            var info = ToProcessInfo(ToProcess(Operation.EchoCurrentDirectory()));
            info.WorkingDirectory = workingDir;

            var result = await RunProcess(info);
            var stdout = await result.StandardOutput.ReadValueAsync();
            XAssert.AreEqual(0, result.ExitCode);
            XAssert.AreEqual(workingDir, stdout.Trim());
        }

        [Fact]
        [Trait("Category", "WindowsOSOnly")]
        public async Task ProcessId()
        {
            using (var tempFiles = new TempFileStorage(canGetFileNames: false))
            {
                var pt = new PathTable();
                var info =
                    new SandboxedProcessInfo(pt, tempFiles, CmdHelper.CmdX64, disableConHostSharing: false)
                    {
                        PipSemiStableHash = 0,
                        PipDescription = "SandboxedProcessTest",
                        Arguments = "/d /c wmic process get parentprocessid,name|find \"WMIC\"",
                    };
                info.FileAccessManifest.FailUnexpectedFileAccesses = false;
                using (ISandboxedProcess process = await StartProcessAsync(info))
                {
                    SandboxedProcessResult result = await process.GetResultAsync();
                    string output = (await result.StandardOutput.ReadValueAsync()).Trim();

                    // there can be multiple instance of WMIC running concurrently,
                    // so we can only check that one of them has this process as the parent
                    var possibleProcessIds = new List<int>();
                    foreach (string s in output.Split('\n').Select(s => s.Trim()).Where(s => !string.IsNullOrEmpty(s)))
                    {
                        string t = s.StartsWith("WMIC.exe", StringComparison.Ordinal) ? s.Substring("WMIC.exe".Length).Trim() : s;

                        int i;
                        if (int.TryParse(t, out i))
                        {
                            possibleProcessIds.Add(i);
                        }
                        else
                        {
                            XAssert.Fail("Not an integer: {0}", t);
                        }
                    }

                    XAssert.IsTrue(possibleProcessIds.Contains(process.ProcessId));
                }
            }
        }

        [Fact]
        [Trait("Category", "WindowsOSOnly")]
        public async Task ReportNoBuildExeTraceLog()
        {
            using (var tempFiles = new TempFileStorage(canGetFileNames: true))
            {
                string matchingFileName = "_buildc_dep_out.pass1";
                var pt = new PathTable();
                var info =
                    new SandboxedProcessInfo(pt, tempFiles, CmdHelper.CmdX64, disableConHostSharing: false)
                    {
                        PipSemiStableHash = 0,
                        PipDescription = "SandboxedProcessTest",
                        Arguments = "/d /c echo >" + CommandLineEscaping.EscapeAsCommandLineWord(matchingFileName)
                    };
                AddCmdDependencies(pt, info);
                var result = await RunProcess(info);
                XAssert.AreEqual(0, result.ExitCode);
                XAssert.AreEqual(0, result.AllUnexpectedFileAccesses.Count);
            }
        }

        [Fact]
        [Trait("Category", "WindowsOSOnly")]
        public async Task ReportNoNul()
        {
            using (var tempFiles = new TempFileStorage(canGetFileNames: true))
            {
                string nulFileName = "NUL";
                var pt = new PathTable();
                var info =
                    new SandboxedProcessInfo(pt, tempFiles, CmdHelper.CmdX64, disableConHostSharing: false)
                    {
                        PipSemiStableHash = 0,
                        PipDescription = "SandboxedProcessTest",
                        Arguments = "/d /c echo >" + CommandLineEscaping.EscapeAsCommandLineWord(nulFileName),
                    };
                AddCmdDependencies(pt, info);
                var result = await RunProcess(info);
                XAssert.AreEqual(0, result.ExitCode);
                XAssert.AreEqual(0, result.AllUnexpectedFileAccesses.Count);
            }
        }

        [Fact]
        [Trait("Category", "WindowsOSOnly")]
        public async Task ReportNoNulColon()
        {
            using (var tempFiles = new TempFileStorage(canGetFileNames: true))
            {
                string nulFileName = "NUL:";
                var pt = new PathTable();
                var info =
                    new SandboxedProcessInfo(pt, tempFiles, CmdHelper.CmdX64, disableConHostSharing: false)
                    {
                        PipSemiStableHash = 0,
                        PipDescription = "SandboxedProcessTest",
                        Arguments = "/d /c echo >" + CommandLineEscaping.EscapeAsCommandLineWord(nulFileName),
                    };
                AddCmdDependencies(pt, info);
                var result = await RunProcess(info);
                XAssert.AreEqual(0, result.ExitCode);
                XAssert.AreEqual(0, result.AllUnexpectedFileAccesses.Count);
            }
        }

        [Fact]
        [Trait("Category", "WindowsOSOnly")]
        public async Task ReportNoFolderNul()
        {
            using (var tempFiles = new TempFileStorage(canGetFileNames: true))
            {
                string windowsDirectory = Environment.GetFolderPath(Environment.SpecialFolder.Windows);

                string nulFileName = Path.Combine(windowsDirectory, "nul");
                var pt = new PathTable();
                var info =
                    new SandboxedProcessInfo(pt, tempFiles, CmdHelper.CmdX64, disableConHostSharing: false)
                    {
                        PipSemiStableHash = 0,
                        PipDescription = "SandboxedProcessTest",
                        Arguments = "/d /c echo >" + CommandLineEscaping.EscapeAsCommandLineWord(nulFileName),
                    };
                AddCmdDependencies(pt, info);
                var result = await RunProcess(info);
                XAssert.AreEqual(0, result.ExitCode);
                XAssert.AreEqual(0, result.AllUnexpectedFileAccesses.Count);
            }
        }

        [Fact]
        [Trait("Category", "WindowsOSOnly")]
        public async Task ReportNoDriveNul()
        {
            using (var tempFiles = new TempFileStorage(canGetFileNames: true))
            {
                string windowsDirectory = Environment.GetFolderPath(Environment.SpecialFolder.Windows);

                string nulFileName = windowsDirectory[0] + ":nul";
                var pt = new PathTable();
                var info =
                    new SandboxedProcessInfo(pt, tempFiles, CmdHelper.CmdX64, disableConHostSharing: false)
                    {
                        PipSemiStableHash = 0,
                        PipDescription = "SandboxedProcessTest",
                        Arguments = "/d /c echo >" + CommandLineEscaping.EscapeAsCommandLineWord(nulFileName),
                    };
                AddCmdDependencies(pt, info);
                var result = await RunProcess(info);
                XAssert.AreEqual(0, result.ExitCode);
                XAssert.AreEqual(0, result.AllUnexpectedFileAccesses.Count);
            }
        }

        private static void AddCmdDependencies(PathTable pt, SandboxedProcessInfo info)
        {
            foreach (AbsolutePath path in CmdHelper.GetCmdDependencies(pt))
            {
                info.FileAccessManifest.AddPath(path, values: FileAccessPolicy.AllowRead, mask: FileAccessPolicy.MaskNothing);
            }

            foreach (AbsolutePath path in CmdHelper.GetCmdDependencyScopes(pt))
            {
                info.FileAccessManifest.AddScope(path, FileAccessPolicy.MaskNothing, FileAccessPolicy.AllowRead);
            }
        }

        [Theory]
        [InlineData(true, true)]
        [InlineData(true, false)]
        [InlineData(false, true)]
        [InlineData(false, false)]
        [Trait("Category", "WindowsOSOnly")]
        public async Task ReportSingleAccess(bool expectUsn, bool reportUsn)
        {
            using (var tempFiles = new TempFileStorage(canGetFileNames: true))
            {
                var pt = new PathTable();
                string tempFileName = tempFiles.GetUniqueFileName();
                File.WriteAllText(tempFileName, "Success");
                Usn usn;
                using (FileStream fs = File.OpenRead(tempFileName))
                {
                    MiniUsnRecord? maybeUsn = FileUtilities.ReadFileUsnByHandle(fs.SafeFileHandle);
                    XAssert.IsTrue(maybeUsn.HasValue, "USN journal is either disabled or not supported by the volume");
                    usn = maybeUsn.Value.Usn;
                }

                AbsolutePath tempFilePath = AbsolutePath.Create(pt, tempFileName);
                var info =
                    new SandboxedProcessInfo(pt, tempFiles, CmdHelper.CmdX64, disableConHostSharing: false)
                    {
                        PipSemiStableHash = 0,
                        PipDescription = "SandboxedProcessTest",
                        Arguments = "/d /c type " + CommandLineEscaping.EscapeAsCommandLineWord(tempFileName),
                    };
                info.FileAccessManifest.ReportFileAccesses = true; // We expect all accesses reported (we use result.FileAccesses below).
                info.FileAccessManifest.AddPath(
                    tempFilePath,
                    values: FileAccessPolicy.AllowRead | (reportUsn ? FileAccessPolicy.ReportUsnAfterOpen : 0),
                    mask: FileAccessPolicy.MaskNothing,
                    expectedUsn: expectUsn ? usn : ReportedFileAccess.NoUsn);

                // We explicitly do not set ReportAccess (testing catchall reporting)
                SandboxedProcessResult result = await RunProcess(info);
                XAssert.AreEqual(0, result.ExitCode);
                XAssert.AreEqual("Success", (await result.StandardOutput.ReadValueAsync()).Trim());
                XAssert.AreEqual(string.Empty, (await result.StandardError.ReadValueAsync()).Trim());
                XAssert.IsNotNull(result.FileAccesses);
                ReportedProcess reportedProcess = result.FileAccesses.FirstOrDefault().Process;
                ReportedFileAccess rfa = ReportedFileAccess.Create(
                    ReportedFileOperation.CreateFile,
                    reportedProcess,
                    RequestedAccess.Read,
                    FileAccessStatus.Allowed,
                    reportUsn,

                    // Explicit flag
                    0,
                    (reportUsn || expectUsn) ? usn : ReportedFileAccess.NoUsn,
                    DesiredAccess.GENERIC_READ,
                    ShareMode.FILE_SHARE_READ | ShareMode.FILE_SHARE_WRITE,
                    CreationDisposition.CREATE_NEW | CreationDisposition.CREATE_ALWAYS,
                    FlagsAndAttributes.FILE_ATTRIBUTE_NORMAL,
                    tempFilePath);

                AssertReportedAccessesContains(pt, result.FileAccesses, rfa);
            }
        }

        [Fact]
        public async Task ReportSingleReadAccessXPlat()
        {
            var srcFile = CreateSourceFile();

            var fam = new FileAccessManifest(Context.PathTable);
            fam.ReportFileAccesses = true; // We explicitly do not set ReportAccess (testing catchall reporting)
            fam.FailUnexpectedFileAccesses = false;
            fam.AddPath(srcFile.Path, values: FileAccessPolicy.AllowRead, mask: FileAccessPolicy.MaskNothing);

            var info = ToProcessInfo(
                ToProcess(Operation.ReadFile(srcFile)),
                fileAccessManifest: fam);

            var result = await RunProcess(info);

            XAssert.AreEqual(0, result.ExitCode);
            XAssert.IsNotNull(result.FileAccesses);

            AssertReportedAccessesContains(
                Context.PathTable,
                result.FileAccesses,
                GetFileAccessForReadFileOperation(
                    srcFile.Path,
                    result.FileAccesses.FirstOrDefault().Process,
                    denied: false,
                    explicitlyReported: false));
        }

        [Fact]
        public async Task ReportSingleUnexpectedAccess()
        {
            var srcFile = CreateSourceFile();

            var fam = new FileAccessManifest(Context.PathTable);
            fam.ReportFileAccesses = false;
            fam.FailUnexpectedFileAccesses = false;
            fam.AddPath(srcFile.Path, values: FileAccessPolicy.Deny | FileAccessPolicy.ReportAccess, mask: FileAccessPolicy.MaskNothing);

            var info = ToProcessInfo(
                ToProcess(Operation.ReadFile(srcFile)),
                fileAccessManifest: fam);

            var result = await RunProcess(info);
            XAssert.AreEqual(0, result.ExitCode); // Only because FailUnexpectedFileAccesses = false
            XAssert.IsNull(result.FileAccesses); // We aren't reporting file accesses (just violations)
            XAssert.IsNotNull(result.AllUnexpectedFileAccesses);
            XAssert.IsTrue(result.AllUnexpectedFileAccesses.Count > 0);

            AssertReportedAccessesContains(
                Context.PathTable,
                result.AllUnexpectedFileAccesses,
                GetFileAccessForReadFileOperation(
                    srcFile.Path,
                    result.AllUnexpectedFileAccesses.FirstOrDefault().Process,
                    denied: true,
                    explicitlyReported: true));
        }

        [Fact]
        [Trait("Category", "WindowsOSOnly")]
        public async Task ReportSingleUnexpectedUsnAccess()
        {
            using (var tempFiles = new TempFileStorage(canGetFileNames: true))
            {
                var pt = new PathTable();
                string tempFileName = tempFiles.GetUniqueFileName();
                File.WriteAllText(tempFileName, "Success");
                Usn usn;
                using (FileStream fs = File.OpenRead(tempFileName))
                {
                    MiniUsnRecord? maybeUsn = FileUtilities.ReadFileUsnByHandle(fs.SafeFileHandle);
                    XAssert.IsTrue(maybeUsn.HasValue, "USN journal is either disabled or not supported by the volume");
                    usn = maybeUsn.Value.Usn;
                }

                AbsolutePath tempFilePath = AbsolutePath.Create(pt, tempFileName);
                var info =
                    new SandboxedProcessInfo(pt, tempFiles, CmdHelper.CmdX64, disableConHostSharing: false)
                    {
                        PipSemiStableHash = 0,
                        PipDescription = "SandboxedProcessTest",
                        Arguments = "/d /c type " + CommandLineEscaping.EscapeAsCommandLineWord(tempFileName),
                    };
                info.FileAccessManifest.ReportFileAccesses = false;
                info.FileAccessManifest.FailUnexpectedFileAccesses = false;
                info.FileAccessManifest.AddPath(tempFilePath, values: FileAccessPolicy.AllowRead, mask: FileAccessPolicy.MaskNothing, expectedUsn: new Usn(usn.Value - 1));

                SandboxedProcessResult result = await RunProcess(info);
                XAssert.AreEqual(0, result.ExitCode); // Only because FailUnexpectedFileAccesses = false
                XAssert.AreEqual(string.Empty, (await result.StandardError.ReadValueAsync()).Trim());
                XAssert.IsNull(result.FileAccesses); // We aren't reporting file accesses (just violations)
                ReportedProcess reportedProcess = result.AllUnexpectedFileAccesses.FirstOrDefault().Process;

                ReportedFileAccess rfa = ReportedFileAccess.Create(
                    ReportedFileOperation.CreateFile,
                    reportedProcess,
                    RequestedAccess.Read,
                    FileAccessStatus.Allowed,
                    true,
                    0,
                    usn,
                    DesiredAccess.GENERIC_READ,
                    ShareMode.FILE_SHARE_READ | ShareMode.FILE_SHARE_WRITE,
                    CreationDisposition.CREATE_NEW | CreationDisposition.CREATE_ALWAYS,
                    FlagsAndAttributes.FILE_ATTRIBUTE_NORMAL,
                    tempFilePath);

                AssertReportedAccessesContains(pt, result.ExplicitlyReportedFileAccesses, rfa);
            }
        }

        [Fact]
        public async Task ReportGeneralUnexpectedAccess()
        {
            var srcFile = CreateSourceFile();

            var fam = new FileAccessManifest(Context.PathTable);
            fam.ReportFileAccesses = true;
            fam.ReportUnexpectedFileAccesses = true;
            fam.FailUnexpectedFileAccesses = false;

            var info = ToProcessInfo(
                ToProcess(Operation.ReadFile(srcFile)),
                fileAccessManifest: fam);

            var result = await RunProcess(info);
            XAssert.AreEqual(0, result.ExitCode);
            XAssert.IsNotNull(result.FileAccesses);
            XAssert.IsNotNull(result.AllUnexpectedFileAccesses);

            ReportedFileAccess rfa = GetFileAccessForReadFileOperation(
                srcFile.Path,
                result.FileAccesses.First().Process,
                denied: true,
                explicitlyReported: false);

            AssertReportedAccessesContains(Context.PathTable, result.FileAccesses, rfa);
            AssertReportedAccessesContains(Context.PathTable, result.AllUnexpectedFileAccesses, rfa);
        }

        [Fact]
        public async Task ReportGeneralUnexpectedAccessWithRequestedWriteAccess()
        {
            var outFile = CreateOutputFileArtifact();

            var fam = new FileAccessManifest(Context.PathTable);
            fam.ReportFileAccesses = true;
            fam.ReportUnexpectedFileAccesses = true;
            fam.FailUnexpectedFileAccesses = false;

            var info = ToProcessInfo(
                ToProcess(Operation.WriteFile(outFile, doNotInfer: true)),
                fileAccessManifest: fam);

            var result = await RunProcess(info);
            XAssert.AreEqual(0, result.ExitCode);
            XAssert.IsNotNull(result.FileAccesses);

            ReportedFileAccess rfa = GetFileAccessForWriteFileOperation(
                outFile.Path,
                result.FileAccesses.FirstOrDefault().Process,
                denied: true,
                explicitlyReported: false);
            AssertReportedAccessesContains(Context.PathTable, result.FileAccesses, rfa);
            AssertReportedAccessesContains(Context.PathTable, result.AllUnexpectedFileAccesses, rfa);
        }

        [Fact]
        [Trait("Category", "WindowsOSOnly")]
        public async Task IgnoreInvalidPathRead()
        {
            using (var tempFiles = new TempFileStorage(canGetFileNames: true))
            {
                var pt = new PathTable();
                string tempDirName = tempFiles.RootDirectory;

                AbsolutePath tempDirPath = AbsolutePath.Create(pt, tempDirName);
                var info =
                    new SandboxedProcessInfo(pt, tempFiles, CmdHelper.CmdX64, disableConHostSharing: false)
                    {
                        // Adding \|Bad bit| to the end should result in ERROR_INVALID_NAME. The ^ hats are for cmd escaping. Note that type eats quotes, so we can't try those.
                        PipSemiStableHash = 0,
                        PipDescription = "SandboxedProcessTest",
                        Arguments =
                            "/d /c type " + CommandLineEscaping.EscapeAsCommandLineWord(tempDirName) +
                            "\\^|Bad bit^| 2>nul || (echo Nope & exit /b 0)",
                    };

                info.FileAccessManifest.AddScope(
                    AbsolutePath.Invalid,
                    FileAccessPolicy.MaskNothing,
                    FileAccessPolicy.AllowAll); // Ignore everything outside of the temp directory
                info.FileAccessManifest.AddScope(
                    tempDirPath,
                    FileAccessPolicy.MaskAll,
                    FileAccessPolicy.AllowReadIfNonexistent | FileAccessPolicy.ReportAccess);

                // A real access would be reported, but a bad path should be ignored.
                var result = await RunProcess(info);

                XAssert.AreEqual(0, result.ExitCode);
                XAssert.AreEqual("Nope", (await result.StandardOutput.ReadValueAsync()).Trim());
                XAssert.AreEqual(string.Empty, (await result.StandardError.ReadValueAsync()).Trim());

                AssertReportedAccessesIsEmpty(pt, result.AllUnexpectedFileAccesses);

                // Note we filter this set, since cmd likes to probe all over the place.
                AssertReportedAccessesIsEmpty(pt, result.ExplicitlyReportedFileAccesses.Where(access => access.GetPath(pt).Contains("Bad")));
            }
        }

        [Fact]
        public async Task StartFileDoesNotExist()
        {
            var pt = new PathTable();
            var info = new SandboxedProcessInfo(pt, this, "DoesNotExistIHope", disableConHostSharing: false)
            {
                PipSemiStableHash = 0,
                PipDescription = "SandboxedProcessTest",
                SandboxedKextConnection = GetSandboxedKextConnection()
            };

            try
            {
                await StartProcessAsync(info);
            }
            catch (BuildXLException ex)
            {
                string logMessage = ex.LogEventMessage;
                int errorCode = ex.LogEventErrorCode;
                XAssert.IsTrue(logMessage.Contains("Process creation failed"), "Missing substring in {0}", logMessage);
                XAssert.IsTrue(errorCode == 0x2 || errorCode == 0x3, "Expected ERROR_FILE_NOT_FOUND or ERROR_PATH_NOT_FOUND: {0}", errorCode);
                return;
            }

            XAssert.Fail("Expected BuildXLException due to process creation failure");
        }

<<<<<<< HEAD
        // TODO: fix this bug on Mojave macOS
=======
        // TODO 1519677: Fix this bug on Mojave macOS
>>>>>>> 27341130
        [FactIfSupported(requiresWindowsBasedOperatingSystem: true)]
        public async Task TempAccessesAreUnexpectedByDefault()
        {
            var outFile = CreateOutputFileArtifact(root: TemporaryDirectory, prefix: "not.allowed");
            var info = ToProcessInfo(ToProcess(Operation.WriteFile(outFile)));
            var result = await RunProcess(info);
            XAssert.IsNotNull(result.AllUnexpectedFileAccesses);
            XAssert.IsTrue(
                result.AllUnexpectedFileAccesses.Any(a => a.GetPath(Context.PathTable) == outFile.Path.ToString(Context.PathTable)),
                "Expected to see unexpected file access into restricted temp folder ({0}), got: {1}",
                outFile.Path.ToString(Context.PathTable),
                string.Join(Environment.NewLine, result.AllUnexpectedFileAccesses.Select(p => p.GetPath(Context.PathTable))));
        }

        /// <summary>
        /// Tests that FileAccessManifest.ReportProcessArgs option controls whether the
        /// command line arguments of all launched processes will be captured and reported
        /// </summary>
        [TheoryIfSupported(requiresWindowsBasedOperatingSystem: true)] // Sandbox Kext on macOS doesn't capture process cmdline
        [InlineData(true)]
        [InlineData(false)]
        public async Task ReportProcessCommandLineArgs(bool reportProcessArgs)
        {
            const string echoMessage = "test";

            var echoOp = Operation.Echo(echoMessage);
            var info = GetEchoProcessInfo(echoMessage);
            info.FileAccessManifest.ReportProcessArgs = reportProcessArgs;

            var result = await RunProcess(info);
            await CheckEchoProcessResult(result, echoMessage);

            // validate the results: we are expecting 1 process with command line args
            XAssert.AreEqual(1, result.Processes.Count, "The number of processes launched is not correct");
            var expectedReportedArgs = reportProcessArgs
                ? TestProcessExecutable.Path.ToString(Context.PathTable) + " " + echoOp.ToCommandLine(Context.PathTable)
                : string.Empty;
            XAssert.AreEqual(
                expectedReportedArgs,
                result.Processes[0].ProcessArgs,
                "The captured processes arguments are incorrect");
        }

        private void AssertReportedAccessesIsEmpty(PathTable pathTable, IEnumerable<ReportedFileAccess> result)
        {
            if (result == null || !result.Any())
            {
                return;
            }

            var message = new StringBuilder();
            message.AppendLine("Expected an empty set of reported accesses.");

            message.AppendLine("These were actually reported:");
            foreach (ReportedFileAccess actual in result)
            {
                message.AppendFormat("\t{0} : {1}\n", actual.GetPath(pathTable), actual.Describe());
            }

            XAssert.Fail(message.ToString());
        }

        private void AssertReportedAccessesContains(PathTable pathTable, ISet<ReportedFileAccess> result, ReportedFileAccess rfa)
        {
            IEqualityComparer<ReportedFileAccess> comparer = OperatingSystemHelper.IsUnixOS
                ? new RelaxedReportedFileAccessComparer(Context.PathTable)
                : EqualityComparer<ReportedFileAccess>.Default;
            if (result.Contains(rfa, comparer))
            {
                return;
            }

            var rfaPath = rfa.GetPath(pathTable);
            var rfaDescribe = rfa.Describe();
            var message = new StringBuilder();
            message.AppendFormat("Expected the following access: {0}: {1}\n", rfaPath, rfaDescribe);

            message.AppendLine("These were actually reported (same manifest path):");
            foreach (ReportedFileAccess actual in result)
            {
                var actualPath = actual.GetPath(pathTable);
                var actualDescribe = actual.Describe();
                if (actualPath == rfaPath)
                {
                    if (actualDescribe == rfaDescribe)
                    {
                        return;
                    }

                    message.AppendFormat("\t{0} : {1}\n", actualPath, actualDescribe);
                }
            }

            message.AppendLine("(others; different manifest path):");
            foreach (ReportedFileAccess actual in result)
            {
                var actualPath = actual.GetPath(pathTable);
                if (actualPath != rfaPath)
                {
                    message.AppendFormat("\t{0} : {1}\n", actualPath, actual.Describe());
                }
            }

            XAssert.Fail(message.ToString());
        }

        [Fact]
        [Trait("Category", "WindowsOSOnly")]
        public async Task CheckPreloadedDll()
        {
            using (var tempFiles = new TempFileStorage(canGetFileNames: true))
            {
                string windowsDirectory = Environment.GetFolderPath(Environment.SpecialFolder.Windows);

                string nulFileName = Path.Combine(windowsDirectory, "nul");
                var pt = new PathTable();
                var info =
                    new SandboxedProcessInfo(pt, tempFiles, CmdHelper.CmdX64, disableConHostSharing: false)
                    {
                        PipSemiStableHash = 0,
                        PipDescription = "SandboxedProcessTest",
                        Arguments = "/d /c echo >" + CommandLineEscaping.EscapeAsCommandLineWord(nulFileName),

                    };

                info.FileAccessManifest.IgnorePreloadedDlls = false;

                AddCmdDependencies(pt, info);
                var result = await RunProcess(info);
                XAssert.AreEqual(0, result.ExitCode);
                XAssert.AreEqual(0, result.AllUnexpectedFileAccesses.Count); // In our tests we use the shared conhost, so for this test nothing extra was loaded in the reused test.
            }
        }

        private static ReportedFileAccess GetFileAccessForReadFileOperation(
            AbsolutePath path,
            ReportedProcess process,
            bool denied,
            bool explicitlyReported)
        {
            return ReportedFileAccess.Create(
                ReportedFileOperation.CreateFile,
                process,
                RequestedAccess.Read,
                denied ? FileAccessStatus.Denied : FileAccessStatus.Allowed,
                explicitlyReported,
                0,
                ReportedFileAccess.NoUsn,
                DesiredAccess.GENERIC_READ,
                ShareMode.FILE_SHARE_READ,
                CreationDisposition.OPEN_EXISTING,
                FlagsAndAttributes.FILE_FLAG_OPEN_NO_RECALL | FlagsAndAttributes.FILE_FLAG_SEQUENTIAL_SCAN,
                path);
        }

        private static ReportedFileAccess GetFileAccessForWriteFileOperation(
            AbsolutePath path,
            ReportedProcess process,
            bool denied,
            bool explicitlyReported)
        {
            return ReportedFileAccess.Create(
                ReportedFileOperation.CreateFile,
                process,
                RequestedAccess.Write,
                denied ? FileAccessStatus.Denied : FileAccessStatus.Allowed,
                explicitlyReported,
                0,
                ReportedFileAccess.NoUsn,
                DesiredAccess.GENERIC_WRITE,
                ShareMode.FILE_SHARE_READ,
                CreationDisposition.OPEN_ALWAYS,
                FlagsAndAttributes.FILE_FLAG_OPEN_NO_RECALL | FlagsAndAttributes.FILE_FLAG_SEQUENTIAL_SCAN,
                path);
        }

        private static string[] ToLines(string str)
            => str.Trim().Split(new[] { '\r', '\n' }, StringSplitOptions.RemoveEmptyEntries);
    }

    internal class RelaxedReportedFileAccessComparer : EqualityComparer<ReportedFileAccess>
    {
        private readonly PathTable m_pathTable;

        internal RelaxedReportedFileAccessComparer(PathTable pathTable)
        {
            m_pathTable = pathTable;
        }

        public override bool Equals(ReportedFileAccess x, ReportedFileAccess y)
        {
            if (x == null || y == null)
                return x == y;

            return RelevantFieldsToString(x).Equals(RelevantFieldsToString(y));
        }

        public override int GetHashCode(ReportedFileAccess obj)
        {
            return RelevantFieldsToString(obj).GetHashCode();
        }

        private string RelevantFieldsToString(ReportedFileAccess rfa)
        {
            return I($"{rfa.GetPath(m_pathTable)}|{rfa.Status}|{rfa.RequestedAccess}|{rfa.ExplicitlyReported}|{rfa.Error}");
        }
    }
}
<|MERGE_RESOLUTION|>--- conflicted
+++ resolved
@@ -1,1285 +1,1281 @@
-// Copyright (c) Microsoft. All rights reserved.
-// Licensed under the MIT license. See LICENSE file in the project root for full license information.
-
-using System;
-using System.Collections.Generic;
-using System.IO;
-using System.Linq;
-using System.Text;
-using System.Threading.Tasks;
-using BuildXL.Native.IO;
-using BuildXL.Native.IO.Windows;
-using BuildXL.Pips;
-using BuildXL.Processes;
-using BuildXL.Utilities;
-using Test.BuildXL.Executables.TestProcess;
-using Test.BuildXL.TestUtilities;
-using Test.BuildXL.TestUtilities.Xunit;
-using Xunit;
-using Xunit.Abstractions;
-using static BuildXL.Utilities.FormattableStringEx;
-using FileUtilities = BuildXL.Native.IO.FileUtilities;
-
-#pragma warning disable AsyncFixer02
-
-namespace Test.BuildXL.Processes
-{
-    public sealed class SandboxedProcessTest : SandboxedProcessTestBase
-    {
-        public SandboxedProcessTest(ITestOutputHelper output)
-            : base(output) { }
-
-        private sealed class MyListener : IDetoursEventListener
-        {
-            private ISet<string> m_fileAccesses = new HashSet<string>();
-
-            public IEnumerable<string> FileAccesses => m_fileAccesses;
-            public int FileAccessPathCount => m_fileAccesses.Count;
-            public int ProcessMessageCount { get; private set; }
-            public int DebugMessageCount { get; private set; }
-            public int ProcessDataMessageCount { get; private set; }
-            public int ProcessDetouringStatusMessageCount { get; private set; }
-
-            public override void HandleDebugMessage(long pipId, string pipDescription, string debugMessage)
-            {
-                DebugMessageCount++;
-            }
-
-            public override void HandleFileAccess(long pipId, string pipDescription, ReportedFileOperation operation, RequestedAccess requestedAccess, FileAccessStatus status, bool explicitlyReported, uint processId, uint error, DesiredAccess desiredAccess, ShareMode shareMode, CreationDisposition creationDisposition, FlagsAndAttributes flagsAndAttributes, string path, string processArgs)
-            {
-                if (operation == ReportedFileOperation.Process)
-                {
-                    ProcessMessageCount++;
-                }
-
-                m_fileAccesses.Add(path);
-            }
-
-            public override void HandleProcessData(long pipId, string pipDescription, string processName, uint processId, DateTime creationDateTime, DateTime exitDateTime, TimeSpan kernelTime, TimeSpan userTime, uint exitCode, IOCounters ioCounters, uint parentProcessId)
-            {
-                ProcessDataMessageCount++;
-            }
-
-            public override void HandleProcessDetouringStatus(ulong processId, uint reportStatus, string processName, string startApplicationName, string startCommandLine, bool needsInjection, ulong hJob, bool disableDetours, uint creationFlags, bool detoured, uint error, uint createProcessStatusReturn)
-            {
-                ProcessDetouringStatusMessageCount++;
-            }
-        }
-
-        private SandboxedProcessInfo GetEchoProcessInfo(string message, IDetoursEventListener detoursListener = null, bool useStdErr = false)
-            => ToProcessInfo(EchoProcess(message, useStdErr), detoursListener: detoursListener);
-
-        private SandboxedProcessInfo GetInfiniteWaitProcessInfo()
-            => ToProcessInfo(ToProcess(Operation.Block()));
-
-        private async Task CheckEchoProcessResult(SandboxedProcessResult result, string echoMessage)
-        {
-            var stdout = await result.StandardOutput.ReadValueAsync();
-            var stderr = await result.StandardError.ReadValueAsync();
-            XAssert.IsFalse(result.Killed, "Process claims it or a child process was killed; exit code: {0}, stdout: '{1}', stderr: '{2}'.", result.ExitCode, stdout.Trim(), stderr.Trim());
-            XAssert.AreEqual(0, result.ExitCode, "Unexpected error code; stdout: '{0}', stderr: '{1}'", stdout, stderr);
-            XAssert.AreEqual(string.Empty, stderr.Trim());
-            XAssert.AreEqual(echoMessage, stdout.Trim());
-        }
-
-        [Fact]
-        [Trait("Category", "WindowsOSOnly")] // reported files are not consistent on Mac
-        public async Task CheckDetoursNotifications()
-        {
-            async Task<SandboxedProcessResult> RunEchoProcess(IDetoursEventListener detoursListener = null)
-            {
-                var echoMessage = "Success";
-                var info = GetEchoProcessInfo(echoMessage, detoursListener);
-
-                info.FileAccessManifest.LogProcessData = true;
-                info.FileAccessManifest.LogProcessDetouringStatus = true;
-                info.FileAccessManifest.ReportFileAccesses = true;
-                info.FileAccessManifest.ReportProcessArgs = true;
-
-                var result = await RunProcess(info);
-                await CheckEchoProcessResult(result, echoMessage);
-                return result;
-            }
-
-            IEnumerable<string> CleanFileAccesses(IEnumerable<string> fileAccesses)
-            {
-                if (!OperatingSystemHelper.IsUnixOS)
-                {
-                    var inetCache = SpecialFolderUtilities.GetFolderPath(Environment.SpecialFolder.InternetCache);
-                    return fileAccesses.Where(a => !a.StartsWith(inetCache, StringComparison.OrdinalIgnoreCase)).Select(a => a.ToUpperInvariant()).Distinct();
-                }
-                else
-                {
-                    return fileAccesses.Distinct();
-                }
-            }
-
-            int ComputeNumAccessedPaths(SandboxedProcessResult result)
-            {
-                return CleanFileAccesses(result.FileAccesses.Select(a => a.GetPath(Context.PathTable))).Count();
-            }
-
-            int numFilePathAccesses = 0;
-            int numProcesses = 0;
-            int numProcessDetoursStatuses = 0;
-
-            // 1st run: no listener --> just record counts
-            {
-                var result = await RunEchoProcess();
-                numFilePathAccesses = ComputeNumAccessedPaths(result);
-                numProcesses = result.Processes.Count();
-                numProcessDetoursStatuses = result.DetouringStatuses.Count();
-            }
-
-            // 2nd run: empty listener --> assert that the listener counts are 0s, and counts from 'result' didn't change
-            {
-                var myListener = new MyListener();
-                var result = await RunEchoProcess(myListener);
-
-                // check the listener didn't receive any messages
-                XAssert.AreEqual(0, myListener.DebugMessageCount);
-                XAssert.AreEqual(0, myListener.FileAccessPathCount);
-                XAssert.AreEqual(0, myListener.ProcessDataMessageCount);
-                XAssert.AreEqual(0, myListener.ProcessDetouringStatusMessageCount);
-
-                // check that the message counts remained the same
-                XAssert.AreEqual(numFilePathAccesses, ComputeNumAccessedPaths(result));
-                XAssert.AreEqual(numProcesses, result.Processes.Count());
-                XAssert.AreEqual(numProcessDetoursStatuses, result.DetouringStatuses.Count());
-            }
-
-            // 3rd run: with non-empty listener --> assert that the listener counts are the same as previously recorded ones
-            {
-                var myListener = new MyListener();
-                myListener.SetMessageHandlingFlags(
-                    MessageHandlingFlags.DebugMessageNotify |
-                    MessageHandlingFlags.FileAccessNotify |
-                    MessageHandlingFlags.ProcessDataNotify |
-                    MessageHandlingFlags.ProcessDetoursStatusNotify);
-
-                var result = await RunEchoProcess(myListener);
-
-                XAssert.AreEqual(0, myListener.DebugMessageCount);
-                XAssert.AreEqual(numFilePathAccesses, CleanFileAccesses(myListener.FileAccesses).Count());
-                XAssert.AreEqual(numProcesses, myListener.ProcessMessageCount);
-                XAssert.AreEqual(numProcessDetoursStatuses, myListener.ProcessDetouringStatusMessageCount);
-            }
-        }
-
-        public static IEnumerable<object[]> CmdExeLocationsData()
-        {
-            yield return new object[] { CmdHelper.CmdX64 };
-            yield return new object[] { CmdHelper.CmdX86 };
-        }
-
-        [Theory]
-        [MemberData(nameof(CmdExeLocationsData))]
-        [Trait("Category", "WindowsOSOnly")]
-        public async Task Start(string cmdExeLocation)
-        {
-            var echoMessage = "Success";
-            using (var tempFiles = new TempFileStorage(canGetFileNames: false))
-            {
-                var pt = new PathTable();
-                var info =
-                    new SandboxedProcessInfo(pt, tempFiles, cmdExeLocation, disableConHostSharing: false)
-                    {
-                        PipSemiStableHash = 0,
-                        PipDescription = "SandboxedProcessTest",
-                        Arguments = "/d /c echo " + echoMessage,
-                        WorkingDirectory = string.Empty,
-                    };
-
-                var result = await RunProcess(info);
-                await CheckEchoProcessResult(result, echoMessage);
-            }
-        }
-
-        [Fact]
-        public async Task StartKill()
-        {
-            var info = GetInfiniteWaitProcessInfo();
-            using (ISandboxedProcess process = await StartProcessAsync(info))
-            {
-                // process is running in an infinite loop, let's kill it
-                await process.KillAsync();
-                SandboxedProcessResult result = await process.GetResultAsync();
-                XAssert.IsTrue(result.Killed);
-                XAssert.IsFalse(result.TimedOut, "Process claims it was timed out, but instead it was killed.");
-            }
-        }
-
-        [Fact]
-        public async Task StartTimeout()
-        {
-            if (!JobObject.OSSupportsNestedJobs)
-            {
-                return;
-            }
-
-            var info = GetInfiniteWaitProcessInfo();
-            info.Timeout = new TimeSpan(1); // 1 tick == 100 nanoseconds
-
-            // process is running in an infinite loop, but we have a timeout installed
-            SandboxedProcessResult result = await RunProcess(info);
-            XAssert.IsTrue(result.TimedOut);
-            XAssert.AreEqual(ExitCodes.Timeout, result.ExitCode);
-        }
-
-        [Fact(Skip = "Test is flakey TFS 495531")]
-        public async Task JobCounters()
-        {
-            if (!JobObject.OSSupportsNestedJobs)
-            {
-                return;
-            }
-
-            using (var tempFiles = new TempFileStorage(canGetFileNames: true))
-            {
-                string tempFileName = tempFiles.GetUniqueFileName();
-
-                var pt = new PathTable();
-                var info =
-                    new SandboxedProcessInfo(pt, tempFiles, CmdHelper.CmdX86, disableConHostSharing: false)
-                    {
-                        PipSemiStableHash = 0,
-                        PipDescription = "SandboxedProcessTest",
-                        Arguments = "/d /c sleep 1s > " + CommandLineEscaping.EscapeAsCommandLineWord(tempFileName),
-                    };
-
-                info.FileAccessManifest.FailUnexpectedFileAccesses = false;
-
-                SandboxedProcessResult result = await RunProcess(info);
-                XAssert.IsFalse(result.Killed, "Process claims it or a child process was killed.");
-                XAssert.AreEqual(1, result.ExitCode);
-                XAssert.IsTrue(
-                    result.JobAccountingInformation.HasValue,
-                    "Job accounting info expected when the OS supports nested jobs");
-
-                JobObject.AccountingInformation accounting = result.JobAccountingInformation.Value;
-
-                if (result.PrimaryProcessTimes.TotalProcessorTime != TimeSpan.Zero)
-                {
-                    XAssert.AreNotEqual(
-                        TimeSpan.Zero,
-                        accounting.UserTime + accounting.KernelTime,
-                        "Expected a non-zero user+kernel time.");
-                }
-
-                XAssert.AreNotEqual<ulong>(0, accounting.PeakMemoryUsage, "Expecting non-zero memory usage");
-
-                // Prior to Win10, cmd.exe launched within a job but its associated conhost.exe was exempt from the job.
-                // That changed with Bug #633552
-                // Unfortunately, the unit test runner isn't manifested to support Win10, so we can't easily check the
-                // version.
-                XAssert.IsTrue(
-                    accounting.NumberOfProcesses == 1 || accounting.NumberOfProcesses == 2,
-                    "Expected one main process and no child processes (prior to Win10), or one child conhost.exe on Win10");
-
-                XAssert.AreNotEqual(
-                    accounting.IO.WriteCounters.TransferCount >= 3,
-                    "Expected at least three bytes written (echo XXX > file)");
-            }
-        }
-
-        [Theory]
-        [InlineData(false)]
-        [InlineData(true)]
-        public async Task Survivors(bool includeAllowedSurvivingChildren)
-        {
-            if (!JobObject.OSSupportsNestedJobs)
-            {
-                return;
-            }
-
-            var testProcessName = TestProcessExecutable.Path.GetName(Context.PathTable);
-
-            var info = ToProcessInfo(ToProcess(
-                Operation.Spawn(Context.PathTable, waitToFinish: true, Operation.Echo("hi")),
-                Operation.Spawn(Context.PathTable, waitToFinish: false, Operation.Block())));
-
-            // We'll wait for at most 1 seconds for nested processes to terminate, as we know we'll have to wait by design of the test
-            // We'll wait longer to test allowed surviving children.
-            info.NestedProcessTerminationTimeout = includeAllowedSurvivingChildren ? TimeSpan.FromSeconds(10) : TimeSpan.FromSeconds(1);
-
-            if (includeAllowedSurvivingChildren)
-            {
-                info.AllowedSurvivingChildProcessNames = new[]
-                {
-                    testProcessName.ToString(Context.PathTable.StringTable),
-                    Path.GetFileName(CmdHelper.Conhost)
-                };
-            }
-
-            // Use wall-clock time.
-            var sw = System.Diagnostics.Stopwatch.StartNew();
-
-            var result = await RunProcess(info);
-
-            sw.Stop();
-
-            XAssert.AreEqual(0, result.ExitCode);
-            XAssert.IsNotNull(result.SurvivingChildProcesses);
-
-            ToFileNames(result.SurvivingChildProcesses, out var survivorProcessNames, out var survivorNamesJoined);
-            ToFileNames(result.Processes, out var reportedProcessNames, out var reportedNamesJoined);
-
-            if (includeAllowedSurvivingChildren)
-            {
-                var allowedSurvivingChildProcessNames = new HashSet<PathAtom>(info.AllowedSurvivingChildProcessNames.Select(n => PathAtom.Create(Context.StringTable, n)));
-
-                // Note that one of the spawned process is blocked indefinitely.
-                // However, when surviving children are included, then that process should be killed right-away without waiting.
-                if (sw.ElapsedMilliseconds >= info.NestedProcessTerminationTimeout.TotalMilliseconds)
-                {
-                    // If process is not killed, then there are surviving children that are not allowed.
-                    XAssert.IsTrue(
-                        survivorProcessNames.IsProperSupersetOf(allowedSurvivingChildProcessNames),
-                        "Survivors: {0}, Allowed survivors: {1}",
-                        survivorNamesJoined,
-                        string.Join(" ; ", allowedSurvivingChildProcessNames.Select(n => n.ToString(Context.StringTable))));
-                }
-            }
-
-            // TestProcess must have survived
-            XAssert.IsTrue(
-                survivorProcessNames.Contains(testProcessName),
-                "expected to find '{0}' in '{1}'",
-                testProcessName.ToString(Context.StringTable), survivorNamesJoined);
-
-            // conhost.exe may also have been alive. Win10 changed conhost to longer be excluded from job objects.
-            var conhostName = PathAtom.Create(Context.StringTable, Path.GetFileName(CmdHelper.Conhost));
-            if (survivorProcessNames.Contains(conhostName))
-            {
-                // With new Win10, there can be multiple surviving conhost.
-                XAssert.IsTrue(
-                    result.SurvivingChildProcesses.Count() >= 2,
-                    "Unexpected survivors (cmd and conhost were present, but extras were as well): {0}",
-                    survivorNamesJoined);
-            }
-            else
-            {
-                XAssert.AreEqual(
-                    1,
-                    result.SurvivingChildProcesses.Count(),
-                    "Unexpected survivors: {0}",
-                    string.Join(", ", survivorProcessNames.Except(new[] { testProcessName }).Select(PathAtomToString)));
-            }
-
-            // We ignore the Conhost process when checking if all survivors got reported, as Conhost seems very special
-            foreach (var survivor in survivorProcessNames.Except(new[] { conhostName }))
-            {
-                XAssert.IsTrue(
-                    reportedProcessNames.Contains(survivor),
-                    "Survivor was not reported: {0}, reported: {1}",
-                    survivor.ToString(Context.StringTable),
-                    reportedNamesJoined);
-            }
-
-            void ToFileNames(IEnumerable<ReportedProcess> processes, out HashSet<PathAtom> set, out string joined)
-            {
-                set = new HashSet<PathAtom>(processes
-                    .Select(p => p.Path)
-                    .Select(Path.GetFileName)
-                    .Select(a => PathAtom.Create(Context.StringTable, a)));
-                joined = string.Join(" ; ", processes
-                    .Select(p => p.Path)
-                    .Select(Path.GetFileName));
-            }
-
-            string PathAtomToString(PathAtom a)
-            {
-                return a.ToString(Context.StringTable);
-            }
-        }
-
-        [Theory]
-        [MemberData(nameof(CmdExeLocationsData))]
-        [Trait("Category", "WindowsOSOnly")] // same as Survivors, but using cmd.exe
-        public async Task SurvivorsHaveCommandLines(string cmdExeLocation)
-        {
-            if (!JobObject.OSSupportsNestedJobs)
-            {
-                return;
-            }
-
-            using (var tempFiles = new TempFileStorage(canGetFileNames: false))
-            {
-                var pt = new PathTable();
-                var info =
-                    new SandboxedProcessInfo(pt, tempFiles, cmdExeLocation, disableConHostSharing: false)
-                    {
-                        PipSemiStableHash = 0,
-                        PipDescription = "SandboxedProcessTest",
-                        Arguments = "/d /c start /B FOR /L %i IN (0,0,1) DO @rem",
-
-                        // launches another cmd.exe that runs how you do an infinite loop with cmd.exe
-                        // we'll wait for at most 1 seconds for nested processes to terminate, as we know we'll have to wait by design of the test
-                        NestedProcessTerminationTimeout = TimeSpan.FromSeconds(1)
-                    };
-
-                var result = await RunProcess(info);
-
-                // after we detect surviving child processes, we kill them, so this test won't leave around zombie cmd.exe processes
-                XAssert.IsNotNull(result.SurvivingChildProcesses);
-                XAssert.AreNotEqual(0, result.SurvivingChildProcesses.Count());
-
-                foreach (var survivorProcess in result.SurvivingChildProcesses)
-                {
-                    XAssert.IsTrue(!string.IsNullOrEmpty(survivorProcess.ProcessArgs), "Reported process did not have a command line: {0}", survivorProcess.Path);
-                }
-            }
-        }
-
-        [Theory]
-        [InlineData(true)]
-        [InlineData(false)]
-        public async Task QuickSurvivors(bool waitToFinish)
-        {
-            if (!JobObject.OSSupportsNestedJobs)
-            {
-                return;
-            }
-
-            const string echoMessage = "Hello from a child process";
-            var spawnOperation = Operation.Spawn(Context.PathTable, waitToFinish, Operation.Echo(echoMessage));
-            var info = ToProcessInfo(ToProcess(spawnOperation));
-            var result = await RunProcess(info);
-
-            // no survivors
-            XAssert.IsNull(result.SurvivingChildProcesses);
-
-            // at least two reported processes (conhost may be there as well on Windows)
-            XAssert.IsNotNull(result.Processes);
-            XAssert.IsTrue(result.Processes.Count >= 2, "Expected to see at least 2 processes, got {0}", result.Processes.Count);
-
-            // only if waitToFinish is true the console output will contain the echoed message from the child process
-            if (waitToFinish)
-            {
-                await CheckEchoProcessResult(result, echoMessage);
-            }
-        }
-
-        [Fact]
-        public async Task StandardError()
-        {
-            const string errorMessage = "Error";
-            var info = GetEchoProcessInfo(errorMessage, useStdErr: true);
-            SandboxedProcessResult result = await RunProcess(info);
-            XAssert.AreEqual(0, result.ExitCode);
-            XAssert.AreEqual("Error", (await result.StandardError.ReadValueAsync()).Trim());
-        }
-
-        [Fact]
-        public async Task StandardOutputToFile()
-        {
-            const string Expected = "Success";
-            var info = GetEchoProcessInfo(Expected);
-            var result = await RunProcess(info);
-            XAssert.AreEqual(0, result.ExitCode);
-            await result.StandardOutput.SaveAsync();
-            XAssert.AreEqual(Expected, File.ReadAllText(result.StandardOutput.FileName).Trim());
-            XAssert.AreEqual(Expected, (await result.StandardOutput.ReadValueAsync()).Trim());
-        }
-
-        [Fact]
-        public async Task NoStandardInputTerminates()
-        {
-            // Regression test for Bug 51148: BuildXL used to stop responding if process requires console input, but none was supplied.
-            var info = ToProcessInfo(ToProcess(Operation.ReadStdIn()));
-            var result = await RunProcess(info);
-            XAssert.AreEqual(0, result.ExitCode);
-        }
-
-        // The following test tests only that enabling and disabling the ConHost sharing is not crashing.
-        // There is no validation of process hierarchy..
-        [Theory]
-        [InlineData(true)]
-        [InlineData(false)]
-        public async Task UseDisabledAndEnabledConHostSharing(bool disableConHostSharing)
-        {
-            var echoMessage = "hi";
-            var info = ToProcessInfo(EchoProcess(echoMessage), disableConHostSharing: disableConHostSharing);
-            SandboxedProcessResult result = await RunProcess(info);
-            await CheckEchoProcessResult(result, echoMessage);
-        }
-
-        [Fact]
-        public async Task StandardInput()
-        {
-            string[] inputLines = new[] { "0", "2", "42", "1" };
-            string input = string.Join(Environment.NewLine, inputLines);
-            using (var reader = new StringReader(input))
-            {
-                var info = ToProcessInfo(ToProcess(Operation.ReadStdIn()));
-                info.StandardInputReader = reader;
-                var result = await RunProcess(info);
-
-                XAssert.AreEqual(0, result.ExitCode);
-                string stdout = await result.StandardOutput.ReadValueAsync();
-                XAssert.ArrayEqual(inputLines, ToLines(stdout));
-            }
-        }
-
-        [Fact]
-        public async Task UnicodeArguments()
-        {
-            var outFile = CreateOutputFileArtifact(prefix: "\u2605");
-            var content = "∂ßœ∑∫µπø";
-            var info = ToProcessInfo(ToProcess(Operation.WriteFile(outFile, content)));
-            var result = await RunProcess(info);
-
-            XAssert.AreEqual(0, result.ExitCode);
-            var outFilePath = outFile.Path.ToString(Context.PathTable);
-            XAssert.AreEqual(content, File.ReadAllText(outFilePath).Trim());
-        }
-
-        [Fact]
-        public async Task LargeStandardOutputToFile()
-        {
-            var s = new string('S', 100);
-            var info = ToProcessInfo(ToProcess(
-                Operation.Echo(s),
-                Operation.Echo(s)));
-            info.MaxLengthInMemory = s.Length - 1;
-
-            var result = await RunProcess(info);
-
-            XAssert.AreEqual(0, result.ExitCode);
-            XAssert.IsFalse(result.Killed);
-            XAssert.IsFalse(result.StandardOutput.HasException);
-            XAssert.IsTrue(result.StandardOutput.HasLength);
-            XAssert.AreEqual(result.StandardOutput.Length, (s.Length + Environment.NewLine.Length) * 2);
-
-            await result.StandardOutput.SaveAsync();
-            var expectedLines = new[] { s, s };
-
-            string fileName = result.StandardOutput.FileName;
-            XAssert.ArrayEqual(expectedLines, File.ReadAllLines(fileName));
-            string stdout = await result.StandardOutput.ReadValueAsync();
-            XAssert.AreEqual(expectedLines, ToLines(stdout));
-        }
-
-        [Fact]
-        public async Task ExitCode()
-        {
-            var exitCode = 42;
-            var info = ToProcessInfo(ToProcess(Operation.Fail(exitCode)));
-            var result = await RunProcess(info);
-            XAssert.AreEqual(exitCode, result.ExitCode);
-        }
-
-        [Fact]
-        public async Task EnvironmentVariables()
-        {
-            var envVarName = "ENV" + Guid.NewGuid().ToString().Replace("-", string.Empty);
-            var envVarValue = "Success";
-            var info = ToProcessInfo(
-                ToProcess(Operation.ReadEnvVar(envVarName)),
-                overrideEnvVars: new Dictionary<string, string>
-                {
-                    [envVarName] = envVarValue
-                });
-
-            SandboxedProcessResult result = await RunProcess(info);
-            await CheckEchoProcessResult(result, echoMessage: envVarValue);
-        }
-
-        [Fact]
-        public async Task WorkingDirectory()
-        {
-            var workingDir = CreateUniqueDirectory(prefix: "pwd-test").ToString(Context.PathTable);
-            var info = ToProcessInfo(ToProcess(Operation.EchoCurrentDirectory()));
-            info.WorkingDirectory = workingDir;
-
-            var result = await RunProcess(info);
-            var stdout = await result.StandardOutput.ReadValueAsync();
-            XAssert.AreEqual(0, result.ExitCode);
-            XAssert.AreEqual(workingDir, stdout.Trim());
-        }
-
-        [Fact]
-        [Trait("Category", "WindowsOSOnly")]
-        public async Task ProcessId()
-        {
-            using (var tempFiles = new TempFileStorage(canGetFileNames: false))
-            {
-                var pt = new PathTable();
-                var info =
-                    new SandboxedProcessInfo(pt, tempFiles, CmdHelper.CmdX64, disableConHostSharing: false)
-                    {
-                        PipSemiStableHash = 0,
-                        PipDescription = "SandboxedProcessTest",
-                        Arguments = "/d /c wmic process get parentprocessid,name|find \"WMIC\"",
-                    };
-                info.FileAccessManifest.FailUnexpectedFileAccesses = false;
-                using (ISandboxedProcess process = await StartProcessAsync(info))
-                {
-                    SandboxedProcessResult result = await process.GetResultAsync();
-                    string output = (await result.StandardOutput.ReadValueAsync()).Trim();
-
-                    // there can be multiple instance of WMIC running concurrently,
-                    // so we can only check that one of them has this process as the parent
-                    var possibleProcessIds = new List<int>();
-                    foreach (string s in output.Split('\n').Select(s => s.Trim()).Where(s => !string.IsNullOrEmpty(s)))
-                    {
-                        string t = s.StartsWith("WMIC.exe", StringComparison.Ordinal) ? s.Substring("WMIC.exe".Length).Trim() : s;
-
-                        int i;
-                        if (int.TryParse(t, out i))
-                        {
-                            possibleProcessIds.Add(i);
-                        }
-                        else
-                        {
-                            XAssert.Fail("Not an integer: {0}", t);
-                        }
-                    }
-
-                    XAssert.IsTrue(possibleProcessIds.Contains(process.ProcessId));
-                }
-            }
-        }
-
-        [Fact]
-        [Trait("Category", "WindowsOSOnly")]
-        public async Task ReportNoBuildExeTraceLog()
-        {
-            using (var tempFiles = new TempFileStorage(canGetFileNames: true))
-            {
-                string matchingFileName = "_buildc_dep_out.pass1";
-                var pt = new PathTable();
-                var info =
-                    new SandboxedProcessInfo(pt, tempFiles, CmdHelper.CmdX64, disableConHostSharing: false)
-                    {
-                        PipSemiStableHash = 0,
-                        PipDescription = "SandboxedProcessTest",
-                        Arguments = "/d /c echo >" + CommandLineEscaping.EscapeAsCommandLineWord(matchingFileName)
-                    };
-                AddCmdDependencies(pt, info);
-                var result = await RunProcess(info);
-                XAssert.AreEqual(0, result.ExitCode);
-                XAssert.AreEqual(0, result.AllUnexpectedFileAccesses.Count);
-            }
-        }
-
-        [Fact]
-        [Trait("Category", "WindowsOSOnly")]
-        public async Task ReportNoNul()
-        {
-            using (var tempFiles = new TempFileStorage(canGetFileNames: true))
-            {
-                string nulFileName = "NUL";
-                var pt = new PathTable();
-                var info =
-                    new SandboxedProcessInfo(pt, tempFiles, CmdHelper.CmdX64, disableConHostSharing: false)
-                    {
-                        PipSemiStableHash = 0,
-                        PipDescription = "SandboxedProcessTest",
-                        Arguments = "/d /c echo >" + CommandLineEscaping.EscapeAsCommandLineWord(nulFileName),
-                    };
-                AddCmdDependencies(pt, info);
-                var result = await RunProcess(info);
-                XAssert.AreEqual(0, result.ExitCode);
-                XAssert.AreEqual(0, result.AllUnexpectedFileAccesses.Count);
-            }
-        }
-
-        [Fact]
-        [Trait("Category", "WindowsOSOnly")]
-        public async Task ReportNoNulColon()
-        {
-            using (var tempFiles = new TempFileStorage(canGetFileNames: true))
-            {
-                string nulFileName = "NUL:";
-                var pt = new PathTable();
-                var info =
-                    new SandboxedProcessInfo(pt, tempFiles, CmdHelper.CmdX64, disableConHostSharing: false)
-                    {
-                        PipSemiStableHash = 0,
-                        PipDescription = "SandboxedProcessTest",
-                        Arguments = "/d /c echo >" + CommandLineEscaping.EscapeAsCommandLineWord(nulFileName),
-                    };
-                AddCmdDependencies(pt, info);
-                var result = await RunProcess(info);
-                XAssert.AreEqual(0, result.ExitCode);
-                XAssert.AreEqual(0, result.AllUnexpectedFileAccesses.Count);
-            }
-        }
-
-        [Fact]
-        [Trait("Category", "WindowsOSOnly")]
-        public async Task ReportNoFolderNul()
-        {
-            using (var tempFiles = new TempFileStorage(canGetFileNames: true))
-            {
-                string windowsDirectory = Environment.GetFolderPath(Environment.SpecialFolder.Windows);
-
-                string nulFileName = Path.Combine(windowsDirectory, "nul");
-                var pt = new PathTable();
-                var info =
-                    new SandboxedProcessInfo(pt, tempFiles, CmdHelper.CmdX64, disableConHostSharing: false)
-                    {
-                        PipSemiStableHash = 0,
-                        PipDescription = "SandboxedProcessTest",
-                        Arguments = "/d /c echo >" + CommandLineEscaping.EscapeAsCommandLineWord(nulFileName),
-                    };
-                AddCmdDependencies(pt, info);
-                var result = await RunProcess(info);
-                XAssert.AreEqual(0, result.ExitCode);
-                XAssert.AreEqual(0, result.AllUnexpectedFileAccesses.Count);
-            }
-        }
-
-        [Fact]
-        [Trait("Category", "WindowsOSOnly")]
-        public async Task ReportNoDriveNul()
-        {
-            using (var tempFiles = new TempFileStorage(canGetFileNames: true))
-            {
-                string windowsDirectory = Environment.GetFolderPath(Environment.SpecialFolder.Windows);
-
-                string nulFileName = windowsDirectory[0] + ":nul";
-                var pt = new PathTable();
-                var info =
-                    new SandboxedProcessInfo(pt, tempFiles, CmdHelper.CmdX64, disableConHostSharing: false)
-                    {
-                        PipSemiStableHash = 0,
-                        PipDescription = "SandboxedProcessTest",
-                        Arguments = "/d /c echo >" + CommandLineEscaping.EscapeAsCommandLineWord(nulFileName),
-                    };
-                AddCmdDependencies(pt, info);
-                var result = await RunProcess(info);
-                XAssert.AreEqual(0, result.ExitCode);
-                XAssert.AreEqual(0, result.AllUnexpectedFileAccesses.Count);
-            }
-        }
-
-        private static void AddCmdDependencies(PathTable pt, SandboxedProcessInfo info)
-        {
-            foreach (AbsolutePath path in CmdHelper.GetCmdDependencies(pt))
-            {
-                info.FileAccessManifest.AddPath(path, values: FileAccessPolicy.AllowRead, mask: FileAccessPolicy.MaskNothing);
-            }
-
-            foreach (AbsolutePath path in CmdHelper.GetCmdDependencyScopes(pt))
-            {
-                info.FileAccessManifest.AddScope(path, FileAccessPolicy.MaskNothing, FileAccessPolicy.AllowRead);
-            }
-        }
-
-        [Theory]
-        [InlineData(true, true)]
-        [InlineData(true, false)]
-        [InlineData(false, true)]
-        [InlineData(false, false)]
-        [Trait("Category", "WindowsOSOnly")]
-        public async Task ReportSingleAccess(bool expectUsn, bool reportUsn)
-        {
-            using (var tempFiles = new TempFileStorage(canGetFileNames: true))
-            {
-                var pt = new PathTable();
-                string tempFileName = tempFiles.GetUniqueFileName();
-                File.WriteAllText(tempFileName, "Success");
-                Usn usn;
-                using (FileStream fs = File.OpenRead(tempFileName))
-                {
-                    MiniUsnRecord? maybeUsn = FileUtilities.ReadFileUsnByHandle(fs.SafeFileHandle);
-                    XAssert.IsTrue(maybeUsn.HasValue, "USN journal is either disabled or not supported by the volume");
-                    usn = maybeUsn.Value.Usn;
-                }
-
-                AbsolutePath tempFilePath = AbsolutePath.Create(pt, tempFileName);
-                var info =
-                    new SandboxedProcessInfo(pt, tempFiles, CmdHelper.CmdX64, disableConHostSharing: false)
-                    {
-                        PipSemiStableHash = 0,
-                        PipDescription = "SandboxedProcessTest",
-                        Arguments = "/d /c type " + CommandLineEscaping.EscapeAsCommandLineWord(tempFileName),
-                    };
-                info.FileAccessManifest.ReportFileAccesses = true; // We expect all accesses reported (we use result.FileAccesses below).
-                info.FileAccessManifest.AddPath(
-                    tempFilePath,
-                    values: FileAccessPolicy.AllowRead | (reportUsn ? FileAccessPolicy.ReportUsnAfterOpen : 0),
-                    mask: FileAccessPolicy.MaskNothing,
-                    expectedUsn: expectUsn ? usn : ReportedFileAccess.NoUsn);
-
-                // We explicitly do not set ReportAccess (testing catchall reporting)
-                SandboxedProcessResult result = await RunProcess(info);
-                XAssert.AreEqual(0, result.ExitCode);
-                XAssert.AreEqual("Success", (await result.StandardOutput.ReadValueAsync()).Trim());
-                XAssert.AreEqual(string.Empty, (await result.StandardError.ReadValueAsync()).Trim());
-                XAssert.IsNotNull(result.FileAccesses);
-                ReportedProcess reportedProcess = result.FileAccesses.FirstOrDefault().Process;
-                ReportedFileAccess rfa = ReportedFileAccess.Create(
-                    ReportedFileOperation.CreateFile,
-                    reportedProcess,
-                    RequestedAccess.Read,
-                    FileAccessStatus.Allowed,
-                    reportUsn,
-
-                    // Explicit flag
-                    0,
-                    (reportUsn || expectUsn) ? usn : ReportedFileAccess.NoUsn,
-                    DesiredAccess.GENERIC_READ,
-                    ShareMode.FILE_SHARE_READ | ShareMode.FILE_SHARE_WRITE,
-                    CreationDisposition.CREATE_NEW | CreationDisposition.CREATE_ALWAYS,
-                    FlagsAndAttributes.FILE_ATTRIBUTE_NORMAL,
-                    tempFilePath);
-
-                AssertReportedAccessesContains(pt, result.FileAccesses, rfa);
-            }
-        }
-
-        [Fact]
-        public async Task ReportSingleReadAccessXPlat()
-        {
-            var srcFile = CreateSourceFile();
-
-            var fam = new FileAccessManifest(Context.PathTable);
-            fam.ReportFileAccesses = true; // We explicitly do not set ReportAccess (testing catchall reporting)
-            fam.FailUnexpectedFileAccesses = false;
-            fam.AddPath(srcFile.Path, values: FileAccessPolicy.AllowRead, mask: FileAccessPolicy.MaskNothing);
-
-            var info = ToProcessInfo(
-                ToProcess(Operation.ReadFile(srcFile)),
-                fileAccessManifest: fam);
-
-            var result = await RunProcess(info);
-
-            XAssert.AreEqual(0, result.ExitCode);
-            XAssert.IsNotNull(result.FileAccesses);
-
-            AssertReportedAccessesContains(
-                Context.PathTable,
-                result.FileAccesses,
-                GetFileAccessForReadFileOperation(
-                    srcFile.Path,
-                    result.FileAccesses.FirstOrDefault().Process,
-                    denied: false,
-                    explicitlyReported: false));
-        }
-
-        [Fact]
-        public async Task ReportSingleUnexpectedAccess()
-        {
-            var srcFile = CreateSourceFile();
-
-            var fam = new FileAccessManifest(Context.PathTable);
-            fam.ReportFileAccesses = false;
-            fam.FailUnexpectedFileAccesses = false;
-            fam.AddPath(srcFile.Path, values: FileAccessPolicy.Deny | FileAccessPolicy.ReportAccess, mask: FileAccessPolicy.MaskNothing);
-
-            var info = ToProcessInfo(
-                ToProcess(Operation.ReadFile(srcFile)),
-                fileAccessManifest: fam);
-
-            var result = await RunProcess(info);
-            XAssert.AreEqual(0, result.ExitCode); // Only because FailUnexpectedFileAccesses = false
-            XAssert.IsNull(result.FileAccesses); // We aren't reporting file accesses (just violations)
-            XAssert.IsNotNull(result.AllUnexpectedFileAccesses);
-            XAssert.IsTrue(result.AllUnexpectedFileAccesses.Count > 0);
-
-            AssertReportedAccessesContains(
-                Context.PathTable,
-                result.AllUnexpectedFileAccesses,
-                GetFileAccessForReadFileOperation(
-                    srcFile.Path,
-                    result.AllUnexpectedFileAccesses.FirstOrDefault().Process,
-                    denied: true,
-                    explicitlyReported: true));
-        }
-
-        [Fact]
-        [Trait("Category", "WindowsOSOnly")]
-        public async Task ReportSingleUnexpectedUsnAccess()
-        {
-            using (var tempFiles = new TempFileStorage(canGetFileNames: true))
-            {
-                var pt = new PathTable();
-                string tempFileName = tempFiles.GetUniqueFileName();
-                File.WriteAllText(tempFileName, "Success");
-                Usn usn;
-                using (FileStream fs = File.OpenRead(tempFileName))
-                {
-                    MiniUsnRecord? maybeUsn = FileUtilities.ReadFileUsnByHandle(fs.SafeFileHandle);
-                    XAssert.IsTrue(maybeUsn.HasValue, "USN journal is either disabled or not supported by the volume");
-                    usn = maybeUsn.Value.Usn;
-                }
-
-                AbsolutePath tempFilePath = AbsolutePath.Create(pt, tempFileName);
-                var info =
-                    new SandboxedProcessInfo(pt, tempFiles, CmdHelper.CmdX64, disableConHostSharing: false)
-                    {
-                        PipSemiStableHash = 0,
-                        PipDescription = "SandboxedProcessTest",
-                        Arguments = "/d /c type " + CommandLineEscaping.EscapeAsCommandLineWord(tempFileName),
-                    };
-                info.FileAccessManifest.ReportFileAccesses = false;
-                info.FileAccessManifest.FailUnexpectedFileAccesses = false;
-                info.FileAccessManifest.AddPath(tempFilePath, values: FileAccessPolicy.AllowRead, mask: FileAccessPolicy.MaskNothing, expectedUsn: new Usn(usn.Value - 1));
-
-                SandboxedProcessResult result = await RunProcess(info);
-                XAssert.AreEqual(0, result.ExitCode); // Only because FailUnexpectedFileAccesses = false
-                XAssert.AreEqual(string.Empty, (await result.StandardError.ReadValueAsync()).Trim());
-                XAssert.IsNull(result.FileAccesses); // We aren't reporting file accesses (just violations)
-                ReportedProcess reportedProcess = result.AllUnexpectedFileAccesses.FirstOrDefault().Process;
-
-                ReportedFileAccess rfa = ReportedFileAccess.Create(
-                    ReportedFileOperation.CreateFile,
-                    reportedProcess,
-                    RequestedAccess.Read,
-                    FileAccessStatus.Allowed,
-                    true,
-                    0,
-                    usn,
-                    DesiredAccess.GENERIC_READ,
-                    ShareMode.FILE_SHARE_READ | ShareMode.FILE_SHARE_WRITE,
-                    CreationDisposition.CREATE_NEW | CreationDisposition.CREATE_ALWAYS,
-                    FlagsAndAttributes.FILE_ATTRIBUTE_NORMAL,
-                    tempFilePath);
-
-                AssertReportedAccessesContains(pt, result.ExplicitlyReportedFileAccesses, rfa);
-            }
-        }
-
-        [Fact]
-        public async Task ReportGeneralUnexpectedAccess()
-        {
-            var srcFile = CreateSourceFile();
-
-            var fam = new FileAccessManifest(Context.PathTable);
-            fam.ReportFileAccesses = true;
-            fam.ReportUnexpectedFileAccesses = true;
-            fam.FailUnexpectedFileAccesses = false;
-
-            var info = ToProcessInfo(
-                ToProcess(Operation.ReadFile(srcFile)),
-                fileAccessManifest: fam);
-
-            var result = await RunProcess(info);
-            XAssert.AreEqual(0, result.ExitCode);
-            XAssert.IsNotNull(result.FileAccesses);
-            XAssert.IsNotNull(result.AllUnexpectedFileAccesses);
-
-            ReportedFileAccess rfa = GetFileAccessForReadFileOperation(
-                srcFile.Path,
-                result.FileAccesses.First().Process,
-                denied: true,
-                explicitlyReported: false);
-
-            AssertReportedAccessesContains(Context.PathTable, result.FileAccesses, rfa);
-            AssertReportedAccessesContains(Context.PathTable, result.AllUnexpectedFileAccesses, rfa);
-        }
-
-        [Fact]
-        public async Task ReportGeneralUnexpectedAccessWithRequestedWriteAccess()
-        {
-            var outFile = CreateOutputFileArtifact();
-
-            var fam = new FileAccessManifest(Context.PathTable);
-            fam.ReportFileAccesses = true;
-            fam.ReportUnexpectedFileAccesses = true;
-            fam.FailUnexpectedFileAccesses = false;
-
-            var info = ToProcessInfo(
-                ToProcess(Operation.WriteFile(outFile, doNotInfer: true)),
-                fileAccessManifest: fam);
-
-            var result = await RunProcess(info);
-            XAssert.AreEqual(0, result.ExitCode);
-            XAssert.IsNotNull(result.FileAccesses);
-
-            ReportedFileAccess rfa = GetFileAccessForWriteFileOperation(
-                outFile.Path,
-                result.FileAccesses.FirstOrDefault().Process,
-                denied: true,
-                explicitlyReported: false);
-            AssertReportedAccessesContains(Context.PathTable, result.FileAccesses, rfa);
-            AssertReportedAccessesContains(Context.PathTable, result.AllUnexpectedFileAccesses, rfa);
-        }
-
-        [Fact]
-        [Trait("Category", "WindowsOSOnly")]
-        public async Task IgnoreInvalidPathRead()
-        {
-            using (var tempFiles = new TempFileStorage(canGetFileNames: true))
-            {
-                var pt = new PathTable();
-                string tempDirName = tempFiles.RootDirectory;
-
-                AbsolutePath tempDirPath = AbsolutePath.Create(pt, tempDirName);
-                var info =
-                    new SandboxedProcessInfo(pt, tempFiles, CmdHelper.CmdX64, disableConHostSharing: false)
-                    {
-                        // Adding \|Bad bit| to the end should result in ERROR_INVALID_NAME. The ^ hats are for cmd escaping. Note that type eats quotes, so we can't try those.
-                        PipSemiStableHash = 0,
-                        PipDescription = "SandboxedProcessTest",
-                        Arguments =
-                            "/d /c type " + CommandLineEscaping.EscapeAsCommandLineWord(tempDirName) +
-                            "\\^|Bad bit^| 2>nul || (echo Nope & exit /b 0)",
-                    };
-
-                info.FileAccessManifest.AddScope(
-                    AbsolutePath.Invalid,
-                    FileAccessPolicy.MaskNothing,
-                    FileAccessPolicy.AllowAll); // Ignore everything outside of the temp directory
-                info.FileAccessManifest.AddScope(
-                    tempDirPath,
-                    FileAccessPolicy.MaskAll,
-                    FileAccessPolicy.AllowReadIfNonexistent | FileAccessPolicy.ReportAccess);
-
-                // A real access would be reported, but a bad path should be ignored.
-                var result = await RunProcess(info);
-
-                XAssert.AreEqual(0, result.ExitCode);
-                XAssert.AreEqual("Nope", (await result.StandardOutput.ReadValueAsync()).Trim());
-                XAssert.AreEqual(string.Empty, (await result.StandardError.ReadValueAsync()).Trim());
-
-                AssertReportedAccessesIsEmpty(pt, result.AllUnexpectedFileAccesses);
-
-                // Note we filter this set, since cmd likes to probe all over the place.
-                AssertReportedAccessesIsEmpty(pt, result.ExplicitlyReportedFileAccesses.Where(access => access.GetPath(pt).Contains("Bad")));
-            }
-        }
-
-        [Fact]
-        public async Task StartFileDoesNotExist()
-        {
-            var pt = new PathTable();
-            var info = new SandboxedProcessInfo(pt, this, "DoesNotExistIHope", disableConHostSharing: false)
-            {
-                PipSemiStableHash = 0,
-                PipDescription = "SandboxedProcessTest",
-                SandboxedKextConnection = GetSandboxedKextConnection()
-            };
-
-            try
-            {
-                await StartProcessAsync(info);
-            }
-            catch (BuildXLException ex)
-            {
-                string logMessage = ex.LogEventMessage;
-                int errorCode = ex.LogEventErrorCode;
-                XAssert.IsTrue(logMessage.Contains("Process creation failed"), "Missing substring in {0}", logMessage);
-                XAssert.IsTrue(errorCode == 0x2 || errorCode == 0x3, "Expected ERROR_FILE_NOT_FOUND or ERROR_PATH_NOT_FOUND: {0}", errorCode);
-                return;
-            }
-
-            XAssert.Fail("Expected BuildXLException due to process creation failure");
-        }
-
-<<<<<<< HEAD
-        // TODO: fix this bug on Mojave macOS
-=======
-        // TODO 1519677: Fix this bug on Mojave macOS
->>>>>>> 27341130
-        [FactIfSupported(requiresWindowsBasedOperatingSystem: true)]
-        public async Task TempAccessesAreUnexpectedByDefault()
-        {
-            var outFile = CreateOutputFileArtifact(root: TemporaryDirectory, prefix: "not.allowed");
-            var info = ToProcessInfo(ToProcess(Operation.WriteFile(outFile)));
-            var result = await RunProcess(info);
-            XAssert.IsNotNull(result.AllUnexpectedFileAccesses);
-            XAssert.IsTrue(
-                result.AllUnexpectedFileAccesses.Any(a => a.GetPath(Context.PathTable) == outFile.Path.ToString(Context.PathTable)),
-                "Expected to see unexpected file access into restricted temp folder ({0}), got: {1}",
-                outFile.Path.ToString(Context.PathTable),
-                string.Join(Environment.NewLine, result.AllUnexpectedFileAccesses.Select(p => p.GetPath(Context.PathTable))));
-        }
-
-        /// <summary>
-        /// Tests that FileAccessManifest.ReportProcessArgs option controls whether the
-        /// command line arguments of all launched processes will be captured and reported
-        /// </summary>
-        [TheoryIfSupported(requiresWindowsBasedOperatingSystem: true)] // Sandbox Kext on macOS doesn't capture process cmdline
-        [InlineData(true)]
-        [InlineData(false)]
-        public async Task ReportProcessCommandLineArgs(bool reportProcessArgs)
-        {
-            const string echoMessage = "test";
-
-            var echoOp = Operation.Echo(echoMessage);
-            var info = GetEchoProcessInfo(echoMessage);
-            info.FileAccessManifest.ReportProcessArgs = reportProcessArgs;
-
-            var result = await RunProcess(info);
-            await CheckEchoProcessResult(result, echoMessage);
-
-            // validate the results: we are expecting 1 process with command line args
-            XAssert.AreEqual(1, result.Processes.Count, "The number of processes launched is not correct");
-            var expectedReportedArgs = reportProcessArgs
-                ? TestProcessExecutable.Path.ToString(Context.PathTable) + " " + echoOp.ToCommandLine(Context.PathTable)
-                : string.Empty;
-            XAssert.AreEqual(
-                expectedReportedArgs,
-                result.Processes[0].ProcessArgs,
-                "The captured processes arguments are incorrect");
-        }
-
-        private void AssertReportedAccessesIsEmpty(PathTable pathTable, IEnumerable<ReportedFileAccess> result)
-        {
-            if (result == null || !result.Any())
-            {
-                return;
-            }
-
-            var message = new StringBuilder();
-            message.AppendLine("Expected an empty set of reported accesses.");
-
-            message.AppendLine("These were actually reported:");
-            foreach (ReportedFileAccess actual in result)
-            {
-                message.AppendFormat("\t{0} : {1}\n", actual.GetPath(pathTable), actual.Describe());
-            }
-
-            XAssert.Fail(message.ToString());
-        }
-
-        private void AssertReportedAccessesContains(PathTable pathTable, ISet<ReportedFileAccess> result, ReportedFileAccess rfa)
-        {
-            IEqualityComparer<ReportedFileAccess> comparer = OperatingSystemHelper.IsUnixOS
-                ? new RelaxedReportedFileAccessComparer(Context.PathTable)
-                : EqualityComparer<ReportedFileAccess>.Default;
-            if (result.Contains(rfa, comparer))
-            {
-                return;
-            }
-
-            var rfaPath = rfa.GetPath(pathTable);
-            var rfaDescribe = rfa.Describe();
-            var message = new StringBuilder();
-            message.AppendFormat("Expected the following access: {0}: {1}\n", rfaPath, rfaDescribe);
-
-            message.AppendLine("These were actually reported (same manifest path):");
-            foreach (ReportedFileAccess actual in result)
-            {
-                var actualPath = actual.GetPath(pathTable);
-                var actualDescribe = actual.Describe();
-                if (actualPath == rfaPath)
-                {
-                    if (actualDescribe == rfaDescribe)
-                    {
-                        return;
-                    }
-
-                    message.AppendFormat("\t{0} : {1}\n", actualPath, actualDescribe);
-                }
-            }
-
-            message.AppendLine("(others; different manifest path):");
-            foreach (ReportedFileAccess actual in result)
-            {
-                var actualPath = actual.GetPath(pathTable);
-                if (actualPath != rfaPath)
-                {
-                    message.AppendFormat("\t{0} : {1}\n", actualPath, actual.Describe());
-                }
-            }
-
-            XAssert.Fail(message.ToString());
-        }
-
-        [Fact]
-        [Trait("Category", "WindowsOSOnly")]
-        public async Task CheckPreloadedDll()
-        {
-            using (var tempFiles = new TempFileStorage(canGetFileNames: true))
-            {
-                string windowsDirectory = Environment.GetFolderPath(Environment.SpecialFolder.Windows);
-
-                string nulFileName = Path.Combine(windowsDirectory, "nul");
-                var pt = new PathTable();
-                var info =
-                    new SandboxedProcessInfo(pt, tempFiles, CmdHelper.CmdX64, disableConHostSharing: false)
-                    {
-                        PipSemiStableHash = 0,
-                        PipDescription = "SandboxedProcessTest",
-                        Arguments = "/d /c echo >" + CommandLineEscaping.EscapeAsCommandLineWord(nulFileName),
-
-                    };
-
-                info.FileAccessManifest.IgnorePreloadedDlls = false;
-
-                AddCmdDependencies(pt, info);
-                var result = await RunProcess(info);
-                XAssert.AreEqual(0, result.ExitCode);
-                XAssert.AreEqual(0, result.AllUnexpectedFileAccesses.Count); // In our tests we use the shared conhost, so for this test nothing extra was loaded in the reused test.
-            }
-        }
-
-        private static ReportedFileAccess GetFileAccessForReadFileOperation(
-            AbsolutePath path,
-            ReportedProcess process,
-            bool denied,
-            bool explicitlyReported)
-        {
-            return ReportedFileAccess.Create(
-                ReportedFileOperation.CreateFile,
-                process,
-                RequestedAccess.Read,
-                denied ? FileAccessStatus.Denied : FileAccessStatus.Allowed,
-                explicitlyReported,
-                0,
-                ReportedFileAccess.NoUsn,
-                DesiredAccess.GENERIC_READ,
-                ShareMode.FILE_SHARE_READ,
-                CreationDisposition.OPEN_EXISTING,
-                FlagsAndAttributes.FILE_FLAG_OPEN_NO_RECALL | FlagsAndAttributes.FILE_FLAG_SEQUENTIAL_SCAN,
-                path);
-        }
-
-        private static ReportedFileAccess GetFileAccessForWriteFileOperation(
-            AbsolutePath path,
-            ReportedProcess process,
-            bool denied,
-            bool explicitlyReported)
-        {
-            return ReportedFileAccess.Create(
-                ReportedFileOperation.CreateFile,
-                process,
-                RequestedAccess.Write,
-                denied ? FileAccessStatus.Denied : FileAccessStatus.Allowed,
-                explicitlyReported,
-                0,
-                ReportedFileAccess.NoUsn,
-                DesiredAccess.GENERIC_WRITE,
-                ShareMode.FILE_SHARE_READ,
-                CreationDisposition.OPEN_ALWAYS,
-                FlagsAndAttributes.FILE_FLAG_OPEN_NO_RECALL | FlagsAndAttributes.FILE_FLAG_SEQUENTIAL_SCAN,
-                path);
-        }
-
-        private static string[] ToLines(string str)
-            => str.Trim().Split(new[] { '\r', '\n' }, StringSplitOptions.RemoveEmptyEntries);
-    }
-
-    internal class RelaxedReportedFileAccessComparer : EqualityComparer<ReportedFileAccess>
-    {
-        private readonly PathTable m_pathTable;
-
-        internal RelaxedReportedFileAccessComparer(PathTable pathTable)
-        {
-            m_pathTable = pathTable;
-        }
-
-        public override bool Equals(ReportedFileAccess x, ReportedFileAccess y)
-        {
-            if (x == null || y == null)
-                return x == y;
-
-            return RelevantFieldsToString(x).Equals(RelevantFieldsToString(y));
-        }
-
-        public override int GetHashCode(ReportedFileAccess obj)
-        {
-            return RelevantFieldsToString(obj).GetHashCode();
-        }
-
-        private string RelevantFieldsToString(ReportedFileAccess rfa)
-        {
-            return I($"{rfa.GetPath(m_pathTable)}|{rfa.Status}|{rfa.RequestedAccess}|{rfa.ExplicitlyReported}|{rfa.Error}");
-        }
-    }
-}
+// Copyright (c) Microsoft. All rights reserved.
+// Licensed under the MIT license. See LICENSE file in the project root for full license information.
+
+using System;
+using System.Collections.Generic;
+using System.IO;
+using System.Linq;
+using System.Text;
+using System.Threading.Tasks;
+using BuildXL.Native.IO;
+using BuildXL.Native.IO.Windows;
+using BuildXL.Pips;
+using BuildXL.Processes;
+using BuildXL.Utilities;
+using Test.BuildXL.Executables.TestProcess;
+using Test.BuildXL.TestUtilities;
+using Test.BuildXL.TestUtilities.Xunit;
+using Xunit;
+using Xunit.Abstractions;
+using static BuildXL.Utilities.FormattableStringEx;
+using FileUtilities = BuildXL.Native.IO.FileUtilities;
+
+#pragma warning disable AsyncFixer02
+
+namespace Test.BuildXL.Processes
+{
+    public sealed class SandboxedProcessTest : SandboxedProcessTestBase
+    {
+        public SandboxedProcessTest(ITestOutputHelper output)
+            : base(output) { }
+
+        private sealed class MyListener : IDetoursEventListener
+        {
+            private ISet<string> m_fileAccesses = new HashSet<string>();
+
+            public IEnumerable<string> FileAccesses => m_fileAccesses;
+            public int FileAccessPathCount => m_fileAccesses.Count;
+            public int ProcessMessageCount { get; private set; }
+            public int DebugMessageCount { get; private set; }
+            public int ProcessDataMessageCount { get; private set; }
+            public int ProcessDetouringStatusMessageCount { get; private set; }
+
+            public override void HandleDebugMessage(long pipId, string pipDescription, string debugMessage)
+            {
+                DebugMessageCount++;
+            }
+
+            public override void HandleFileAccess(long pipId, string pipDescription, ReportedFileOperation operation, RequestedAccess requestedAccess, FileAccessStatus status, bool explicitlyReported, uint processId, uint error, DesiredAccess desiredAccess, ShareMode shareMode, CreationDisposition creationDisposition, FlagsAndAttributes flagsAndAttributes, string path, string processArgs)
+            {
+                if (operation == ReportedFileOperation.Process)
+                {
+                    ProcessMessageCount++;
+                }
+
+                m_fileAccesses.Add(path);
+            }
+
+            public override void HandleProcessData(long pipId, string pipDescription, string processName, uint processId, DateTime creationDateTime, DateTime exitDateTime, TimeSpan kernelTime, TimeSpan userTime, uint exitCode, IOCounters ioCounters, uint parentProcessId)
+            {
+                ProcessDataMessageCount++;
+            }
+
+            public override void HandleProcessDetouringStatus(ulong processId, uint reportStatus, string processName, string startApplicationName, string startCommandLine, bool needsInjection, ulong hJob, bool disableDetours, uint creationFlags, bool detoured, uint error, uint createProcessStatusReturn)
+            {
+                ProcessDetouringStatusMessageCount++;
+            }
+        }
+
+        private SandboxedProcessInfo GetEchoProcessInfo(string message, IDetoursEventListener detoursListener = null, bool useStdErr = false)
+            => ToProcessInfo(EchoProcess(message, useStdErr), detoursListener: detoursListener);
+
+        private SandboxedProcessInfo GetInfiniteWaitProcessInfo()
+            => ToProcessInfo(ToProcess(Operation.Block()));
+
+        private async Task CheckEchoProcessResult(SandboxedProcessResult result, string echoMessage)
+        {
+            var stdout = await result.StandardOutput.ReadValueAsync();
+            var stderr = await result.StandardError.ReadValueAsync();
+            XAssert.IsFalse(result.Killed, "Process claims it or a child process was killed; exit code: {0}, stdout: '{1}', stderr: '{2}'.", result.ExitCode, stdout.Trim(), stderr.Trim());
+            XAssert.AreEqual(0, result.ExitCode, "Unexpected error code; stdout: '{0}', stderr: '{1}'", stdout, stderr);
+            XAssert.AreEqual(string.Empty, stderr.Trim());
+            XAssert.AreEqual(echoMessage, stdout.Trim());
+        }
+
+        [Fact]
+        [Trait("Category", "WindowsOSOnly")] // reported files are not consistent on Mac
+        public async Task CheckDetoursNotifications()
+        {
+            async Task<SandboxedProcessResult> RunEchoProcess(IDetoursEventListener detoursListener = null)
+            {
+                var echoMessage = "Success";
+                var info = GetEchoProcessInfo(echoMessage, detoursListener);
+
+                info.FileAccessManifest.LogProcessData = true;
+                info.FileAccessManifest.LogProcessDetouringStatus = true;
+                info.FileAccessManifest.ReportFileAccesses = true;
+                info.FileAccessManifest.ReportProcessArgs = true;
+
+                var result = await RunProcess(info);
+                await CheckEchoProcessResult(result, echoMessage);
+                return result;
+            }
+
+            IEnumerable<string> CleanFileAccesses(IEnumerable<string> fileAccesses)
+            {
+                if (!OperatingSystemHelper.IsUnixOS)
+                {
+                    var inetCache = SpecialFolderUtilities.GetFolderPath(Environment.SpecialFolder.InternetCache);
+                    return fileAccesses.Where(a => !a.StartsWith(inetCache, StringComparison.OrdinalIgnoreCase)).Select(a => a.ToUpperInvariant()).Distinct();
+                }
+                else
+                {
+                    return fileAccesses.Distinct();
+                }
+            }
+
+            int ComputeNumAccessedPaths(SandboxedProcessResult result)
+            {
+                return CleanFileAccesses(result.FileAccesses.Select(a => a.GetPath(Context.PathTable))).Count();
+            }
+
+            int numFilePathAccesses = 0;
+            int numProcesses = 0;
+            int numProcessDetoursStatuses = 0;
+
+            // 1st run: no listener --> just record counts
+            {
+                var result = await RunEchoProcess();
+                numFilePathAccesses = ComputeNumAccessedPaths(result);
+                numProcesses = result.Processes.Count();
+                numProcessDetoursStatuses = result.DetouringStatuses.Count();
+            }
+
+            // 2nd run: empty listener --> assert that the listener counts are 0s, and counts from 'result' didn't change
+            {
+                var myListener = new MyListener();
+                var result = await RunEchoProcess(myListener);
+
+                // check the listener didn't receive any messages
+                XAssert.AreEqual(0, myListener.DebugMessageCount);
+                XAssert.AreEqual(0, myListener.FileAccessPathCount);
+                XAssert.AreEqual(0, myListener.ProcessDataMessageCount);
+                XAssert.AreEqual(0, myListener.ProcessDetouringStatusMessageCount);
+
+                // check that the message counts remained the same
+                XAssert.AreEqual(numFilePathAccesses, ComputeNumAccessedPaths(result));
+                XAssert.AreEqual(numProcesses, result.Processes.Count());
+                XAssert.AreEqual(numProcessDetoursStatuses, result.DetouringStatuses.Count());
+            }
+
+            // 3rd run: with non-empty listener --> assert that the listener counts are the same as previously recorded ones
+            {
+                var myListener = new MyListener();
+                myListener.SetMessageHandlingFlags(
+                    MessageHandlingFlags.DebugMessageNotify |
+                    MessageHandlingFlags.FileAccessNotify |
+                    MessageHandlingFlags.ProcessDataNotify |
+                    MessageHandlingFlags.ProcessDetoursStatusNotify);
+
+                var result = await RunEchoProcess(myListener);
+
+                XAssert.AreEqual(0, myListener.DebugMessageCount);
+                XAssert.AreEqual(numFilePathAccesses, CleanFileAccesses(myListener.FileAccesses).Count());
+                XAssert.AreEqual(numProcesses, myListener.ProcessMessageCount);
+                XAssert.AreEqual(numProcessDetoursStatuses, myListener.ProcessDetouringStatusMessageCount);
+            }
+        }
+
+        public static IEnumerable<object[]> CmdExeLocationsData()
+        {
+            yield return new object[] { CmdHelper.CmdX64 };
+            yield return new object[] { CmdHelper.CmdX86 };
+        }
+
+        [Theory]
+        [MemberData(nameof(CmdExeLocationsData))]
+        [Trait("Category", "WindowsOSOnly")]
+        public async Task Start(string cmdExeLocation)
+        {
+            var echoMessage = "Success";
+            using (var tempFiles = new TempFileStorage(canGetFileNames: false))
+            {
+                var pt = new PathTable();
+                var info =
+                    new SandboxedProcessInfo(pt, tempFiles, cmdExeLocation, disableConHostSharing: false)
+                    {
+                        PipSemiStableHash = 0,
+                        PipDescription = "SandboxedProcessTest",
+                        Arguments = "/d /c echo " + echoMessage,
+                        WorkingDirectory = string.Empty,
+                    };
+
+                var result = await RunProcess(info);
+                await CheckEchoProcessResult(result, echoMessage);
+            }
+        }
+
+        [Fact]
+        public async Task StartKill()
+        {
+            var info = GetInfiniteWaitProcessInfo();
+            using (ISandboxedProcess process = await StartProcessAsync(info))
+            {
+                // process is running in an infinite loop, let's kill it
+                await process.KillAsync();
+                SandboxedProcessResult result = await process.GetResultAsync();
+                XAssert.IsTrue(result.Killed);
+                XAssert.IsFalse(result.TimedOut, "Process claims it was timed out, but instead it was killed.");
+            }
+        }
+
+        [Fact]
+        public async Task StartTimeout()
+        {
+            if (!JobObject.OSSupportsNestedJobs)
+            {
+                return;
+            }
+
+            var info = GetInfiniteWaitProcessInfo();
+            info.Timeout = new TimeSpan(1); // 1 tick == 100 nanoseconds
+
+            // process is running in an infinite loop, but we have a timeout installed
+            SandboxedProcessResult result = await RunProcess(info);
+            XAssert.IsTrue(result.TimedOut);
+            XAssert.AreEqual(ExitCodes.Timeout, result.ExitCode);
+        }
+
+        [Fact(Skip = "Test is flakey TFS 495531")]
+        public async Task JobCounters()
+        {
+            if (!JobObject.OSSupportsNestedJobs)
+            {
+                return;
+            }
+
+            using (var tempFiles = new TempFileStorage(canGetFileNames: true))
+            {
+                string tempFileName = tempFiles.GetUniqueFileName();
+
+                var pt = new PathTable();
+                var info =
+                    new SandboxedProcessInfo(pt, tempFiles, CmdHelper.CmdX86, disableConHostSharing: false)
+                    {
+                        PipSemiStableHash = 0,
+                        PipDescription = "SandboxedProcessTest",
+                        Arguments = "/d /c sleep 1s > " + CommandLineEscaping.EscapeAsCommandLineWord(tempFileName),
+                    };
+
+                info.FileAccessManifest.FailUnexpectedFileAccesses = false;
+
+                SandboxedProcessResult result = await RunProcess(info);
+                XAssert.IsFalse(result.Killed, "Process claims it or a child process was killed.");
+                XAssert.AreEqual(1, result.ExitCode);
+                XAssert.IsTrue(
+                    result.JobAccountingInformation.HasValue,
+                    "Job accounting info expected when the OS supports nested jobs");
+
+                JobObject.AccountingInformation accounting = result.JobAccountingInformation.Value;
+
+                if (result.PrimaryProcessTimes.TotalProcessorTime != TimeSpan.Zero)
+                {
+                    XAssert.AreNotEqual(
+                        TimeSpan.Zero,
+                        accounting.UserTime + accounting.KernelTime,
+                        "Expected a non-zero user+kernel time.");
+                }
+
+                XAssert.AreNotEqual<ulong>(0, accounting.PeakMemoryUsage, "Expecting non-zero memory usage");
+
+                // Prior to Win10, cmd.exe launched within a job but its associated conhost.exe was exempt from the job.
+                // That changed with Bug #633552
+                // Unfortunately, the unit test runner isn't manifested to support Win10, so we can't easily check the
+                // version.
+                XAssert.IsTrue(
+                    accounting.NumberOfProcesses == 1 || accounting.NumberOfProcesses == 2,
+                    "Expected one main process and no child processes (prior to Win10), or one child conhost.exe on Win10");
+
+                XAssert.AreNotEqual(
+                    accounting.IO.WriteCounters.TransferCount >= 3,
+                    "Expected at least three bytes written (echo XXX > file)");
+            }
+        }
+
+        [Theory]
+        [InlineData(false)]
+        [InlineData(true)]
+        public async Task Survivors(bool includeAllowedSurvivingChildren)
+        {
+            if (!JobObject.OSSupportsNestedJobs)
+            {
+                return;
+            }
+
+            var testProcessName = TestProcessExecutable.Path.GetName(Context.PathTable);
+
+            var info = ToProcessInfo(ToProcess(
+                Operation.Spawn(Context.PathTable, waitToFinish: true, Operation.Echo("hi")),
+                Operation.Spawn(Context.PathTable, waitToFinish: false, Operation.Block())));
+
+            // We'll wait for at most 1 seconds for nested processes to terminate, as we know we'll have to wait by design of the test
+            // We'll wait longer to test allowed surviving children.
+            info.NestedProcessTerminationTimeout = includeAllowedSurvivingChildren ? TimeSpan.FromSeconds(10) : TimeSpan.FromSeconds(1);
+
+            if (includeAllowedSurvivingChildren)
+            {
+                info.AllowedSurvivingChildProcessNames = new[]
+                {
+                    testProcessName.ToString(Context.PathTable.StringTable),
+                    Path.GetFileName(CmdHelper.Conhost)
+                };
+            }
+
+            // Use wall-clock time.
+            var sw = System.Diagnostics.Stopwatch.StartNew();
+
+            var result = await RunProcess(info);
+
+            sw.Stop();
+
+            XAssert.AreEqual(0, result.ExitCode);
+            XAssert.IsNotNull(result.SurvivingChildProcesses);
+
+            ToFileNames(result.SurvivingChildProcesses, out var survivorProcessNames, out var survivorNamesJoined);
+            ToFileNames(result.Processes, out var reportedProcessNames, out var reportedNamesJoined);
+
+            if (includeAllowedSurvivingChildren)
+            {
+                var allowedSurvivingChildProcessNames = new HashSet<PathAtom>(info.AllowedSurvivingChildProcessNames.Select(n => PathAtom.Create(Context.StringTable, n)));
+
+                // Note that one of the spawned process is blocked indefinitely.
+                // However, when surviving children are included, then that process should be killed right-away without waiting.
+                if (sw.ElapsedMilliseconds >= info.NestedProcessTerminationTimeout.TotalMilliseconds)
+                {
+                    // If process is not killed, then there are surviving children that are not allowed.
+                    XAssert.IsTrue(
+                        survivorProcessNames.IsProperSupersetOf(allowedSurvivingChildProcessNames),
+                        "Survivors: {0}, Allowed survivors: {1}",
+                        survivorNamesJoined,
+                        string.Join(" ; ", allowedSurvivingChildProcessNames.Select(n => n.ToString(Context.StringTable))));
+                }
+            }
+
+            // TestProcess must have survived
+            XAssert.IsTrue(
+                survivorProcessNames.Contains(testProcessName),
+                "expected to find '{0}' in '{1}'",
+                testProcessName.ToString(Context.StringTable), survivorNamesJoined);
+
+            // conhost.exe may also have been alive. Win10 changed conhost to longer be excluded from job objects.
+            var conhostName = PathAtom.Create(Context.StringTable, Path.GetFileName(CmdHelper.Conhost));
+            if (survivorProcessNames.Contains(conhostName))
+            {
+                // With new Win10, there can be multiple surviving conhost.
+                XAssert.IsTrue(
+                    result.SurvivingChildProcesses.Count() >= 2,
+                    "Unexpected survivors (cmd and conhost were present, but extras were as well): {0}",
+                    survivorNamesJoined);
+            }
+            else
+            {
+                XAssert.AreEqual(
+                    1,
+                    result.SurvivingChildProcesses.Count(),
+                    "Unexpected survivors: {0}",
+                    string.Join(", ", survivorProcessNames.Except(new[] { testProcessName }).Select(PathAtomToString)));
+            }
+
+            // We ignore the Conhost process when checking if all survivors got reported, as Conhost seems very special
+            foreach (var survivor in survivorProcessNames.Except(new[] { conhostName }))
+            {
+                XAssert.IsTrue(
+                    reportedProcessNames.Contains(survivor),
+                    "Survivor was not reported: {0}, reported: {1}",
+                    survivor.ToString(Context.StringTable),
+                    reportedNamesJoined);
+            }
+
+            void ToFileNames(IEnumerable<ReportedProcess> processes, out HashSet<PathAtom> set, out string joined)
+            {
+                set = new HashSet<PathAtom>(processes
+                    .Select(p => p.Path)
+                    .Select(Path.GetFileName)
+                    .Select(a => PathAtom.Create(Context.StringTable, a)));
+                joined = string.Join(" ; ", processes
+                    .Select(p => p.Path)
+                    .Select(Path.GetFileName));
+            }
+
+            string PathAtomToString(PathAtom a)
+            {
+                return a.ToString(Context.StringTable);
+            }
+        }
+
+        [Theory]
+        [MemberData(nameof(CmdExeLocationsData))]
+        [Trait("Category", "WindowsOSOnly")] // same as Survivors, but using cmd.exe
+        public async Task SurvivorsHaveCommandLines(string cmdExeLocation)
+        {
+            if (!JobObject.OSSupportsNestedJobs)
+            {
+                return;
+            }
+
+            using (var tempFiles = new TempFileStorage(canGetFileNames: false))
+            {
+                var pt = new PathTable();
+                var info =
+                    new SandboxedProcessInfo(pt, tempFiles, cmdExeLocation, disableConHostSharing: false)
+                    {
+                        PipSemiStableHash = 0,
+                        PipDescription = "SandboxedProcessTest",
+                        Arguments = "/d /c start /B FOR /L %i IN (0,0,1) DO @rem",
+
+                        // launches another cmd.exe that runs how you do an infinite loop with cmd.exe
+                        // we'll wait for at most 1 seconds for nested processes to terminate, as we know we'll have to wait by design of the test
+                        NestedProcessTerminationTimeout = TimeSpan.FromSeconds(1)
+                    };
+
+                var result = await RunProcess(info);
+
+                // after we detect surviving child processes, we kill them, so this test won't leave around zombie cmd.exe processes
+                XAssert.IsNotNull(result.SurvivingChildProcesses);
+                XAssert.AreNotEqual(0, result.SurvivingChildProcesses.Count());
+
+                foreach (var survivorProcess in result.SurvivingChildProcesses)
+                {
+                    XAssert.IsTrue(!string.IsNullOrEmpty(survivorProcess.ProcessArgs), "Reported process did not have a command line: {0}", survivorProcess.Path);
+                }
+            }
+        }
+
+        [Theory]
+        [InlineData(true)]
+        [InlineData(false)]
+        public async Task QuickSurvivors(bool waitToFinish)
+        {
+            if (!JobObject.OSSupportsNestedJobs)
+            {
+                return;
+            }
+
+            const string echoMessage = "Hello from a child process";
+            var spawnOperation = Operation.Spawn(Context.PathTable, waitToFinish, Operation.Echo(echoMessage));
+            var info = ToProcessInfo(ToProcess(spawnOperation));
+            var result = await RunProcess(info);
+
+            // no survivors
+            XAssert.IsNull(result.SurvivingChildProcesses);
+
+            // at least two reported processes (conhost may be there as well on Windows)
+            XAssert.IsNotNull(result.Processes);
+            XAssert.IsTrue(result.Processes.Count >= 2, "Expected to see at least 2 processes, got {0}", result.Processes.Count);
+
+            // only if waitToFinish is true the console output will contain the echoed message from the child process
+            if (waitToFinish)
+            {
+                await CheckEchoProcessResult(result, echoMessage);
+            }
+        }
+
+        [Fact]
+        public async Task StandardError()
+        {
+            const string errorMessage = "Error";
+            var info = GetEchoProcessInfo(errorMessage, useStdErr: true);
+            SandboxedProcessResult result = await RunProcess(info);
+            XAssert.AreEqual(0, result.ExitCode);
+            XAssert.AreEqual("Error", (await result.StandardError.ReadValueAsync()).Trim());
+        }
+
+        [Fact]
+        public async Task StandardOutputToFile()
+        {
+            const string Expected = "Success";
+            var info = GetEchoProcessInfo(Expected);
+            var result = await RunProcess(info);
+            XAssert.AreEqual(0, result.ExitCode);
+            await result.StandardOutput.SaveAsync();
+            XAssert.AreEqual(Expected, File.ReadAllText(result.StandardOutput.FileName).Trim());
+            XAssert.AreEqual(Expected, (await result.StandardOutput.ReadValueAsync()).Trim());
+        }
+
+        [Fact]
+        public async Task NoStandardInputTerminates()
+        {
+            // Regression test for Bug 51148: BuildXL used to stop responding if process requires console input, but none was supplied.
+            var info = ToProcessInfo(ToProcess(Operation.ReadStdIn()));
+            var result = await RunProcess(info);
+            XAssert.AreEqual(0, result.ExitCode);
+        }
+
+        // The following test tests only that enabling and disabling the ConHost sharing is not crashing.
+        // There is no validation of process hierarchy..
+        [Theory]
+        [InlineData(true)]
+        [InlineData(false)]
+        public async Task UseDisabledAndEnabledConHostSharing(bool disableConHostSharing)
+        {
+            var echoMessage = "hi";
+            var info = ToProcessInfo(EchoProcess(echoMessage), disableConHostSharing: disableConHostSharing);
+            SandboxedProcessResult result = await RunProcess(info);
+            await CheckEchoProcessResult(result, echoMessage);
+        }
+
+        [Fact]
+        public async Task StandardInput()
+        {
+            string[] inputLines = new[] { "0", "2", "42", "1" };
+            string input = string.Join(Environment.NewLine, inputLines);
+            using (var reader = new StringReader(input))
+            {
+                var info = ToProcessInfo(ToProcess(Operation.ReadStdIn()));
+                info.StandardInputReader = reader;
+                var result = await RunProcess(info);
+
+                XAssert.AreEqual(0, result.ExitCode);
+                string stdout = await result.StandardOutput.ReadValueAsync();
+                XAssert.ArrayEqual(inputLines, ToLines(stdout));
+            }
+        }
+
+        [Fact]
+        public async Task UnicodeArguments()
+        {
+            var outFile = CreateOutputFileArtifact(prefix: "\u2605");
+            var content = "∂ßœ∑∫µπø";
+            var info = ToProcessInfo(ToProcess(Operation.WriteFile(outFile, content)));
+            var result = await RunProcess(info);
+
+            XAssert.AreEqual(0, result.ExitCode);
+            var outFilePath = outFile.Path.ToString(Context.PathTable);
+            XAssert.AreEqual(content, File.ReadAllText(outFilePath).Trim());
+        }
+
+        [Fact]
+        public async Task LargeStandardOutputToFile()
+        {
+            var s = new string('S', 100);
+            var info = ToProcessInfo(ToProcess(
+                Operation.Echo(s),
+                Operation.Echo(s)));
+            info.MaxLengthInMemory = s.Length - 1;
+
+            var result = await RunProcess(info);
+
+            XAssert.AreEqual(0, result.ExitCode);
+            XAssert.IsFalse(result.Killed);
+            XAssert.IsFalse(result.StandardOutput.HasException);
+            XAssert.IsTrue(result.StandardOutput.HasLength);
+            XAssert.AreEqual(result.StandardOutput.Length, (s.Length + Environment.NewLine.Length) * 2);
+
+            await result.StandardOutput.SaveAsync();
+            var expectedLines = new[] { s, s };
+
+            string fileName = result.StandardOutput.FileName;
+            XAssert.ArrayEqual(expectedLines, File.ReadAllLines(fileName));
+            string stdout = await result.StandardOutput.ReadValueAsync();
+            XAssert.AreEqual(expectedLines, ToLines(stdout));
+        }
+
+        [Fact]
+        public async Task ExitCode()
+        {
+            var exitCode = 42;
+            var info = ToProcessInfo(ToProcess(Operation.Fail(exitCode)));
+            var result = await RunProcess(info);
+            XAssert.AreEqual(exitCode, result.ExitCode);
+        }
+
+        [Fact]
+        public async Task EnvironmentVariables()
+        {
+            var envVarName = "ENV" + Guid.NewGuid().ToString().Replace("-", string.Empty);
+            var envVarValue = "Success";
+            var info = ToProcessInfo(
+                ToProcess(Operation.ReadEnvVar(envVarName)),
+                overrideEnvVars: new Dictionary<string, string>
+                {
+                    [envVarName] = envVarValue
+                });
+
+            SandboxedProcessResult result = await RunProcess(info);
+            await CheckEchoProcessResult(result, echoMessage: envVarValue);
+        }
+
+        [Fact]
+        public async Task WorkingDirectory()
+        {
+            var workingDir = CreateUniqueDirectory(prefix: "pwd-test").ToString(Context.PathTable);
+            var info = ToProcessInfo(ToProcess(Operation.EchoCurrentDirectory()));
+            info.WorkingDirectory = workingDir;
+
+            var result = await RunProcess(info);
+            var stdout = await result.StandardOutput.ReadValueAsync();
+            XAssert.AreEqual(0, result.ExitCode);
+            XAssert.AreEqual(workingDir, stdout.Trim());
+        }
+
+        [Fact]
+        [Trait("Category", "WindowsOSOnly")]
+        public async Task ProcessId()
+        {
+            using (var tempFiles = new TempFileStorage(canGetFileNames: false))
+            {
+                var pt = new PathTable();
+                var info =
+                    new SandboxedProcessInfo(pt, tempFiles, CmdHelper.CmdX64, disableConHostSharing: false)
+                    {
+                        PipSemiStableHash = 0,
+                        PipDescription = "SandboxedProcessTest",
+                        Arguments = "/d /c wmic process get parentprocessid,name|find \"WMIC\"",
+                    };
+                info.FileAccessManifest.FailUnexpectedFileAccesses = false;
+                using (ISandboxedProcess process = await StartProcessAsync(info))
+                {
+                    SandboxedProcessResult result = await process.GetResultAsync();
+                    string output = (await result.StandardOutput.ReadValueAsync()).Trim();
+
+                    // there can be multiple instance of WMIC running concurrently,
+                    // so we can only check that one of them has this process as the parent
+                    var possibleProcessIds = new List<int>();
+                    foreach (string s in output.Split('\n').Select(s => s.Trim()).Where(s => !string.IsNullOrEmpty(s)))
+                    {
+                        string t = s.StartsWith("WMIC.exe", StringComparison.Ordinal) ? s.Substring("WMIC.exe".Length).Trim() : s;
+
+                        int i;
+                        if (int.TryParse(t, out i))
+                        {
+                            possibleProcessIds.Add(i);
+                        }
+                        else
+                        {
+                            XAssert.Fail("Not an integer: {0}", t);
+                        }
+                    }
+
+                    XAssert.IsTrue(possibleProcessIds.Contains(process.ProcessId));
+                }
+            }
+        }
+
+        [Fact]
+        [Trait("Category", "WindowsOSOnly")]
+        public async Task ReportNoBuildExeTraceLog()
+        {
+            using (var tempFiles = new TempFileStorage(canGetFileNames: true))
+            {
+                string matchingFileName = "_buildc_dep_out.pass1";
+                var pt = new PathTable();
+                var info =
+                    new SandboxedProcessInfo(pt, tempFiles, CmdHelper.CmdX64, disableConHostSharing: false)
+                    {
+                        PipSemiStableHash = 0,
+                        PipDescription = "SandboxedProcessTest",
+                        Arguments = "/d /c echo >" + CommandLineEscaping.EscapeAsCommandLineWord(matchingFileName)
+                    };
+                AddCmdDependencies(pt, info);
+                var result = await RunProcess(info);
+                XAssert.AreEqual(0, result.ExitCode);
+                XAssert.AreEqual(0, result.AllUnexpectedFileAccesses.Count);
+            }
+        }
+
+        [Fact]
+        [Trait("Category", "WindowsOSOnly")]
+        public async Task ReportNoNul()
+        {
+            using (var tempFiles = new TempFileStorage(canGetFileNames: true))
+            {
+                string nulFileName = "NUL";
+                var pt = new PathTable();
+                var info =
+                    new SandboxedProcessInfo(pt, tempFiles, CmdHelper.CmdX64, disableConHostSharing: false)
+                    {
+                        PipSemiStableHash = 0,
+                        PipDescription = "SandboxedProcessTest",
+                        Arguments = "/d /c echo >" + CommandLineEscaping.EscapeAsCommandLineWord(nulFileName),
+                    };
+                AddCmdDependencies(pt, info);
+                var result = await RunProcess(info);
+                XAssert.AreEqual(0, result.ExitCode);
+                XAssert.AreEqual(0, result.AllUnexpectedFileAccesses.Count);
+            }
+        }
+
+        [Fact]
+        [Trait("Category", "WindowsOSOnly")]
+        public async Task ReportNoNulColon()
+        {
+            using (var tempFiles = new TempFileStorage(canGetFileNames: true))
+            {
+                string nulFileName = "NUL:";
+                var pt = new PathTable();
+                var info =
+                    new SandboxedProcessInfo(pt, tempFiles, CmdHelper.CmdX64, disableConHostSharing: false)
+                    {
+                        PipSemiStableHash = 0,
+                        PipDescription = "SandboxedProcessTest",
+                        Arguments = "/d /c echo >" + CommandLineEscaping.EscapeAsCommandLineWord(nulFileName),
+                    };
+                AddCmdDependencies(pt, info);
+                var result = await RunProcess(info);
+                XAssert.AreEqual(0, result.ExitCode);
+                XAssert.AreEqual(0, result.AllUnexpectedFileAccesses.Count);
+            }
+        }
+
+        [Fact]
+        [Trait("Category", "WindowsOSOnly")]
+        public async Task ReportNoFolderNul()
+        {
+            using (var tempFiles = new TempFileStorage(canGetFileNames: true))
+            {
+                string windowsDirectory = Environment.GetFolderPath(Environment.SpecialFolder.Windows);
+
+                string nulFileName = Path.Combine(windowsDirectory, "nul");
+                var pt = new PathTable();
+                var info =
+                    new SandboxedProcessInfo(pt, tempFiles, CmdHelper.CmdX64, disableConHostSharing: false)
+                    {
+                        PipSemiStableHash = 0,
+                        PipDescription = "SandboxedProcessTest",
+                        Arguments = "/d /c echo >" + CommandLineEscaping.EscapeAsCommandLineWord(nulFileName),
+                    };
+                AddCmdDependencies(pt, info);
+                var result = await RunProcess(info);
+                XAssert.AreEqual(0, result.ExitCode);
+                XAssert.AreEqual(0, result.AllUnexpectedFileAccesses.Count);
+            }
+        }
+
+        [Fact]
+        [Trait("Category", "WindowsOSOnly")]
+        public async Task ReportNoDriveNul()
+        {
+            using (var tempFiles = new TempFileStorage(canGetFileNames: true))
+            {
+                string windowsDirectory = Environment.GetFolderPath(Environment.SpecialFolder.Windows);
+
+                string nulFileName = windowsDirectory[0] + ":nul";
+                var pt = new PathTable();
+                var info =
+                    new SandboxedProcessInfo(pt, tempFiles, CmdHelper.CmdX64, disableConHostSharing: false)
+                    {
+                        PipSemiStableHash = 0,
+                        PipDescription = "SandboxedProcessTest",
+                        Arguments = "/d /c echo >" + CommandLineEscaping.EscapeAsCommandLineWord(nulFileName),
+                    };
+                AddCmdDependencies(pt, info);
+                var result = await RunProcess(info);
+                XAssert.AreEqual(0, result.ExitCode);
+                XAssert.AreEqual(0, result.AllUnexpectedFileAccesses.Count);
+            }
+        }
+
+        private static void AddCmdDependencies(PathTable pt, SandboxedProcessInfo info)
+        {
+            foreach (AbsolutePath path in CmdHelper.GetCmdDependencies(pt))
+            {
+                info.FileAccessManifest.AddPath(path, values: FileAccessPolicy.AllowRead, mask: FileAccessPolicy.MaskNothing);
+            }
+
+            foreach (AbsolutePath path in CmdHelper.GetCmdDependencyScopes(pt))
+            {
+                info.FileAccessManifest.AddScope(path, FileAccessPolicy.MaskNothing, FileAccessPolicy.AllowRead);
+            }
+        }
+
+        [Theory]
+        [InlineData(true, true)]
+        [InlineData(true, false)]
+        [InlineData(false, true)]
+        [InlineData(false, false)]
+        [Trait("Category", "WindowsOSOnly")]
+        public async Task ReportSingleAccess(bool expectUsn, bool reportUsn)
+        {
+            using (var tempFiles = new TempFileStorage(canGetFileNames: true))
+            {
+                var pt = new PathTable();
+                string tempFileName = tempFiles.GetUniqueFileName();
+                File.WriteAllText(tempFileName, "Success");
+                Usn usn;
+                using (FileStream fs = File.OpenRead(tempFileName))
+                {
+                    MiniUsnRecord? maybeUsn = FileUtilities.ReadFileUsnByHandle(fs.SafeFileHandle);
+                    XAssert.IsTrue(maybeUsn.HasValue, "USN journal is either disabled or not supported by the volume");
+                    usn = maybeUsn.Value.Usn;
+                }
+
+                AbsolutePath tempFilePath = AbsolutePath.Create(pt, tempFileName);
+                var info =
+                    new SandboxedProcessInfo(pt, tempFiles, CmdHelper.CmdX64, disableConHostSharing: false)
+                    {
+                        PipSemiStableHash = 0,
+                        PipDescription = "SandboxedProcessTest",
+                        Arguments = "/d /c type " + CommandLineEscaping.EscapeAsCommandLineWord(tempFileName),
+                    };
+                info.FileAccessManifest.ReportFileAccesses = true; // We expect all accesses reported (we use result.FileAccesses below).
+                info.FileAccessManifest.AddPath(
+                    tempFilePath,
+                    values: FileAccessPolicy.AllowRead | (reportUsn ? FileAccessPolicy.ReportUsnAfterOpen : 0),
+                    mask: FileAccessPolicy.MaskNothing,
+                    expectedUsn: expectUsn ? usn : ReportedFileAccess.NoUsn);
+
+                // We explicitly do not set ReportAccess (testing catchall reporting)
+                SandboxedProcessResult result = await RunProcess(info);
+                XAssert.AreEqual(0, result.ExitCode);
+                XAssert.AreEqual("Success", (await result.StandardOutput.ReadValueAsync()).Trim());
+                XAssert.AreEqual(string.Empty, (await result.StandardError.ReadValueAsync()).Trim());
+                XAssert.IsNotNull(result.FileAccesses);
+                ReportedProcess reportedProcess = result.FileAccesses.FirstOrDefault().Process;
+                ReportedFileAccess rfa = ReportedFileAccess.Create(
+                    ReportedFileOperation.CreateFile,
+                    reportedProcess,
+                    RequestedAccess.Read,
+                    FileAccessStatus.Allowed,
+                    reportUsn,
+
+                    // Explicit flag
+                    0,
+                    (reportUsn || expectUsn) ? usn : ReportedFileAccess.NoUsn,
+                    DesiredAccess.GENERIC_READ,
+                    ShareMode.FILE_SHARE_READ | ShareMode.FILE_SHARE_WRITE,
+                    CreationDisposition.CREATE_NEW | CreationDisposition.CREATE_ALWAYS,
+                    FlagsAndAttributes.FILE_ATTRIBUTE_NORMAL,
+                    tempFilePath);
+
+                AssertReportedAccessesContains(pt, result.FileAccesses, rfa);
+            }
+        }
+
+        [Fact]
+        public async Task ReportSingleReadAccessXPlat()
+        {
+            var srcFile = CreateSourceFile();
+
+            var fam = new FileAccessManifest(Context.PathTable);
+            fam.ReportFileAccesses = true; // We explicitly do not set ReportAccess (testing catchall reporting)
+            fam.FailUnexpectedFileAccesses = false;
+            fam.AddPath(srcFile.Path, values: FileAccessPolicy.AllowRead, mask: FileAccessPolicy.MaskNothing);
+
+            var info = ToProcessInfo(
+                ToProcess(Operation.ReadFile(srcFile)),
+                fileAccessManifest: fam);
+
+            var result = await RunProcess(info);
+
+            XAssert.AreEqual(0, result.ExitCode);
+            XAssert.IsNotNull(result.FileAccesses);
+
+            AssertReportedAccessesContains(
+                Context.PathTable,
+                result.FileAccesses,
+                GetFileAccessForReadFileOperation(
+                    srcFile.Path,
+                    result.FileAccesses.FirstOrDefault().Process,
+                    denied: false,
+                    explicitlyReported: false));
+        }
+
+        [Fact]
+        public async Task ReportSingleUnexpectedAccess()
+        {
+            var srcFile = CreateSourceFile();
+
+            var fam = new FileAccessManifest(Context.PathTable);
+            fam.ReportFileAccesses = false;
+            fam.FailUnexpectedFileAccesses = false;
+            fam.AddPath(srcFile.Path, values: FileAccessPolicy.Deny | FileAccessPolicy.ReportAccess, mask: FileAccessPolicy.MaskNothing);
+
+            var info = ToProcessInfo(
+                ToProcess(Operation.ReadFile(srcFile)),
+                fileAccessManifest: fam);
+
+            var result = await RunProcess(info);
+            XAssert.AreEqual(0, result.ExitCode); // Only because FailUnexpectedFileAccesses = false
+            XAssert.IsNull(result.FileAccesses); // We aren't reporting file accesses (just violations)
+            XAssert.IsNotNull(result.AllUnexpectedFileAccesses);
+            XAssert.IsTrue(result.AllUnexpectedFileAccesses.Count > 0);
+
+            AssertReportedAccessesContains(
+                Context.PathTable,
+                result.AllUnexpectedFileAccesses,
+                GetFileAccessForReadFileOperation(
+                    srcFile.Path,
+                    result.AllUnexpectedFileAccesses.FirstOrDefault().Process,
+                    denied: true,
+                    explicitlyReported: true));
+        }
+
+        [Fact]
+        [Trait("Category", "WindowsOSOnly")]
+        public async Task ReportSingleUnexpectedUsnAccess()
+        {
+            using (var tempFiles = new TempFileStorage(canGetFileNames: true))
+            {
+                var pt = new PathTable();
+                string tempFileName = tempFiles.GetUniqueFileName();
+                File.WriteAllText(tempFileName, "Success");
+                Usn usn;
+                using (FileStream fs = File.OpenRead(tempFileName))
+                {
+                    MiniUsnRecord? maybeUsn = FileUtilities.ReadFileUsnByHandle(fs.SafeFileHandle);
+                    XAssert.IsTrue(maybeUsn.HasValue, "USN journal is either disabled or not supported by the volume");
+                    usn = maybeUsn.Value.Usn;
+                }
+
+                AbsolutePath tempFilePath = AbsolutePath.Create(pt, tempFileName);
+                var info =
+                    new SandboxedProcessInfo(pt, tempFiles, CmdHelper.CmdX64, disableConHostSharing: false)
+                    {
+                        PipSemiStableHash = 0,
+                        PipDescription = "SandboxedProcessTest",
+                        Arguments = "/d /c type " + CommandLineEscaping.EscapeAsCommandLineWord(tempFileName),
+                    };
+                info.FileAccessManifest.ReportFileAccesses = false;
+                info.FileAccessManifest.FailUnexpectedFileAccesses = false;
+                info.FileAccessManifest.AddPath(tempFilePath, values: FileAccessPolicy.AllowRead, mask: FileAccessPolicy.MaskNothing, expectedUsn: new Usn(usn.Value - 1));
+
+                SandboxedProcessResult result = await RunProcess(info);
+                XAssert.AreEqual(0, result.ExitCode); // Only because FailUnexpectedFileAccesses = false
+                XAssert.AreEqual(string.Empty, (await result.StandardError.ReadValueAsync()).Trim());
+                XAssert.IsNull(result.FileAccesses); // We aren't reporting file accesses (just violations)
+                ReportedProcess reportedProcess = result.AllUnexpectedFileAccesses.FirstOrDefault().Process;
+
+                ReportedFileAccess rfa = ReportedFileAccess.Create(
+                    ReportedFileOperation.CreateFile,
+                    reportedProcess,
+                    RequestedAccess.Read,
+                    FileAccessStatus.Allowed,
+                    true,
+                    0,
+                    usn,
+                    DesiredAccess.GENERIC_READ,
+                    ShareMode.FILE_SHARE_READ | ShareMode.FILE_SHARE_WRITE,
+                    CreationDisposition.CREATE_NEW | CreationDisposition.CREATE_ALWAYS,
+                    FlagsAndAttributes.FILE_ATTRIBUTE_NORMAL,
+                    tempFilePath);
+
+                AssertReportedAccessesContains(pt, result.ExplicitlyReportedFileAccesses, rfa);
+            }
+        }
+
+        [Fact]
+        public async Task ReportGeneralUnexpectedAccess()
+        {
+            var srcFile = CreateSourceFile();
+
+            var fam = new FileAccessManifest(Context.PathTable);
+            fam.ReportFileAccesses = true;
+            fam.ReportUnexpectedFileAccesses = true;
+            fam.FailUnexpectedFileAccesses = false;
+
+            var info = ToProcessInfo(
+                ToProcess(Operation.ReadFile(srcFile)),
+                fileAccessManifest: fam);
+
+            var result = await RunProcess(info);
+            XAssert.AreEqual(0, result.ExitCode);
+            XAssert.IsNotNull(result.FileAccesses);
+            XAssert.IsNotNull(result.AllUnexpectedFileAccesses);
+
+            ReportedFileAccess rfa = GetFileAccessForReadFileOperation(
+                srcFile.Path,
+                result.FileAccesses.First().Process,
+                denied: true,
+                explicitlyReported: false);
+
+            AssertReportedAccessesContains(Context.PathTable, result.FileAccesses, rfa);
+            AssertReportedAccessesContains(Context.PathTable, result.AllUnexpectedFileAccesses, rfa);
+        }
+
+        [Fact]
+        public async Task ReportGeneralUnexpectedAccessWithRequestedWriteAccess()
+        {
+            var outFile = CreateOutputFileArtifact();
+
+            var fam = new FileAccessManifest(Context.PathTable);
+            fam.ReportFileAccesses = true;
+            fam.ReportUnexpectedFileAccesses = true;
+            fam.FailUnexpectedFileAccesses = false;
+
+            var info = ToProcessInfo(
+                ToProcess(Operation.WriteFile(outFile, doNotInfer: true)),
+                fileAccessManifest: fam);
+
+            var result = await RunProcess(info);
+            XAssert.AreEqual(0, result.ExitCode);
+            XAssert.IsNotNull(result.FileAccesses);
+
+            ReportedFileAccess rfa = GetFileAccessForWriteFileOperation(
+                outFile.Path,
+                result.FileAccesses.FirstOrDefault().Process,
+                denied: true,
+                explicitlyReported: false);
+            AssertReportedAccessesContains(Context.PathTable, result.FileAccesses, rfa);
+            AssertReportedAccessesContains(Context.PathTable, result.AllUnexpectedFileAccesses, rfa);
+        }
+
+        [Fact]
+        [Trait("Category", "WindowsOSOnly")]
+        public async Task IgnoreInvalidPathRead()
+        {
+            using (var tempFiles = new TempFileStorage(canGetFileNames: true))
+            {
+                var pt = new PathTable();
+                string tempDirName = tempFiles.RootDirectory;
+
+                AbsolutePath tempDirPath = AbsolutePath.Create(pt, tempDirName);
+                var info =
+                    new SandboxedProcessInfo(pt, tempFiles, CmdHelper.CmdX64, disableConHostSharing: false)
+                    {
+                        // Adding \|Bad bit| to the end should result in ERROR_INVALID_NAME. The ^ hats are for cmd escaping. Note that type eats quotes, so we can't try those.
+                        PipSemiStableHash = 0,
+                        PipDescription = "SandboxedProcessTest",
+                        Arguments =
+                            "/d /c type " + CommandLineEscaping.EscapeAsCommandLineWord(tempDirName) +
+                            "\\^|Bad bit^| 2>nul || (echo Nope & exit /b 0)",
+                    };
+
+                info.FileAccessManifest.AddScope(
+                    AbsolutePath.Invalid,
+                    FileAccessPolicy.MaskNothing,
+                    FileAccessPolicy.AllowAll); // Ignore everything outside of the temp directory
+                info.FileAccessManifest.AddScope(
+                    tempDirPath,
+                    FileAccessPolicy.MaskAll,
+                    FileAccessPolicy.AllowReadIfNonexistent | FileAccessPolicy.ReportAccess);
+
+                // A real access would be reported, but a bad path should be ignored.
+                var result = await RunProcess(info);
+
+                XAssert.AreEqual(0, result.ExitCode);
+                XAssert.AreEqual("Nope", (await result.StandardOutput.ReadValueAsync()).Trim());
+                XAssert.AreEqual(string.Empty, (await result.StandardError.ReadValueAsync()).Trim());
+
+                AssertReportedAccessesIsEmpty(pt, result.AllUnexpectedFileAccesses);
+
+                // Note we filter this set, since cmd likes to probe all over the place.
+                AssertReportedAccessesIsEmpty(pt, result.ExplicitlyReportedFileAccesses.Where(access => access.GetPath(pt).Contains("Bad")));
+            }
+        }
+
+        [Fact]
+        public async Task StartFileDoesNotExist()
+        {
+            var pt = new PathTable();
+            var info = new SandboxedProcessInfo(pt, this, "DoesNotExistIHope", disableConHostSharing: false)
+            {
+                PipSemiStableHash = 0,
+                PipDescription = "SandboxedProcessTest",
+                SandboxedKextConnection = GetSandboxedKextConnection()
+            };
+
+            try
+            {
+                await StartProcessAsync(info);
+            }
+            catch (BuildXLException ex)
+            {
+                string logMessage = ex.LogEventMessage;
+                int errorCode = ex.LogEventErrorCode;
+                XAssert.IsTrue(logMessage.Contains("Process creation failed"), "Missing substring in {0}", logMessage);
+                XAssert.IsTrue(errorCode == 0x2 || errorCode == 0x3, "Expected ERROR_FILE_NOT_FOUND or ERROR_PATH_NOT_FOUND: {0}", errorCode);
+                return;
+            }
+
+            XAssert.Fail("Expected BuildXLException due to process creation failure");
+        }
+
+        // TODO 1519677: Fix this bug on Mojave macOS
+        [FactIfSupported(requiresWindowsBasedOperatingSystem: true)]
+        public async Task TempAccessesAreUnexpectedByDefault()
+        {
+            var outFile = CreateOutputFileArtifact(root: TemporaryDirectory, prefix: "not.allowed");
+            var info = ToProcessInfo(ToProcess(Operation.WriteFile(outFile)));
+            var result = await RunProcess(info);
+            XAssert.IsNotNull(result.AllUnexpectedFileAccesses);
+            XAssert.IsTrue(
+                result.AllUnexpectedFileAccesses.Any(a => a.GetPath(Context.PathTable) == outFile.Path.ToString(Context.PathTable)),
+                "Expected to see unexpected file access into restricted temp folder ({0}), got: {1}",
+                outFile.Path.ToString(Context.PathTable),
+                string.Join(Environment.NewLine, result.AllUnexpectedFileAccesses.Select(p => p.GetPath(Context.PathTable))));
+        }
+
+        /// <summary>
+        /// Tests that FileAccessManifest.ReportProcessArgs option controls whether the
+        /// command line arguments of all launched processes will be captured and reported
+        /// </summary>
+        [TheoryIfSupported(requiresWindowsBasedOperatingSystem: true)] // Sandbox Kext on macOS doesn't capture process cmdline
+        [InlineData(true)]
+        [InlineData(false)]
+        public async Task ReportProcessCommandLineArgs(bool reportProcessArgs)
+        {
+            const string echoMessage = "test";
+
+            var echoOp = Operation.Echo(echoMessage);
+            var info = GetEchoProcessInfo(echoMessage);
+            info.FileAccessManifest.ReportProcessArgs = reportProcessArgs;
+
+            var result = await RunProcess(info);
+            await CheckEchoProcessResult(result, echoMessage);
+
+            // validate the results: we are expecting 1 process with command line args
+            XAssert.AreEqual(1, result.Processes.Count, "The number of processes launched is not correct");
+            var expectedReportedArgs = reportProcessArgs
+                ? TestProcessExecutable.Path.ToString(Context.PathTable) + " " + echoOp.ToCommandLine(Context.PathTable)
+                : string.Empty;
+            XAssert.AreEqual(
+                expectedReportedArgs,
+                result.Processes[0].ProcessArgs,
+                "The captured processes arguments are incorrect");
+        }
+
+        private void AssertReportedAccessesIsEmpty(PathTable pathTable, IEnumerable<ReportedFileAccess> result)
+        {
+            if (result == null || !result.Any())
+            {
+                return;
+            }
+
+            var message = new StringBuilder();
+            message.AppendLine("Expected an empty set of reported accesses.");
+
+            message.AppendLine("These were actually reported:");
+            foreach (ReportedFileAccess actual in result)
+            {
+                message.AppendFormat("\t{0} : {1}\n", actual.GetPath(pathTable), actual.Describe());
+            }
+
+            XAssert.Fail(message.ToString());
+        }
+
+        private void AssertReportedAccessesContains(PathTable pathTable, ISet<ReportedFileAccess> result, ReportedFileAccess rfa)
+        {
+            IEqualityComparer<ReportedFileAccess> comparer = OperatingSystemHelper.IsUnixOS
+                ? new RelaxedReportedFileAccessComparer(Context.PathTable)
+                : EqualityComparer<ReportedFileAccess>.Default;
+            if (result.Contains(rfa, comparer))
+            {
+                return;
+            }
+
+            var rfaPath = rfa.GetPath(pathTable);
+            var rfaDescribe = rfa.Describe();
+            var message = new StringBuilder();
+            message.AppendFormat("Expected the following access: {0}: {1}\n", rfaPath, rfaDescribe);
+
+            message.AppendLine("These were actually reported (same manifest path):");
+            foreach (ReportedFileAccess actual in result)
+            {
+                var actualPath = actual.GetPath(pathTable);
+                var actualDescribe = actual.Describe();
+                if (actualPath == rfaPath)
+                {
+                    if (actualDescribe == rfaDescribe)
+                    {
+                        return;
+                    }
+
+                    message.AppendFormat("\t{0} : {1}\n", actualPath, actualDescribe);
+                }
+            }
+
+            message.AppendLine("(others; different manifest path):");
+            foreach (ReportedFileAccess actual in result)
+            {
+                var actualPath = actual.GetPath(pathTable);
+                if (actualPath != rfaPath)
+                {
+                    message.AppendFormat("\t{0} : {1}\n", actualPath, actual.Describe());
+                }
+            }
+
+            XAssert.Fail(message.ToString());
+        }
+
+        [Fact]
+        [Trait("Category", "WindowsOSOnly")]
+        public async Task CheckPreloadedDll()
+        {
+            using (var tempFiles = new TempFileStorage(canGetFileNames: true))
+            {
+                string windowsDirectory = Environment.GetFolderPath(Environment.SpecialFolder.Windows);
+
+                string nulFileName = Path.Combine(windowsDirectory, "nul");
+                var pt = new PathTable();
+                var info =
+                    new SandboxedProcessInfo(pt, tempFiles, CmdHelper.CmdX64, disableConHostSharing: false)
+                    {
+                        PipSemiStableHash = 0,
+                        PipDescription = "SandboxedProcessTest",
+                        Arguments = "/d /c echo >" + CommandLineEscaping.EscapeAsCommandLineWord(nulFileName),
+
+                    };
+
+                info.FileAccessManifest.IgnorePreloadedDlls = false;
+
+                AddCmdDependencies(pt, info);
+                var result = await RunProcess(info);
+                XAssert.AreEqual(0, result.ExitCode);
+                XAssert.AreEqual(0, result.AllUnexpectedFileAccesses.Count); // In our tests we use the shared conhost, so for this test nothing extra was loaded in the reused test.
+            }
+        }
+
+        private static ReportedFileAccess GetFileAccessForReadFileOperation(
+            AbsolutePath path,
+            ReportedProcess process,
+            bool denied,
+            bool explicitlyReported)
+        {
+            return ReportedFileAccess.Create(
+                ReportedFileOperation.CreateFile,
+                process,
+                RequestedAccess.Read,
+                denied ? FileAccessStatus.Denied : FileAccessStatus.Allowed,
+                explicitlyReported,
+                0,
+                ReportedFileAccess.NoUsn,
+                DesiredAccess.GENERIC_READ,
+                ShareMode.FILE_SHARE_READ,
+                CreationDisposition.OPEN_EXISTING,
+                FlagsAndAttributes.FILE_FLAG_OPEN_NO_RECALL | FlagsAndAttributes.FILE_FLAG_SEQUENTIAL_SCAN,
+                path);
+        }
+
+        private static ReportedFileAccess GetFileAccessForWriteFileOperation(
+            AbsolutePath path,
+            ReportedProcess process,
+            bool denied,
+            bool explicitlyReported)
+        {
+            return ReportedFileAccess.Create(
+                ReportedFileOperation.CreateFile,
+                process,
+                RequestedAccess.Write,
+                denied ? FileAccessStatus.Denied : FileAccessStatus.Allowed,
+                explicitlyReported,
+                0,
+                ReportedFileAccess.NoUsn,
+                DesiredAccess.GENERIC_WRITE,
+                ShareMode.FILE_SHARE_READ,
+                CreationDisposition.OPEN_ALWAYS,
+                FlagsAndAttributes.FILE_FLAG_OPEN_NO_RECALL | FlagsAndAttributes.FILE_FLAG_SEQUENTIAL_SCAN,
+                path);
+        }
+
+        private static string[] ToLines(string str)
+            => str.Trim().Split(new[] { '\r', '\n' }, StringSplitOptions.RemoveEmptyEntries);
+    }
+
+    internal class RelaxedReportedFileAccessComparer : EqualityComparer<ReportedFileAccess>
+    {
+        private readonly PathTable m_pathTable;
+
+        internal RelaxedReportedFileAccessComparer(PathTable pathTable)
+        {
+            m_pathTable = pathTable;
+        }
+
+        public override bool Equals(ReportedFileAccess x, ReportedFileAccess y)
+        {
+            if (x == null || y == null)
+                return x == y;
+
+            return RelevantFieldsToString(x).Equals(RelevantFieldsToString(y));
+        }
+
+        public override int GetHashCode(ReportedFileAccess obj)
+        {
+            return RelevantFieldsToString(obj).GetHashCode();
+        }
+
+        private string RelevantFieldsToString(ReportedFileAccess rfa)
+        {
+            return I($"{rfa.GetPath(m_pathTable)}|{rfa.Status}|{rfa.RequestedAccess}|{rfa.ExplicitlyReported}|{rfa.Error}");
+        }
+    }
+}